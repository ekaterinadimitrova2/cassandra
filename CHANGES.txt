<<<<<<< HEAD
2.0.4
 * Fix divide-by-zero in PCI (CASSANDRA-6403)
 * Fix setting last compacted key in the wrong level for LCS (CASSANDRA-6284)
 * Add sub-ms precision formats to the timestamp parser (CASSANDRA-6395)
Merged from 1.2:
=======
1.2.13
 * Fix thundering herd on endpoint cache invalidation (CASSANDRA-6345)
 * Optimize FD phi calculation (CASSANDRA-6386)
 * Improve initial FD phi estimate when starting up (CASSANDRA-6385)
 * Don't list CQL3 table in CLI describe even if named explicitely (CASSANDRA-5750)
>>>>>>> 8145c835
 * cqlsh: quote single quotes in strings inside collections (CASSANDRA-6172)


2.0.3
 * Fix FD leak on slice read path (CASSANDRA-6275)
 * Cancel read meter task when closing SSTR (CASSANDRA-6358)
 * free off-heap IndexSummary during bulk (CASSANDRA-6359)
 * Recover from IOException in accept() thread (CASSANDRA-6349)
 * Improve Gossip tolerance of abnormally slow tasks (CASSANDRA-6338)
 * Fix trying to hint timed out counter writes (CASSANDRA-6322)
 * Allow restoring specific columnfamilies from archived CL (CASSANDRA-4809)
 * Avoid flushing compaction_history after each operation (CASSANDRA-6287)
 * Fix repair assertion error when tombstones expire (CASSANDRA-6277)
 * Skip loading corrupt key cache (CASSANDRA-6260)
 * Fixes for compacting larger-than-memory rows (CASSANDRA-6274)
 * Compact hottest sstables first and optionally omit coldest from
   compaction entirely (CASSANDRA-6109)
 * Fix modifying column_metadata from thrift (CASSANDRA-6182)
 * cqlsh: fix LIST USERS output (CASSANDRA-6242)
 * Add IRequestSink interface (CASSANDRA-6248)
 * Update memtable size while flushing (CASSANDRA-6249)
 * Provide hooks around CQL2/CQL3 statement execution (CASSANDRA-6252)
 * Require Permission.SELECT for CAS updates (CASSANDRA-6247)
 * New CQL-aware SSTableWriter (CASSANDRA-5894)
 * Reject CAS operation when the protocol v1 is used (CASSANDRA-6270)
 * Correctly throw error when frame too large (CASSANDRA-5981)
 * Fix serialization bug in PagedRange with 2ndary indexes (CASSANDRA-6299)
 * Fix CQL3 table validation in Thrift (CASSANDRA-6140)
 * Fix bug missing results with IN clauses (CASSANDRA-6327)
 * Fix paging with reversed slices (CASSANDRA-6343)
 * Set minTimestamp correctly to be able to drop expired sstables (CASSANDRA-6337)
 * Support NaN and Infinity as float literals (CASSANDRA-6003)
 * Remove RF from nodetool ring output (CASSANDRA-6289)
 * Fix attempting to flush empty rows (CASSANDRA-6374)
 * Fix potential out of bounds exception when paging (CASSANDRA-6333)
Merged from 1.2:
 * Optimize FD phi calculation (CASSANDRA-6386)
 * Improve initial FD phi estimate when starting up (CASSANDRA-6385)
 * Don't list CQL3 table in CLI describe even if named explicitely (CASSANDRA-5750)
 * Invalidate row cache when dropping CF (CASSANDRA-6351)
 * add non-jamm path for cached statements (CASSANDRA-6293)
 * (Hadoop) Require CFRR batchSize to be at least 2 (CASSANDRA-6114)
 * Fix altering column types (CASSANDRA-6185)
 * cqlsh: fix CREATE/ALTER WITH completion (CASSANDRA-6196)
 * add windows bat files for shell commands (CASSANDRA-6145)
 * Fix potential stack overflow during range tombstones insertion (CASSANDRA-6181)
 * (Hadoop) Make LOCAL_ONE the default consistency level (CASSANDRA-6214)
 * Require logging in for Thrift CQL2/3 statement preparation (CASSANDRA-6254)
 * restrict max_num_tokens to 1536 (CASSANDRA-6267)
 * Nodetool gets default JMX port from cassandra-env.sh (CASSANDRA-6273)
 * make calculatePendingRanges asynchronous (CASSANDRA-6244)
 * Remove blocking flushes in gossip thread (CASSANDRA-6297)
 * Fix potential socket leak in connectionpool creation (CASSANDRA-6308)
 * Allow LOCAL_ONE/LOCAL_QUORUM to work with SimpleStrategy (CASSANDRA-6238)
 * cqlsh: handle 'null' as session duration (CASSANDRA-6317)
 * Fix json2sstable handling of range tombstones (CASSANDRA-6316)
 * Fix missing one row in reverse query (CASSANDRA-6330)
 * Fix reading expired row value from row cache (CASSANDRA-6325)
 * Fix AssertionError when doing set element deletion (CASSANDRA-6341)
 * Make CL code for the native protocol match the one in C* 2.0
   (CASSANDRA-6347)
 * Disallow altering CQL3 table from thrift (CASSANDRA-6370)
 * Fix size computation of prepared statement (CASSANDRA-6369)


2.0.2
 * Update FailureDetector to use nanontime (CASSANDRA-4925)
 * Fix FileCacheService regressions (CASSANDRA-6149)
 * Never return WriteTimeout for CL.ANY (CASSANDRA-6032)
 * Fix race conditions in bulk loader (CASSANDRA-6129)
 * Add configurable metrics reporting (CASSANDRA-4430)
 * drop queries exceeding a configurable number of tombstones (CASSANDRA-6117)
 * Track and persist sstable read activity (CASSANDRA-5515)
 * Fixes for speculative retry (CASSANDRA-5932, CASSANDRA-6194)
 * Improve memory usage of metadata min/max column names (CASSANDRA-6077)
 * Fix thrift validation refusing row markers on CQL3 tables (CASSANDRA-6081)
 * Fix insertion of collections with CAS (CASSANDRA-6069)
 * Correctly send metadata on SELECT COUNT (CASSANDRA-6080)
 * Track clients' remote addresses in ClientState (CASSANDRA-6070)
 * Create snapshot dir if it does not exist when migrating
   leveled manifest (CASSANDRA-6093)
 * make sequential nodetool repair the default (CASSANDRA-5950)
 * Add more hooks for compaction strategy implementations (CASSANDRA-6111)
 * Fix potential NPE on composite 2ndary indexes (CASSANDRA-6098)
 * Delete can potentially be skipped in batch (CASSANDRA-6115)
 * Allow alter keyspace on system_traces (CASSANDRA-6016)
 * Disallow empty column names in cql (CASSANDRA-6136)
 * Use Java7 file-handling APIs and fix file moving on Windows (CASSANDRA-5383)
 * Save compaction history to system keyspace (CASSANDRA-5078)
 * Fix NPE if StorageService.getOperationMode() is executed before full startup (CASSANDRA-6166)
 * CQL3: support pre-epoch longs for TimestampType (CASSANDRA-6212)
 * Add reloadtriggers command to nodetool (CASSANDRA-4949)
 * cqlsh: ignore empty 'value alias' in DESCRIBE (CASSANDRA-6139)
 * Fix sstable loader (CASSANDRA-6205)
 * Reject bootstrapping if the node already exists in gossip (CASSANDRA-5571)
 * Fix NPE while loading paxos state (CASSANDRA-6211)
 * cqlsh: add SHOW SESSION <tracing-session> command (CASSANDRA-6228)
Merged from 1.2:
 * (Hadoop) Require CFRR batchSize to be at least 2 (CASSANDRA-6114)
 * Add a warning for small LCS sstable size (CASSANDRA-6191)
 * Add ability to list specific KS/CF combinations in nodetool cfstats (CASSANDRA-4191)
 * Mark CF clean if a mutation raced the drop and got it marked dirty (CASSANDRA-5946)
 * Add a LOCAL_ONE consistency level (CASSANDRA-6202)
 * Limit CQL prepared statement cache by size instead of count (CASSANDRA-6107)
 * Tracing should log write failure rather than raw exceptions (CASSANDRA-6133)
 * lock access to TM.endpointToHostIdMap (CASSANDRA-6103)
 * Allow estimated memtable size to exceed slab allocator size (CASSANDRA-6078)
 * Start MeteredFlusher earlier to prevent OOM during CL replay (CASSANDRA-6087)
 * Avoid sending Truncate command to fat clients (CASSANDRA-6088)
 * Allow cache-keys-to-save to be set at runtime (CASSANDRA-5980)
 * Allow where clause conditions to be in parenthesis (CASSANDRA-6037)
 * Do not open non-ssl storage port if encryption option is all (CASSANDRA-3916)
 * Move batchlog replay to its own executor (CASSANDRA-6079)
 * Add tombstone debug threshold and histogram (CASSANDRA-6042, 6057)
 * Enable tcp keepalive on incoming connections (CASSANDRA-4053)
 * Fix fat client schema pull NPE (CASSANDRA-6089)
 * Fix memtable flushing for indexed tables (CASSANDRA-6112)
 * Fix skipping columns with multiple slices (CASSANDRA-6119)
 * Expose connected thrift + native client counts (CASSANDRA-5084)
 * Optimize auth setup (CASSANDRA-6122)
 * Trace index selection (CASSANDRA-6001)
 * Update sstablesPerReadHistogram to use biased sampling (CASSANDRA-6164)
 * Log UnknownColumnfamilyException when closing socket (CASSANDRA-5725)
 * Properly error out on CREATE INDEX for counters table (CASSANDRA-6160)
 * Handle JMX notification failure for repair (CASSANDRA-6097)
 * (Hadoop) Fetch no more than 128 splits in parallel (CASSANDRA-6169)
 * stress: add username/password authentication support (CASSANDRA-6068)
 * Fix indexed queries with row cache enabled on parent table (CASSANDRA-5732)
 * Fix compaction race during columnfamily drop (CASSANDRA-5957)
 * Fix validation of empty column names for compact tables (CASSANDRA-6152)
 * Skip replaying mutations that pass CRC but fail to deserialize (CASSANDRA-6183)
 * Rework token replacement to use replace_address (CASSANDRA-5916)
 * Fix altering column types (CASSANDRA-6185)
 * cqlsh: fix CREATE/ALTER WITH completion (CASSANDRA-6196)
 * add windows bat files for shell commands (CASSANDRA-6145)
 * Fix potential stack overflow during range tombstones insertion (CASSANDRA-6181)
 * (Hadoop) Make LOCAL_ONE the default consistency level (CASSANDRA-6214)


2.0.1
 * Fix bug that could allow reading deleted data temporarily (CASSANDRA-6025)
 * Improve memory use defaults (CASSANDRA-6059)
 * Make ThriftServer more easlly extensible (CASSANDRA-6058)
 * Remove Hadoop dependency from ITransportFactory (CASSANDRA-6062)
 * add file_cache_size_in_mb setting (CASSANDRA-5661)
 * Improve error message when yaml contains invalid properties (CASSANDRA-5958)
 * Improve leveled compaction's ability to find non-overlapping L0 compactions
   to work on concurrently (CASSANDRA-5921)
 * Notify indexer of columns shadowed by range tombstones (CASSANDRA-5614)
 * Log Merkle tree stats (CASSANDRA-2698)
 * Switch from crc32 to adler32 for compressed sstable checksums (CASSANDRA-5862)
 * Improve offheap memcpy performance (CASSANDRA-5884)
 * Use a range aware scanner for cleanup (CASSANDRA-2524)
 * Cleanup doesn't need to inspect sstables that contain only local data
   (CASSANDRA-5722)
 * Add ability for CQL3 to list partition keys (CASSANDRA-4536)
 * Improve native protocol serialization (CASSANDRA-5664)
 * Upgrade Thrift to 0.9.1 (CASSANDRA-5923)
 * Require superuser status for adding triggers (CASSANDRA-5963)
 * Make standalone scrubber handle old and new style leveled manifest
   (CASSANDRA-6005)
 * Fix paxos bugs (CASSANDRA-6012, 6013, 6023)
 * Fix paged ranges with multiple replicas (CASSANDRA-6004)
 * Fix potential AssertionError during tracing (CASSANDRA-6041)
 * Fix NPE in sstablesplit (CASSANDRA-6027)
 * Migrate pre-2.0 key/value/column aliases to system.schema_columns
   (CASSANDRA-6009)
 * Paging filter empty rows too agressively (CASSANDRA-6040)
 * Support variadic parameters for IN clauses (CASSANDRA-4210)
 * cqlsh: return the result of CAS writes (CASSANDRA-5796)
 * Fix validation of IN clauses with 2ndary indexes (CASSANDRA-6050)
 * Support named bind variables in CQL (CASSANDRA-6033)
Merged from 1.2:
 * Allow cache-keys-to-save to be set at runtime (CASSANDRA-5980)
 * Avoid second-guessing out-of-space state (CASSANDRA-5605)
 * Tuning knobs for dealing with large blobs and many CFs (CASSANDRA-5982)
 * (Hadoop) Fix CQLRW for thrift tables (CASSANDRA-6002)
 * Fix possible divide-by-zero in HHOM (CASSANDRA-5990)
 * Allow local batchlog writes for CL.ANY (CASSANDRA-5967)
 * Upgrade metrics-core to version 2.2.0 (CASSANDRA-5947)
 * Add snitch, schema version, cluster, partitioner to JMX (CASSANDRA-5881)
 * Fix CqlRecordWriter with composite keys (CASSANDRA-5949)
 * Add snitch, schema version, cluster, partitioner to JMX (CASSANDRA-5881)
 * Allow disabling SlabAllocator (CASSANDRA-5935)
 * Make user-defined compaction JMX blocking (CASSANDRA-4952)
 * Fix streaming does not transfer wrapped range (CASSANDRA-5948)
 * Fix loading index summary containing empty key (CASSANDRA-5965)
 * Correctly handle limits in CompositesSearcher (CASSANDRA-5975)
 * Pig: handle CQL collections (CASSANDRA-5867)
 * Pass the updated cf to the PRSI index() method (CASSANDRA-5999)
 * Allow empty CQL3 batches (as no-op) (CASSANDRA-5994)
 * Support null in CQL3 functions (CASSANDRA-5910)
 * Replace the deprecated MapMaker with CacheLoader (CASSANDRA-6007)
 * Add SSTableDeletingNotification to DataTracker (CASSANDRA-6010)
 * Fix snapshots in use get deleted during snapshot repair (CASSANDRA-6011)
 * Move hints and exception count to o.a.c.metrics (CASSANDRA-6017)
 * Fix memory leak in snapshot repair (CASSANDRA-6047)
 * Fix sstable2sjon for CQL3 tables (CASSANDRA-5852)


2.0.0
 * Fix thrift validation when inserting into CQL3 tables (CASSANDRA-5138)
 * Fix periodic memtable flushing behavior with clean memtables (CASSANDRA-5931)
 * Fix dateOf() function for pre-2.0 timestamp columns (CASSANDRA-5928)
 * Fix SSTable unintentionally loads BF when opened for batch (CASSANDRA-5938)
 * Add stream session progress to JMX (CASSANDRA-4757)
 * Fix NPE during CAS operation (CASSANDRA-5925)
Merged from 1.2:
 * Fix getBloomFilterDiskSpaceUsed for AlwaysPresentFilter (CASSANDRA-5900)
 * Don't announce schema version until we've loaded the changes locally
   (CASSANDRA-5904)
 * Fix to support off heap bloom filters size greater than 2 GB (CASSANDRA-5903)
 * Properly handle parsing huge map and set literals (CASSANDRA-5893)


2.0.0-rc2
 * enable vnodes by default (CASSANDRA-5869)
 * fix CAS contention timeout (CASSANDRA-5830)
 * fix HsHa to respect max frame size (CASSANDRA-4573)
 * Fix (some) 2i on composite components omissions (CASSANDRA-5851)
 * cqlsh: add DESCRIBE FULL SCHEMA variant (CASSANDRA-5880)
Merged from 1.2:
 * Correctly validate sparse composite cells in scrub (CASSANDRA-5855)
 * Add KeyCacheHitRate metric to CF metrics (CASSANDRA-5868)
 * cqlsh: add support for multiline comments (CASSANDRA-5798)
 * Handle CQL3 SELECT duplicate IN restrictions on clustering columns
   (CASSANDRA-5856)


2.0.0-rc1
 * improve DecimalSerializer performance (CASSANDRA-5837)
 * fix potential spurious wakeup in AsyncOneResponse (CASSANDRA-5690)
 * fix schema-related trigger issues (CASSANDRA-5774)
 * Better validation when accessing CQL3 table from thrift (CASSANDRA-5138)
 * Fix assertion error during repair (CASSANDRA-5801)
 * Fix range tombstone bug (CASSANDRA-5805)
 * DC-local CAS (CASSANDRA-5797)
 * Add a native_protocol_version column to the system.local table (CASSANRDA-5819)
 * Use index_interval from cassandra.yaml when upgraded (CASSANDRA-5822)
 * Fix buffer underflow on socket close (CASSANDRA-5792)
Merged from 1.2:
 * Fix reading DeletionTime from 1.1-format sstables (CASSANDRA-5814)
 * cqlsh: add collections support to COPY (CASSANDRA-5698)
 * retry important messages for any IOException (CASSANDRA-5804)
 * Allow empty IN relations in SELECT/UPDATE/DELETE statements (CASSANDRA-5626)
 * cqlsh: fix crashing on Windows due to libedit detection (CASSANDRA-5812)
 * fix bulk-loading compressed sstables (CASSANDRA-5820)
 * (Hadoop) fix quoting in CqlPagingRecordReader and CqlRecordWriter 
   (CASSANDRA-5824)
 * update default LCS sstable size to 160MB (CASSANDRA-5727)
 * Allow compacting 2Is via nodetool (CASSANDRA-5670)
 * Hex-encode non-String keys in OPP (CASSANDRA-5793)
 * nodetool history logging (CASSANDRA-5823)
 * (Hadoop) fix support for Thrift tables in CqlPagingRecordReader 
   (CASSANDRA-5752)
 * add "all time blocked" to StatusLogger output (CASSANDRA-5825)
 * Future-proof inter-major-version schema migrations (CASSANDRA-5845)
 * (Hadoop) add CqlPagingRecordReader support for ReversedType in Thrift table
   (CASSANDRA-5718)
 * Add -no-snapshot option to scrub (CASSANDRA-5891)
 * Fix to support off heap bloom filters size greater than 2 GB (CASSANDRA-5903)
 * Properly handle parsing huge map and set literals (CASSANDRA-5893)
 * Fix LCS L0 compaction may overlap in L1 (CASSANDRA-5907)
 * New sstablesplit tool to split large sstables offline (CASSANDRA-4766)
 * Fix potential deadlock in native protocol server (CASSANDRA-5926)
 * Disallow incompatible type change in CQL3 (CASSANDRA-5882)
Merged from 1.1:
 * Correctly validate sparse composite cells in scrub (CASSANDRA-5855)


2.0.0-beta2
 * Replace countPendingHints with Hints Created metric (CASSANDRA-5746)
 * Allow nodetool with no args, and with help to run without a server (CASSANDRA-5734)
 * Cleanup AbstractType/TypeSerializer classes (CASSANDRA-5744)
 * Remove unimplemented cli option schema-mwt (CASSANDRA-5754)
 * Support range tombstones in thrift (CASSANDRA-5435)
 * Normalize table-manipulating CQL3 statements' class names (CASSANDRA-5759)
 * cqlsh: add missing table options to DESCRIBE output (CASSANDRA-5749)
 * Fix assertion error during repair (CASSANDRA-5757)
 * Fix bulkloader (CASSANDRA-5542)
 * Add LZ4 compression to the native protocol (CASSANDRA-5765)
 * Fix bugs in the native protocol v2 (CASSANDRA-5770)
 * CAS on 'primary key only' table (CASSANDRA-5715)
 * Support streaming SSTables of old versions (CASSANDRA-5772)
 * Always respect protocol version in native protocol (CASSANDRA-5778)
 * Fix ConcurrentModificationException during streaming (CASSANDRA-5782)
 * Update deletion timestamp in Commit#updatesWithPaxosTime (CASSANDRA-5787)
 * Thrift cas() method crashes if input columns are not sorted (CASSANDRA-5786)
 * Order columns names correctly when querying for CAS (CASSANDRA-5788)
 * Fix streaming retry (CASSANDRA-5775)
Merged from 1.2:
 * if no seeds can be a reached a node won't start in a ring by itself (CASSANDRA-5768)
 * add cassandra.unsafesystem property (CASSANDRA-5704)
 * (Hadoop) quote identifiers in CqlPagingRecordReader (CASSANDRA-5763)
 * Add replace_node functionality for vnodes (CASSANDRA-5337)
 * Add timeout events to query traces (CASSANDRA-5520)
 * Fix serialization of the LEFT gossip value (CASSANDRA-5696)
 * Pig: support for cql3 tables (CASSANDRA-5234)
 * cqlsh: Don't show 'null' in place of empty values (CASSANDRA-5675)
 * Race condition in detecting version on a mixed 1.1/1.2 cluster
   (CASSANDRA-5692)
 * Fix skipping range tombstones with reverse queries (CASSANDRA-5712)
 * Expire entries out of ThriftSessionManager (CASSANDRA-5719)
 * Don't keep ancestor information in memory (CASSANDRA-5342)
 * cqlsh: fix handling of semicolons inside BATCH queries (CASSANDRA-5697)
 * Expose native protocol server status in nodetool info (CASSANDRA-5735)
 * Fix pathetic performance of range tombstones (CASSANDRA-5677)
 * Fix querying with an empty (impossible) range (CASSANDRA-5573)
 * cqlsh: handle CUSTOM 2i in DESCRIBE output (CASSANDRA-5760)
 * Fix minor bug in Range.intersects(Bound) (CASSANDRA-5771)
 * cqlsh: handle disabled compression in DESCRIBE output (CASSANDRA-5766)
 * Ensure all UP events are notified on the native protocol (CASSANDRA-5769)
 * Fix formatting of sstable2json with multiple -k arguments (CASSANDRA-5781)
 * Don't rely on row marker for queries in general to hide lost markers
   after TTL expires (CASSANDRA-5762)
 * Sort nodetool help output (CASSANDRA-5776)
 * Fix column expiring during 2 phases compaction (CASSANDRA-5799)
 * now() is being rejected in INSERTs when inside collections (CASSANDRA-5795)


2.0.0-beta1
 * Removed on-heap row cache (CASSANDRA-5348)
 * use nanotime consistently for node-local timeouts (CASSANDRA-5581)
 * Avoid unnecessary second pass on name-based queries (CASSANDRA-5577)
 * Experimental triggers (CASSANDRA-1311)
 * JEMalloc support for off-heap allocation (CASSANDRA-3997)
 * Single-pass compaction (CASSANDRA-4180)
 * Removed token range bisection (CASSANDRA-5518)
 * Removed compatibility with pre-1.2.5 sstables and network messages
   (CASSANDRA-5511)
 * removed PBSPredictor (CASSANDRA-5455)
 * CAS support (CASSANDRA-5062, 5441, 5442, 5443, 5619, 5667)
 * Leveled compaction performs size-tiered compactions in L0 
   (CASSANDRA-5371, 5439)
 * Add yaml network topology snitch for mixed ec2/other envs (CASSANDRA-5339)
 * Log when a node is down longer than the hint window (CASSANDRA-4554)
 * Optimize tombstone creation for ExpiringColumns (CASSANDRA-4917)
 * Improve LeveledScanner work estimation (CASSANDRA-5250, 5407)
 * Replace compaction lock with runWithCompactionsDisabled (CASSANDRA-3430)
 * Change Message IDs to ints (CASSANDRA-5307)
 * Move sstable level information into the Stats component, removing the
   need for a separate Manifest file (CASSANDRA-4872)
 * avoid serializing to byte[] on commitlog append (CASSANDRA-5199)
 * make index_interval configurable per columnfamily (CASSANDRA-3961, CASSANDRA-5650)
 * add default_time_to_live (CASSANDRA-3974)
 * add memtable_flush_period_in_ms (CASSANDRA-4237)
 * replace supercolumns internally by composites (CASSANDRA-3237, 5123)
 * upgrade thrift to 0.9.0 (CASSANDRA-3719)
 * drop unnecessary keyspace parameter from user-defined compaction API 
   (CASSANDRA-5139)
 * more robust solution to incomplete compactions + counters (CASSANDRA-5151)
 * Change order of directory searching for c*.in.sh (CASSANDRA-3983)
 * Add tool to reset SSTable compaction level for LCS (CASSANDRA-5271)
 * Allow custom configuration loader (CASSANDRA-5045)
 * Remove memory emergency pressure valve logic (CASSANDRA-3534)
 * Reduce request latency with eager retry (CASSANDRA-4705)
 * cqlsh: Remove ASSUME command (CASSANDRA-5331)
 * Rebuild BF when loading sstables if bloom_filter_fp_chance
   has changed since compaction (CASSANDRA-5015)
 * remove row-level bloom filters (CASSANDRA-4885)
 * Change Kernel Page Cache skipping into row preheating (disabled by default)
   (CASSANDRA-4937)
 * Improve repair by deciding on a gcBefore before sending
   out TreeRequests (CASSANDRA-4932)
 * Add an official way to disable compactions (CASSANDRA-5074)
 * Reenable ALTER TABLE DROP with new semantics (CASSANDRA-3919)
 * Add binary protocol versioning (CASSANDRA-5436)
 * Swap THshaServer for TThreadedSelectorServer (CASSANDRA-5530)
 * Add alias support to SELECT statement (CASSANDRA-5075)
 * Don't create empty RowMutations in CommitLogReplayer (CASSANDRA-5541)
 * Use range tombstones when dropping cfs/columns from schema (CASSANDRA-5579)
 * cqlsh: drop CQL2/CQL3-beta support (CASSANDRA-5585)
 * Track max/min column names in sstables to be able to optimize slice
   queries (CASSANDRA-5514, CASSANDRA-5595, CASSANDRA-5600)
 * Binary protocol: allow batching already prepared statements (CASSANDRA-4693)
 * Allow preparing timestamp, ttl and limit in CQL3 queries (CASSANDRA-4450)
 * Support native link w/o JNA in Java7 (CASSANDRA-3734)
 * Use SASL authentication in binary protocol v2 (CASSANDRA-5545)
 * Replace Thrift HsHa with LMAX Disruptor based implementation (CASSANDRA-5582)
 * cqlsh: Add row count to SELECT output (CASSANDRA-5636)
 * Include a timestamp with all read commands to determine column expiration
   (CASSANDRA-5149)
 * Streaming 2.0 (CASSANDRA-5286, 5699)
 * Conditional create/drop ks/table/index statements in CQL3 (CASSANDRA-2737)
 * more pre-table creation property validation (CASSANDRA-5693)
 * Redesign repair messages (CASSANDRA-5426)
 * Fix ALTER RENAME post-5125 (CASSANDRA-5702)
 * Disallow renaming a 2ndary indexed column (CASSANDRA-5705)
 * Rename Table to Keyspace (CASSANDRA-5613)
 * Ensure changing column_index_size_in_kb on different nodes don't corrupt the
   sstable (CASSANDRA-5454)
 * Move resultset type information into prepare, not execute (CASSANDRA-5649)
 * Auto paging in binary protocol (CASSANDRA-4415, 5714)
 * Don't tie client side use of AbstractType to JDBC (CASSANDRA-4495)
 * Adds new TimestampType to replace DateType (CASSANDRA-5723, CASSANDRA-5729)
Merged from 1.2:
 * make starting native protocol server idempotent (CASSANDRA-5728)
 * Fix loading key cache when a saved entry is no longer valid (CASSANDRA-5706)
 * Fix serialization of the LEFT gossip value (CASSANDRA-5696)
 * cqlsh: Don't show 'null' in place of empty values (CASSANDRA-5675)
 * Race condition in detecting version on a mixed 1.1/1.2 cluster
   (CASSANDRA-5692)
 * Fix skipping range tombstones with reverse queries (CASSANDRA-5712)
 * Expire entries out of ThriftSessionManager (CASSANRDA-5719)
 * Don't keep ancestor information in memory (CASSANDRA-5342)
 * cqlsh: fix handling of semicolons inside BATCH queries (CASSANDRA-5697)


1.2.6
 * Fix tracing when operation completes before all responses arrive 
   (CASSANDRA-5668)
 * Fix cross-DC mutation forwarding (CASSANDRA-5632)
 * Reduce SSTableLoader memory usage (CASSANDRA-5555)
 * Scale hinted_handoff_throttle_in_kb to cluster size (CASSANDRA-5272)
 * (Hadoop) Add CQL3 input/output formats (CASSANDRA-4421, 5622)
 * (Hadoop) Fix InputKeyRange in CFIF (CASSANDRA-5536)
 * Fix dealing with ridiculously large max sstable sizes in LCS (CASSANDRA-5589)
 * Ignore pre-truncate hints (CASSANDRA-4655)
 * Move System.exit on OOM into a separate thread (CASSANDRA-5273)
 * Write row markers when serializing schema (CASSANDRA-5572)
 * Check only SSTables for the requested range when streaming (CASSANDRA-5569)
 * Improve batchlog replay behavior and hint ttl handling (CASSANDRA-5314)
 * Exclude localTimestamp from validation for tombstones (CASSANDRA-5398)
 * cqlsh: add custom prompt support (CASSANDRA-5539)
 * Reuse prepared statements in hot auth queries (CASSANDRA-5594)
 * cqlsh: add vertical output option (see EXPAND) (CASSANDRA-5597)
 * Add a rate limit option to stress (CASSANDRA-5004)
 * have BulkLoader ignore snapshots directories (CASSANDRA-5587) 
 * fix SnitchProperties logging context (CASSANDRA-5602)
 * Expose whether jna is enabled and memory is locked via JMX (CASSANDRA-5508)
 * cqlsh: fix COPY FROM with ReversedType (CASSANDRA-5610)
 * Allow creating CUSTOM indexes on collections (CASSANDRA-5615)
 * Evaluate now() function at execution time (CASSANDRA-5616)
 * Expose detailed read repair metrics (CASSANDRA-5618)
 * Correct blob literal + ReversedType parsing (CASSANDRA-5629)
 * Allow GPFS to prefer the internal IP like EC2MRS (CASSANDRA-5630)
 * fix help text for -tspw cassandra-cli (CASSANDRA-5643)
 * don't throw away initial causes exceptions for internode encryption issues 
   (CASSANDRA-5644)
 * Fix message spelling errors for cql select statements (CASSANDRA-5647)
 * Suppress custom exceptions thru jmx (CASSANDRA-5652)
 * Update CREATE CUSTOM INDEX syntax (CASSANDRA-5639)
 * Fix PermissionDetails.equals() method (CASSANDRA-5655)
 * Never allow partition key ranges in CQL3 without token() (CASSANDRA-5666)
 * Gossiper incorrectly drops AppState for an upgrading node (CASSANDRA-5660)
 * Connection thrashing during multi-region ec2 during upgrade, due to 
   messaging version (CASSANDRA-5669)
 * Avoid over reconnecting in EC2MRS (CASSANDRA-5678)
 * Fix ReadResponseSerializer.serializedSize() for digest reads (CASSANDRA-5476)
 * allow sstable2json on 2i CFs (CASSANDRA-5694)
Merged from 1.1:
 * Remove buggy thrift max message length option (CASSANDRA-5529)
 * Fix NPE in Pig's widerow mode (CASSANDRA-5488)
 * Add split size parameter to Pig and disable split combination (CASSANDRA-5544)


1.2.5
 * make BytesToken.toString only return hex bytes (CASSANDRA-5566)
 * Ensure that submitBackground enqueues at least one task (CASSANDRA-5554)
 * fix 2i updates with identical values and timestamps (CASSANDRA-5540)
 * fix compaction throttling bursty-ness (CASSANDRA-4316)
 * reduce memory consumption of IndexSummary (CASSANDRA-5506)
 * remove per-row column name bloom filters (CASSANDRA-5492)
 * Include fatal errors in trace events (CASSANDRA-5447)
 * Ensure that PerRowSecondaryIndex is notified of row-level deletes
   (CASSANDRA-5445)
 * Allow empty blob literals in CQL3 (CASSANDRA-5452)
 * Fix streaming RangeTombstones at column index boundary (CASSANDRA-5418)
 * Fix preparing statements when current keyspace is not set (CASSANDRA-5468)
 * Fix SemanticVersion.isSupportedBy minor/patch handling (CASSANDRA-5496)
 * Don't provide oldCfId for post-1.1 system cfs (CASSANDRA-5490)
 * Fix primary range ignores replication strategy (CASSANDRA-5424)
 * Fix shutdown of binary protocol server (CASSANDRA-5507)
 * Fix repair -snapshot not working (CASSANDRA-5512)
 * Set isRunning flag later in binary protocol server (CASSANDRA-5467)
 * Fix use of CQL3 functions with descending clustering order (CASSANDRA-5472)
 * Disallow renaming columns one at a time for thrift table in CQL3
   (CASSANDRA-5531)
 * cqlsh: add CLUSTERING ORDER BY support to DESCRIBE (CASSANDRA-5528)
 * Add custom secondary index support to CQL3 (CASSANDRA-5484)
 * Fix repair hanging silently on unexpected error (CASSANDRA-5229)
 * Fix Ec2Snitch regression introduced by CASSANDRA-5171 (CASSANDRA-5432)
 * Add nodetool enablebackup/disablebackup (CASSANDRA-5556)
 * cqlsh: fix DESCRIBE after case insensitive USE (CASSANDRA-5567)
Merged from 1.1
 * Remove buggy thrift max message length option (CASSANDRA-5529)
 * Add retry mechanism to OTC for non-droppable_verbs (CASSANDRA-5393)
 * Use allocator information to improve memtable memory usage estimate
   (CASSANDRA-5497)
 * Fix trying to load deleted row into row cache on startup (CASSANDRA-4463)
 * fsync leveled manifest to avoid corruption (CASSANDRA-5535)
 * Fix Bound intersection computation (CASSANDRA-5551)
 * sstablescrub now respects max memory size in cassandra.in.sh (CASSANDRA-5562)


1.2.4
 * Ensure that PerRowSecondaryIndex updates see the most recent values
   (CASSANDRA-5397)
 * avoid duplicate index entries ind PrecompactedRow and 
   ParallelCompactionIterable (CASSANDRA-5395)
 * remove the index entry on oldColumn when new column is a tombstone 
   (CASSANDRA-5395)
 * Change default stream throughput from 400 to 200 mbps (CASSANDRA-5036)
 * Gossiper logs DOWN for symmetry with UP (CASSANDRA-5187)
 * Fix mixing prepared statements between keyspaces (CASSANDRA-5352)
 * Fix consistency level during bootstrap - strike 3 (CASSANDRA-5354)
 * Fix transposed arguments in AlreadyExistsException (CASSANDRA-5362)
 * Improve asynchronous hint delivery (CASSANDRA-5179)
 * Fix Guava dependency version (12.0 -> 13.0.1) for Maven (CASSANDRA-5364)
 * Validate that provided CQL3 collection value are < 64K (CASSANDRA-5355)
 * Make upgradeSSTable skip current version sstables by default (CASSANDRA-5366)
 * Optimize min/max timestamp collection (CASSANDRA-5373)
 * Invalid streamId in cql binary protocol when using invalid CL 
   (CASSANDRA-5164)
 * Fix validation for IN where clauses with collections (CASSANDRA-5376)
 * Copy resultSet on count query to avoid ConcurrentModificationException 
   (CASSANDRA-5382)
 * Correctly typecheck in CQL3 even with ReversedType (CASSANDRA-5386)
 * Fix streaming compressed files when using encryption (CASSANDRA-5391)
 * cassandra-all 1.2.0 pom missing netty dependency (CASSANDRA-5392)
 * Fix writetime/ttl functions on null values (CASSANDRA-5341)
 * Fix NPE during cql3 select with token() (CASSANDRA-5404)
 * IndexHelper.skipBloomFilters won't skip non-SHA filters (CASSANDRA-5385)
 * cqlsh: Print maps ordered by key, sort sets (CASSANDRA-5413)
 * Add null syntax support in CQL3 for inserts (CASSANDRA-3783)
 * Allow unauthenticated set_keyspace() calls (CASSANDRA-5423)
 * Fix potential incremental backups race (CASSANDRA-5410)
 * Fix prepared BATCH statements with batch-level timestamps (CASSANDRA-5415)
 * Allow overriding superuser setup delay (CASSANDRA-5430)
 * cassandra-shuffle with JMX usernames and passwords (CASSANDRA-5431)
Merged from 1.1:
 * cli: Quote ks and cf names in schema output when needed (CASSANDRA-5052)
 * Fix bad default for min/max timestamp in SSTableMetadata (CASSANDRA-5372)
 * Fix cf name extraction from manifest in Directories.migrateFile() 
   (CASSANDRA-5242)
 * Support pluggable internode authentication (CASSANDRA-5401)


1.2.3
 * add check for sstable overlap within a level on startup (CASSANDRA-5327)
 * replace ipv6 colons in jmx object names (CASSANDRA-5298, 5328)
 * Avoid allocating SSTableBoundedScanner during repair when the range does 
   not intersect the sstable (CASSANDRA-5249)
 * Don't lowercase property map keys (this breaks NTS) (CASSANDRA-5292)
 * Fix composite comparator with super columns (CASSANDRA-5287)
 * Fix insufficient validation of UPDATE queries against counter cfs
   (CASSANDRA-5300)
 * Fix PropertyFileSnitch default DC/Rack behavior (CASSANDRA-5285)
 * Handle null values when executing prepared statement (CASSANDRA-5081)
 * Add netty to pom dependencies (CASSANDRA-5181)
 * Include type arguments in Thrift CQLPreparedResult (CASSANDRA-5311)
 * Fix compaction not removing columns when bf_fp_ratio is 1 (CASSANDRA-5182)
 * cli: Warn about missing CQL3 tables in schema descriptions (CASSANDRA-5309)
 * Re-enable unknown option in replication/compaction strategies option for
   backward compatibility (CASSANDRA-4795)
 * Add binary protocol support to stress (CASSANDRA-4993)
 * cqlsh: Fix COPY FROM value quoting and null handling (CASSANDRA-5305)
 * Fix repair -pr for vnodes (CASSANDRA-5329)
 * Relax CL for auth queries for non-default users (CASSANDRA-5310)
 * Fix AssertionError during repair (CASSANDRA-5245)
 * Don't announce migrations to pre-1.2 nodes (CASSANDRA-5334)
Merged from 1.1:
 * Fix trying to load deleted row into row cache on startup (CASSANDRA-4463)
 * Update offline scrub for 1.0 -> 1.1 directory structure (CASSANDRA-5195)
 * add tmp flag to Descriptor hashcode (CASSANDRA-4021)
 * fix logging of "Found table data in data directories" when only system tables
   are present (CASSANDRA-5289)
 * cli: Add JMX authentication support (CASSANDRA-5080)
 * nodetool: ability to repair specific range (CASSANDRA-5280)
 * Fix possible assertion triggered in SliceFromReadCommand (CASSANDRA-5284)
 * cqlsh: Add inet type support on Windows (ipv4-only) (CASSANDRA-4801)
 * Fix race when initializing ColumnFamilyStore (CASSANDRA-5350)
 * Add UseTLAB JVM flag (CASSANDRA-5361)


1.2.2
 * fix potential for multiple concurrent compactions of the same sstables
   (CASSANDRA-5256)
 * avoid no-op caching of byte[] on commitlog append (CASSANDRA-5199)
 * fix symlinks under data dir not working (CASSANDRA-5185)
 * fix bug in compact storage metadata handling (CASSANDRA-5189)
 * Validate login for USE queries (CASSANDRA-5207)
 * cli: remove default username and password (CASSANDRA-5208)
 * configure populate_io_cache_on_flush per-CF (CASSANDRA-4694)
 * allow configuration of internode socket buffer (CASSANDRA-3378)
 * Make sstable directory picking blacklist-aware again (CASSANDRA-5193)
 * Correctly expire gossip states for edge cases (CASSANDRA-5216)
 * Improve handling of directory creation failures (CASSANDRA-5196)
 * Expose secondary indicies to the rest of nodetool (CASSANDRA-4464)
 * Binary protocol: avoid sending notification for 0.0.0.0 (CASSANDRA-5227)
 * add UseCondCardMark XX jvm settings on jdk 1.7 (CASSANDRA-4366)
 * CQL3 refactor to allow conversion function (CASSANDRA-5226)
 * Fix drop of sstables in some circumstance (CASSANDRA-5232)
 * Implement caching of authorization results (CASSANDRA-4295)
 * Add support for LZ4 compression (CASSANDRA-5038)
 * Fix missing columns in wide rows queries (CASSANDRA-5225)
 * Simplify auth setup and make system_auth ks alterable (CASSANDRA-5112)
 * Stop compactions from hanging during bootstrap (CASSANDRA-5244)
 * fix compressed streaming sending extra chunk (CASSANDRA-5105)
 * Add CQL3-based implementations of IAuthenticator and IAuthorizer
   (CASSANDRA-4898)
 * Fix timestamp-based tomstone removal logic (CASSANDRA-5248)
 * cli: Add JMX authentication support (CASSANDRA-5080)
 * Fix forceFlush behavior (CASSANDRA-5241)
 * cqlsh: Add username autocompletion (CASSANDRA-5231)
 * Fix CQL3 composite partition key error (CASSANDRA-5240)
 * Allow IN clause on last clustering key (CASSANDRA-5230)
Merged from 1.1:
 * fix start key/end token validation for wide row iteration (CASSANDRA-5168)
 * add ConfigHelper support for Thrift frame and max message sizes (CASSANDRA-5188)
 * fix nodetool repair not fail on node down (CASSANDRA-5203)
 * always collect tombstone hints (CASSANDRA-5068)
 * Fix error when sourcing file in cqlsh (CASSANDRA-5235)


1.2.1
 * stream undelivered hints on decommission (CASSANDRA-5128)
 * GossipingPropertyFileSnitch loads saved dc/rack info if needed (CASSANDRA-5133)
 * drain should flush system CFs too (CASSANDRA-4446)
 * add inter_dc_tcp_nodelay setting (CASSANDRA-5148)
 * re-allow wrapping ranges for start_token/end_token range pairitspwng (CASSANDRA-5106)
 * fix validation compaction of empty rows (CASSANDRA-5136)
 * nodetool methods to enable/disable hint storage/delivery (CASSANDRA-4750)
 * disallow bloom filter false positive chance of 0 (CASSANDRA-5013)
 * add threadpool size adjustment methods to JMXEnabledThreadPoolExecutor and 
   CompactionManagerMBean (CASSANDRA-5044)
 * fix hinting for dropped local writes (CASSANDRA-4753)
 * off-heap cache doesn't need mutable column container (CASSANDRA-5057)
 * apply disk_failure_policy to bad disks on initial directory creation 
   (CASSANDRA-4847)
 * Optimize name-based queries to use ArrayBackedSortedColumns (CASSANDRA-5043)
 * Fall back to old manifest if most recent is unparseable (CASSANDRA-5041)
 * pool [Compressed]RandomAccessReader objects on the partitioned read path
   (CASSANDRA-4942)
 * Add debug logging to list filenames processed by Directories.migrateFile 
   method (CASSANDRA-4939)
 * Expose black-listed directories via JMX (CASSANDRA-4848)
 * Log compaction merge counts (CASSANDRA-4894)
 * Minimize byte array allocation by AbstractData{Input,Output} (CASSANDRA-5090)
 * Add SSL support for the binary protocol (CASSANDRA-5031)
 * Allow non-schema system ks modification for shuffle to work (CASSANDRA-5097)
 * cqlsh: Add default limit to SELECT statements (CASSANDRA-4972)
 * cqlsh: fix DESCRIBE for 1.1 cfs in CQL3 (CASSANDRA-5101)
 * Correctly gossip with nodes >= 1.1.7 (CASSANDRA-5102)
 * Ensure CL guarantees on digest mismatch (CASSANDRA-5113)
 * Validate correctly selects on composite partition key (CASSANDRA-5122)
 * Fix exception when adding collection (CASSANDRA-5117)
 * Handle states for non-vnode clusters correctly (CASSANDRA-5127)
 * Refuse unrecognized replication and compaction strategy options (CASSANDRA-4795)
 * Pick the correct value validator in sstable2json for cql3 tables (CASSANDRA-5134)
 * Validate login for describe_keyspace, describe_keyspaces and set_keyspace
   (CASSANDRA-5144)
 * Fix inserting empty maps (CASSANDRA-5141)
 * Don't remove tokens from System table for node we know (CASSANDRA-5121)
 * fix streaming progress report for compresed files (CASSANDRA-5130)
 * Coverage analysis for low-CL queries (CASSANDRA-4858)
 * Stop interpreting dates as valid timeUUID value (CASSANDRA-4936)
 * Adds E notation for floating point numbers (CASSANDRA-4927)
 * Detect (and warn) unintentional use of the cql2 thrift methods when cql3 was
   intended (CASSANDRA-5172)
 * cli: Quote ks and cf names in schema output when needed (CASSANDRA-5052)
 * Fix bad default for min/max timestamp in SSTableMetadata (CASSANDRA-5372)
 * Fix cf name extraction from manifest in Directories.migrateFile() (CASSANDRA-5242)
 * Support pluggable internode authentication (CASSANDRA-5401)
 * Replace mistaken usage of commons-logging with slf4j (CASSANDRA-5464)
 * Ensure Jackson dependency matches lib (CASSANDRA-5126)
 * Expose droppable tombstone ratio stats over JMX (CASSANDRA-5159)
Merged from 1.1:
 * Simplify CompressedRandomAccessReader to work around JDK FD bug (CASSANDRA-5088)
 * Improve handling a changing target throttle rate mid-compaction (CASSANDRA-5087)
 * Pig: correctly decode row keys in widerow mode (CASSANDRA-5098)
 * nodetool repair command now prints progress (CASSANDRA-4767)
 * fix user defined compaction to run against 1.1 data directory (CASSANDRA-5118)
 * Fix CQL3 BATCH authorization caching (CASSANDRA-5145)
 * fix get_count returns incorrect value with TTL (CASSANDRA-5099)
 * better handling for mid-compaction failure (CASSANDRA-5137)
 * convert default marshallers list to map for better readability (CASSANDRA-5109)
 * fix ConcurrentModificationException in getBootstrapSource (CASSANDRA-5170)
 * fix sstable maxtimestamp for row deletes and pre-1.1.1 sstables (CASSANDRA-5153)
 * Fix thread growth on node removal (CASSANDRA-5175)
 * Make Ec2Region's datacenter name configurable (CASSANDRA-5155)


1.2.0
 * Disallow counters in collections (CASSANDRA-5082)
 * cqlsh: add unit tests (CASSANDRA-3920)
 * fix default bloom_filter_fp_chance for LeveledCompactionStrategy (CASSANDRA-5093)
Merged from 1.1:
 * add validation for get_range_slices with start_key and end_token (CASSANDRA-5089)


1.2.0-rc2
 * fix nodetool ownership display with vnodes (CASSANDRA-5065)
 * cqlsh: add DESCRIBE KEYSPACES command (CASSANDRA-5060)
 * Fix potential infinite loop when reloading CFS (CASSANDRA-5064)
 * Fix SimpleAuthorizer example (CASSANDRA-5072)
 * cqlsh: force CL.ONE for tracing and system.schema* queries (CASSANDRA-5070)
 * Includes cassandra-shuffle in the debian package (CASSANDRA-5058)
Merged from 1.1:
 * fix multithreaded compaction deadlock (CASSANDRA-4492)
 * fix temporarily missing schema after upgrade from pre-1.1.5 (CASSANDRA-5061)
 * Fix ALTER TABLE overriding compression options with defaults
   (CASSANDRA-4996, 5066)
 * fix specifying and altering crc_check_chance (CASSANDRA-5053)
 * fix Murmur3Partitioner ownership% calculation (CASSANDRA-5076)
 * Don't expire columns sooner than they should in 2ndary indexes (CASSANDRA-5079)


1.2-rc1
 * rename rpc_timeout settings to request_timeout (CASSANDRA-5027)
 * add BF with 0.1 FP to LCS by default (CASSANDRA-5029)
 * Fix preparing insert queries (CASSANDRA-5016)
 * Fix preparing queries with counter increment (CASSANDRA-5022)
 * Fix preparing updates with collections (CASSANDRA-5017)
 * Don't generate UUID based on other node address (CASSANDRA-5002)
 * Fix message when trying to alter a clustering key type (CASSANDRA-5012)
 * Update IAuthenticator to match the new IAuthorizer (CASSANDRA-5003)
 * Fix inserting only a key in CQL3 (CASSANDRA-5040)
 * Fix CQL3 token() function when used with strings (CASSANDRA-5050)
Merged from 1.1:
 * reduce log spam from invalid counter shards (CASSANDRA-5026)
 * Improve schema propagation performance (CASSANDRA-5025)
 * Fix for IndexHelper.IndexFor throws OOB Exception (CASSANDRA-5030)
 * cqlsh: make it possible to describe thrift CFs (CASSANDRA-4827)
 * cqlsh: fix timestamp formatting on some platforms (CASSANDRA-5046)


1.2-beta3
 * make consistency level configurable in cqlsh (CASSANDRA-4829)
 * fix cqlsh rendering of blob fields (CASSANDRA-4970)
 * fix cqlsh DESCRIBE command (CASSANDRA-4913)
 * save truncation position in system table (CASSANDRA-4906)
 * Move CompressionMetadata off-heap (CASSANDRA-4937)
 * allow CLI to GET cql3 columnfamily data (CASSANDRA-4924)
 * Fix rare race condition in getExpireTimeForEndpoint (CASSANDRA-4402)
 * acquire references to overlapping sstables during compaction so bloom filter
   doesn't get free'd prematurely (CASSANDRA-4934)
 * Don't share slice query filter in CQL3 SelectStatement (CASSANDRA-4928)
 * Separate tracing from Log4J (CASSANDRA-4861)
 * Exclude gcable tombstones from merkle-tree computation (CASSANDRA-4905)
 * Better printing of AbstractBounds for tracing (CASSANDRA-4931)
 * Optimize mostRecentTombstone check in CC.collectAllData (CASSANDRA-4883)
 * Change stream session ID to UUID to avoid collision from same node (CASSANDRA-4813)
 * Use Stats.db when bulk loading if present (CASSANDRA-4957)
 * Skip repair on system_trace and keyspaces with RF=1 (CASSANDRA-4956)
 * (cql3) Remove arbitrary SELECT limit (CASSANDRA-4918)
 * Correctly handle prepared operation on collections (CASSANDRA-4945)
 * Fix CQL3 LIMIT (CASSANDRA-4877)
 * Fix Stress for CQL3 (CASSANDRA-4979)
 * Remove cassandra specific exceptions from JMX interface (CASSANDRA-4893)
 * (CQL3) Force using ALLOW FILTERING on potentially inefficient queries (CASSANDRA-4915)
 * (cql3) Fix adding column when the table has collections (CASSANDRA-4982)
 * (cql3) Fix allowing collections with compact storage (CASSANDRA-4990)
 * (cql3) Refuse ttl/writetime function on collections (CASSANDRA-4992)
 * Replace IAuthority with new IAuthorizer (CASSANDRA-4874)
 * clqsh: fix KEY pseudocolumn escaping when describing Thrift tables
   in CQL3 mode (CASSANDRA-4955)
 * add basic authentication support for Pig CassandraStorage (CASSANDRA-3042)
 * fix CQL2 ALTER TABLE compaction_strategy_class altering (CASSANDRA-4965)
Merged from 1.1:
 * Fall back to old describe_splits if d_s_ex is not available (CASSANDRA-4803)
 * Improve error reporting when streaming ranges fail (CASSANDRA-5009)
 * Fix cqlsh timestamp formatting of timezone info (CASSANDRA-4746)
 * Fix assertion failure with leveled compaction (CASSANDRA-4799)
 * Check for null end_token in get_range_slice (CASSANDRA-4804)
 * Remove all remnants of removed nodes (CASSANDRA-4840)
 * Add aut-reloading of the log4j file in debian package (CASSANDRA-4855)
 * Fix estimated row cache entry size (CASSANDRA-4860)
 * reset getRangeSlice filter after finishing a row for get_paged_slice
   (CASSANDRA-4919)
 * expunge row cache post-truncate (CASSANDRA-4940)
 * Allow static CF definition with compact storage (CASSANDRA-4910)
 * Fix endless loop/compaction of schema_* CFs due to broken timestamps (CASSANDRA-4880)
 * Fix 'wrong class type' assertion in CounterColumn (CASSANDRA-4976)


1.2-beta2
 * fp rate of 1.0 disables BF entirely; LCS defaults to 1.0 (CASSANDRA-4876)
 * off-heap bloom filters for row keys (CASSANDRA_4865)
 * add extension point for sstable components (CASSANDRA-4049)
 * improve tracing output (CASSANDRA-4852, 4862)
 * make TRACE verb droppable (CASSANDRA-4672)
 * fix BulkLoader recognition of CQL3 columnfamilies (CASSANDRA-4755)
 * Sort commitlog segments for replay by id instead of mtime (CASSANDRA-4793)
 * Make hint delivery asynchronous (CASSANDRA-4761)
 * Pluggable Thrift transport factories for CLI and cqlsh (CASSANDRA-4609, 4610)
 * cassandra-cli: allow Double value type to be inserted to a column (CASSANDRA-4661)
 * Add ability to use custom TServerFactory implementations (CASSANDRA-4608)
 * optimize batchlog flushing to skip successful batches (CASSANDRA-4667)
 * include metadata for system keyspace itself in schema tables (CASSANDRA-4416)
 * add check to PropertyFileSnitch to verify presence of location for
   local node (CASSANDRA-4728)
 * add PBSPredictor consistency modeler (CASSANDRA-4261)
 * remove vestiges of Thrift unframed mode (CASSANDRA-4729)
 * optimize single-row PK lookups (CASSANDRA-4710)
 * adjust blockFor calculation to account for pending ranges due to node 
   movement (CASSANDRA-833)
 * Change CQL version to 3.0.0 and stop accepting 3.0.0-beta1 (CASSANDRA-4649)
 * (CQL3) Make prepared statement global instead of per connection 
   (CASSANDRA-4449)
 * Fix scrubbing of CQL3 created tables (CASSANDRA-4685)
 * (CQL3) Fix validation when using counter and regular columns in the same 
   table (CASSANDRA-4706)
 * Fix bug starting Cassandra with simple authentication (CASSANDRA-4648)
 * Add support for batchlog in CQL3 (CASSANDRA-4545, 4738)
 * Add support for multiple column family outputs in CFOF (CASSANDRA-4208)
 * Support repairing only the local DC nodes (CASSANDRA-4747)
 * Use rpc_address for binary protocol and change default port (CASSANDRA-4751)
 * Fix use of collections in prepared statements (CASSANDRA-4739)
 * Store more information into peers table (CASSANDRA-4351, 4814)
 * Configurable bucket size for size tiered compaction (CASSANDRA-4704)
 * Run leveled compaction in parallel (CASSANDRA-4310)
 * Fix potential NPE during CFS reload (CASSANDRA-4786)
 * Composite indexes may miss results (CASSANDRA-4796)
 * Move consistency level to the protocol level (CASSANDRA-4734, 4824)
 * Fix Subcolumn slice ends not respected (CASSANDRA-4826)
 * Fix Assertion error in cql3 select (CASSANDRA-4783)
 * Fix list prepend logic (CQL3) (CASSANDRA-4835)
 * Add booleans as literals in CQL3 (CASSANDRA-4776)
 * Allow renaming PK columns in CQL3 (CASSANDRA-4822)
 * Fix binary protocol NEW_NODE event (CASSANDRA-4679)
 * Fix potential infinite loop in tombstone compaction (CASSANDRA-4781)
 * Remove system tables accounting from schema (CASSANDRA-4850)
 * (cql3) Force provided columns in clustering key order in 
   'CLUSTERING ORDER BY' (CASSANDRA-4881)
 * Fix composite index bug (CASSANDRA-4884)
 * Fix short read protection for CQL3 (CASSANDRA-4882)
 * Add tracing support to the binary protocol (CASSANDRA-4699)
 * (cql3) Don't allow prepared marker inside collections (CASSANDRA-4890)
 * Re-allow order by on non-selected columns (CASSANDRA-4645)
 * Bug when composite index is created in a table having collections (CASSANDRA-4909)
 * log index scan subject in CompositesSearcher (CASSANDRA-4904)
Merged from 1.1:
 * add get[Row|Key]CacheEntries to CacheServiceMBean (CASSANDRA-4859)
 * fix get_paged_slice to wrap to next row correctly (CASSANDRA-4816)
 * fix indexing empty column values (CASSANDRA-4832)
 * allow JdbcDate to compose null Date objects (CASSANDRA-4830)
 * fix possible stackoverflow when compacting 1000s of sstables
   (CASSANDRA-4765)
 * fix wrong leveled compaction progress calculation (CASSANDRA-4807)
 * add a close() method to CRAR to prevent leaking file descriptors (CASSANDRA-4820)
 * fix potential infinite loop in get_count (CASSANDRA-4833)
 * fix compositeType.{get/from}String methods (CASSANDRA-4842)
 * (CQL) fix CREATE COLUMNFAMILY permissions check (CASSANDRA-4864)
 * Fix DynamicCompositeType same type comparison (CASSANDRA-4711)
 * Fix duplicate SSTable reference when stream session failed (CASSANDRA-3306)
 * Allow static CF definition with compact storage (CASSANDRA-4910)
 * Fix endless loop/compaction of schema_* CFs due to broken timestamps (CASSANDRA-4880)
 * Fix 'wrong class type' assertion in CounterColumn (CASSANDRA-4976)


1.2-beta1
 * add atomic_batch_mutate (CASSANDRA-4542, -4635)
 * increase default max_hint_window_in_ms to 3h (CASSANDRA-4632)
 * include message initiation time to replicas so they can more
   accurately drop timed-out requests (CASSANDRA-2858)
 * fix clientutil.jar dependencies (CASSANDRA-4566)
 * optimize WriteResponse (CASSANDRA-4548)
 * new metrics (CASSANDRA-4009)
 * redesign KEYS indexes to avoid read-before-write (CASSANDRA-2897)
 * debug tracing (CASSANDRA-1123)
 * parallelize row cache loading (CASSANDRA-4282)
 * Make compaction, flush JBOD-aware (CASSANDRA-4292)
 * run local range scans on the read stage (CASSANDRA-3687)
 * clean up ioexceptions (CASSANDRA-2116)
 * add disk_failure_policy (CASSANDRA-2118)
 * Introduce new json format with row level deletion (CASSANDRA-4054)
 * remove redundant "name" column from schema_keyspaces (CASSANDRA-4433)
 * improve "nodetool ring" handling of multi-dc clusters (CASSANDRA-3047)
 * update NTS calculateNaturalEndpoints to be O(N log N) (CASSANDRA-3881)
 * split up rpc timeout by operation type (CASSANDRA-2819)
 * rewrite key cache save/load to use only sequential i/o (CASSANDRA-3762)
 * update MS protocol with a version handshake + broadcast address id
   (CASSANDRA-4311)
 * multithreaded hint replay (CASSANDRA-4189)
 * add inter-node message compression (CASSANDRA-3127)
 * remove COPP (CASSANDRA-2479)
 * Track tombstone expiration and compact when tombstone content is
   higher than a configurable threshold, default 20% (CASSANDRA-3442, 4234)
 * update MurmurHash to version 3 (CASSANDRA-2975)
 * (CLI) track elapsed time for `delete' operation (CASSANDRA-4060)
 * (CLI) jline version is bumped to 1.0 to properly  support
   'delete' key function (CASSANDRA-4132)
 * Save IndexSummary into new SSTable 'Summary' component (CASSANDRA-2392, 4289)
 * Add support for range tombstones (CASSANDRA-3708)
 * Improve MessagingService efficiency (CASSANDRA-3617)
 * Avoid ID conflicts from concurrent schema changes (CASSANDRA-3794)
 * Set thrift HSHA server thread limit to unlimited by default (CASSANDRA-4277)
 * Avoids double serialization of CF id in RowMutation messages
   (CASSANDRA-4293)
 * stream compressed sstables directly with java nio (CASSANDRA-4297)
 * Support multiple ranges in SliceQueryFilter (CASSANDRA-3885)
 * Add column metadata to system column families (CASSANDRA-4018)
 * (cql3) Always use composite types by default (CASSANDRA-4329)
 * (cql3) Add support for set, map and list (CASSANDRA-3647)
 * Validate date type correctly (CASSANDRA-4441)
 * (cql3) Allow definitions with only a PK (CASSANDRA-4361)
 * (cql3) Add support for row key composites (CASSANDRA-4179)
 * improve DynamicEndpointSnitch by using reservoir sampling (CASSANDRA-4038)
 * (cql3) Add support for 2ndary indexes (CASSANDRA-3680)
 * (cql3) fix defining more than one PK to be invalid (CASSANDRA-4477)
 * remove schema agreement checking from all external APIs (Thrift, CQL and CQL3) (CASSANDRA-4487)
 * add Murmur3Partitioner and make it default for new installations (CASSANDRA-3772, 4621)
 * (cql3) update pseudo-map syntax to use map syntax (CASSANDRA-4497)
 * Finer grained exceptions hierarchy and provides error code with exceptions (CASSANDRA-3979)
 * Adds events push to binary protocol (CASSANDRA-4480)
 * Rewrite nodetool help (CASSANDRA-2293)
 * Make CQL3 the default for CQL (CASSANDRA-4640)
 * update stress tool to be able to use CQL3 (CASSANDRA-4406)
 * Accept all thrift update on CQL3 cf but don't expose their metadata (CASSANDRA-4377)
 * Replace Throttle with Guava's RateLimiter for HintedHandOff (CASSANDRA-4541)
 * fix counter add/get using CQL2 and CQL3 in stress tool (CASSANDRA-4633)
 * Add sstable count per level to cfstats (CASSANDRA-4537)
 * (cql3) Add ALTER KEYSPACE statement (CASSANDRA-4611)
 * (cql3) Allow defining default consistency levels (CASSANDRA-4448)
 * (cql3) Fix queries using LIMIT missing results (CASSANDRA-4579)
 * fix cross-version gossip messaging (CASSANDRA-4576)
 * added inet data type (CASSANDRA-4627)


1.1.6
 * Wait for writes on synchronous read digest mismatch (CASSANDRA-4792)
 * fix commitlog replay for nanotime-infected sstables (CASSANDRA-4782)
 * preflight check ttl for maximum of 20 years (CASSANDRA-4771)
 * (Pig) fix widerow input with single column rows (CASSANDRA-4789)
 * Fix HH to compact with correct gcBefore, which avoids wiping out
   undelivered hints (CASSANDRA-4772)
 * LCS will merge up to 32 L0 sstables as intended (CASSANDRA-4778)
 * NTS will default unconfigured DC replicas to zero (CASSANDRA-4675)
 * use default consistency level in counter validation if none is
   explicitly provide (CASSANDRA-4700)
 * Improve IAuthority interface by introducing fine-grained
   access permissions and grant/revoke commands (CASSANDRA-4490, 4644)
 * fix assumption error in CLI when updating/describing keyspace 
   (CASSANDRA-4322)
 * Adds offline sstablescrub to debian packaging (CASSANDRA-4642)
 * Automatic fixing of overlapping leveled sstables (CASSANDRA-4644)
 * fix error when using ORDER BY with extended selections (CASSANDRA-4689)
 * (CQL3) Fix validation for IN queries for non-PK cols (CASSANDRA-4709)
 * fix re-created keyspace disappering after 1.1.5 upgrade 
   (CASSANDRA-4698, 4752)
 * (CLI) display elapsed time in 2 fraction digits (CASSANDRA-3460)
 * add authentication support to sstableloader (CASSANDRA-4712)
 * Fix CQL3 'is reversed' logic (CASSANDRA-4716, 4759)
 * (CQL3) Don't return ReversedType in result set metadata (CASSANDRA-4717)
 * Backport adding AlterKeyspace statement (CASSANDRA-4611)
 * (CQL3) Correcty accept upper-case data types (CASSANDRA-4770)
 * Add binary protocol events for schema changes (CASSANDRA-4684)
Merged from 1.0:
 * Switch from NBHM to CHM in MessagingService's callback map, which
   prevents OOM in long-running instances (CASSANDRA-4708)


1.1.5
 * add SecondaryIndex.reload API (CASSANDRA-4581)
 * use millis + atomicint for commitlog segment creation instead of
   nanotime, which has issues under some hypervisors (CASSANDRA-4601)
 * fix FD leak in slice queries (CASSANDRA-4571)
 * avoid recursion in leveled compaction (CASSANDRA-4587)
 * increase stack size under Java7 to 180K
 * Log(info) schema changes (CASSANDRA-4547)
 * Change nodetool setcachecapcity to manipulate global caches (CASSANDRA-4563)
 * (cql3) fix setting compaction strategy (CASSANDRA-4597)
 * fix broken system.schema_* timestamps on system startup (CASSANDRA-4561)
 * fix wrong skip of cache saving (CASSANDRA-4533)
 * Avoid NPE when lost+found is in data dir (CASSANDRA-4572)
 * Respect five-minute flush moratorium after initial CL replay (CASSANDRA-4474)
 * Adds ntp as recommended in debian packaging (CASSANDRA-4606)
 * Configurable transport in CF Record{Reader|Writer} (CASSANDRA-4558)
 * (cql3) fix potential NPE with both equal and unequal restriction (CASSANDRA-4532)
 * (cql3) improves ORDER BY validation (CASSANDRA-4624)
 * Fix potential deadlock during counter writes (CASSANDRA-4578)
 * Fix cql error with ORDER BY when using IN (CASSANDRA-4612)
Merged from 1.0:
 * increase Xss to 160k to accomodate latest 1.6 JVMs (CASSANDRA-4602)
 * fix toString of hint destination tokens (CASSANDRA-4568)
 * Fix multiple values for CurrentLocal NodeID (CASSANDRA-4626)


1.1.4
 * fix offline scrub to catch >= out of order rows (CASSANDRA-4411)
 * fix cassandra-env.sh on RHEL and other non-dash-based systems 
   (CASSANDRA-4494)
Merged from 1.0:
 * (Hadoop) fix setting key length for old-style mapred api (CASSANDRA-4534)
 * (Hadoop) fix iterating through a resultset consisting entirely
   of tombstoned rows (CASSANDRA-4466)
 * Fix multiple values for CurrentLocal NodeID (CASSANDRA-4626)


1.1.3
 * (cqlsh) add COPY TO (CASSANDRA-4434)
 * munmap commitlog segments before rename (CASSANDRA-4337)
 * (JMX) rename getRangeKeySample to sampleKeyRange to avoid returning
   multi-MB results as an attribute (CASSANDRA-4452)
 * flush based on data size, not throughput; overwritten columns no 
   longer artificially inflate liveRatio (CASSANDRA-4399)
 * update default commitlog segment size to 32MB and total commitlog
   size to 32/1024 MB for 32/64 bit JVMs, respectively (CASSANDRA-4422)
 * avoid using global partitioner to estimate ranges in index sstables
   (CASSANDRA-4403)
 * restore pre-CASSANDRA-3862 approach to removing expired tombstones
   from row cache during compaction (CASSANDRA-4364)
 * (stress) support for CQL prepared statements (CASSANDRA-3633)
 * Correctly catch exception when Snappy cannot be loaded (CASSANDRA-4400)
 * (cql3) Support ORDER BY when IN condition is given in WHERE clause (CASSANDRA-4327)
 * (cql3) delete "component_index" column on DROP TABLE call (CASSANDRA-4420)
 * change nanoTime() to currentTimeInMillis() in schema related code (CASSANDRA-4432)
 * add a token generation tool (CASSANDRA-3709)
 * Fix LCS bug with sstable containing only 1 row (CASSANDRA-4411)
 * fix "Can't Modify Index Name" problem on CF update (CASSANDRA-4439)
 * Fix assertion error in getOverlappingSSTables during repair (CASSANDRA-4456)
 * fix nodetool's setcompactionthreshold command (CASSANDRA-4455)
 * Ensure compacted files are never used, to avoid counter overcount (CASSANDRA-4436)
Merged from 1.0:
 * Push the validation of secondary index values to the SecondaryIndexManager (CASSANDRA-4240)
 * (Hadoop) fix iterating through a resultset consisting entirely
   of tombstoned rows (CASSANDRA-4466)
 * allow dropping columns shadowed by not-yet-expired supercolumn or row
   tombstones in PrecompactedRow (CASSANDRA-4396)


1.1.2
 * Fix cleanup not deleting index entries (CASSANDRA-4379)
 * Use correct partitioner when saving + loading caches (CASSANDRA-4331)
 * Check schema before trying to export sstable (CASSANDRA-2760)
 * Raise a meaningful exception instead of NPE when PFS encounters
   an unconfigured node + no default (CASSANDRA-4349)
 * fix bug in sstable blacklisting with LCS (CASSANDRA-4343)
 * LCS no longer promotes tiny sstables out of L0 (CASSANDRA-4341)
 * skip tombstones during hint replay (CASSANDRA-4320)
 * fix NPE in compactionstats (CASSANDRA-4318)
 * enforce 1m min keycache for auto (CASSANDRA-4306)
 * Have DeletedColumn.isMFD always return true (CASSANDRA-4307)
 * (cql3) exeption message for ORDER BY constraints said primary filter can be
    an IN clause, which is misleading (CASSANDRA-4319)
 * (cql3) Reject (not yet supported) creation of 2ndardy indexes on tables with
   composite primary keys (CASSANDRA-4328)
 * Set JVM stack size to 160k for java 7 (CASSANDRA-4275)
 * cqlsh: add COPY command to load data from CSV flat files (CASSANDRA-4012)
 * CFMetaData.fromThrift to throw ConfigurationException upon error (CASSANDRA-4353)
 * Use CF comparator to sort indexed columns in SecondaryIndexManager
   (CASSANDRA-4365)
 * add strategy_options to the KSMetaData.toString() output (CASSANDRA-4248)
 * (cql3) fix range queries containing unqueried results (CASSANDRA-4372)
 * (cql3) allow updating column_alias types (CASSANDRA-4041)
 * (cql3) Fix deletion bug (CASSANDRA-4193)
 * Fix computation of overlapping sstable for leveled compaction (CASSANDRA-4321)
 * Improve scrub and allow to run it offline (CASSANDRA-4321)
 * Fix assertionError in StorageService.bulkLoad (CASSANDRA-4368)
 * (cqlsh) add option to authenticate to a keyspace at startup (CASSANDRA-4108)
 * (cqlsh) fix ASSUME functionality (CASSANDRA-4352)
 * Fix ColumnFamilyRecordReader to not return progress > 100% (CASSANDRA-3942)
Merged from 1.0:
 * Set gc_grace on index CF to 0 (CASSANDRA-4314)


1.1.1
 * allow larger cache capacities than 2GB (CASSANDRA-4150)
 * add getsstables command to nodetool (CASSANDRA-4199)
 * apply parent CF compaction settings to secondary index CFs (CASSANDRA-4280)
 * preserve commitlog size cap when recycling segments at startup
   (CASSANDRA-4201)
 * (Hadoop) fix split generation regression (CASSANDRA-4259)
 * ignore min/max compactions settings in LCS, while preserving
   behavior that min=max=0 disables autocompaction (CASSANDRA-4233)
 * log number of rows read from saved cache (CASSANDRA-4249)
 * calculate exact size required for cleanup operations (CASSANDRA-1404)
 * avoid blocking additional writes during flush when the commitlog
   gets behind temporarily (CASSANDRA-1991)
 * enable caching on index CFs based on data CF cache setting (CASSANDRA-4197)
 * warn on invalid replication strategy creation options (CASSANDRA-4046)
 * remove [Freeable]Memory finalizers (CASSANDRA-4222)
 * include tombstone size in ColumnFamily.size, which can prevent OOM
   during sudden mass delete operations by yielding a nonzero liveRatio
   (CASSANDRA-3741)
 * Open 1 sstableScanner per level for leveled compaction (CASSANDRA-4142)
 * Optimize reads when row deletion timestamps allow us to restrict
   the set of sstables we check (CASSANDRA-4116)
 * add support for commitlog archiving and point-in-time recovery
   (CASSANDRA-3690)
 * avoid generating redundant compaction tasks during streaming
   (CASSANDRA-4174)
 * add -cf option to nodetool snapshot, and takeColumnFamilySnapshot to
   StorageService mbean (CASSANDRA-556)
 * optimize cleanup to drop entire sstables where possible (CASSANDRA-4079)
 * optimize truncate when autosnapshot is disabled (CASSANDRA-4153)
 * update caches to use byte[] keys to reduce memory overhead (CASSANDRA-3966)
 * add column limit to cli (CASSANDRA-3012, 4098)
 * clean up and optimize DataOutputBuffer, used by CQL compression and
   CompositeType (CASSANDRA-4072)
 * optimize commitlog checksumming (CASSANDRA-3610)
 * identify and blacklist corrupted SSTables from future compactions 
   (CASSANDRA-2261)
 * Move CfDef and KsDef validation out of thrift (CASSANDRA-4037)
 * Expose API to repair a user provided range (CASSANDRA-3912)
 * Add way to force the cassandra-cli to refresh its schema (CASSANDRA-4052)
 * Avoid having replicate on write tasks stacking up at CL.ONE (CASSANDRA-2889)
 * (cql3) Backwards compatibility for composite comparators in non-cql3-aware
   clients (CASSANDRA-4093)
 * (cql3) Fix order by for reversed queries (CASSANDRA-4160)
 * (cql3) Add ReversedType support (CASSANDRA-4004)
 * (cql3) Add timeuuid type (CASSANDRA-4194)
 * (cql3) Minor fixes (CASSANDRA-4185)
 * (cql3) Fix prepared statement in BATCH (CASSANDRA-4202)
 * (cql3) Reduce the list of reserved keywords (CASSANDRA-4186)
 * (cql3) Move max/min compaction thresholds to compaction strategy options
   (CASSANDRA-4187)
 * Fix exception during move when localhost is the only source (CASSANDRA-4200)
 * (cql3) Allow paging through non-ordered partitioner results (CASSANDRA-3771)
 * (cql3) Fix drop index (CASSANDRA-4192)
 * (cql3) Don't return range ghosts anymore (CASSANDRA-3982)
 * fix re-creating Keyspaces/ColumnFamilies with the same name as dropped
   ones (CASSANDRA-4219)
 * fix SecondaryIndex LeveledManifest save upon snapshot (CASSANDRA-4230)
 * fix missing arrayOffset in FBUtilities.hash (CASSANDRA-4250)
 * (cql3) Add name of parameters in CqlResultSet (CASSANDRA-4242)
 * (cql3) Correctly validate order by queries (CASSANDRA-4246)
 * rename stress to cassandra-stress for saner packaging (CASSANDRA-4256)
 * Fix exception on colum metadata with non-string comparator (CASSANDRA-4269)
 * Check for unknown/invalid compression options (CASSANDRA-4266)
 * (cql3) Adds simple access to column timestamp and ttl (CASSANDRA-4217)
 * (cql3) Fix range queries with secondary indexes (CASSANDRA-4257)
 * Better error messages from improper input in cli (CASSANDRA-3865)
 * Try to stop all compaction upon Keyspace or ColumnFamily drop (CASSANDRA-4221)
 * (cql3) Allow keyspace properties to contain hyphens (CASSANDRA-4278)
 * (cql3) Correctly validate keyspace access in create table (CASSANDRA-4296)
 * Avoid deadlock in migration stage (CASSANDRA-3882)
 * Take supercolumn names and deletion info into account in memtable throughput
   (CASSANDRA-4264)
 * Add back backward compatibility for old style replication factor (CASSANDRA-4294)
 * Preserve compatibility with pre-1.1 index queries (CASSANDRA-4262)
Merged from 1.0:
 * Fix super columns bug where cache is not updated (CASSANDRA-4190)
 * fix maxTimestamp to include row tombstones (CASSANDRA-4116)
 * (CLI) properly handle quotes in create/update keyspace commands (CASSANDRA-4129)
 * Avoids possible deadlock during bootstrap (CASSANDRA-4159)
 * fix stress tool that hangs forever on timeout or error (CASSANDRA-4128)
 * stress tool to return appropriate exit code on failure (CASSANDRA-4188)
 * fix compaction NPE when out of disk space and assertions disabled
   (CASSANDRA-3985)
 * synchronize LCS getEstimatedTasks to avoid CME (CASSANDRA-4255)
 * ensure unique streaming session id's (CASSANDRA-4223)
 * kick off background compaction when min/max thresholds change 
   (CASSANDRA-4279)
 * improve ability of STCS.getBuckets to deal with 100s of 1000s of
   sstables, such as when convertinb back from LCS (CASSANDRA-4287)
 * Oversize integer in CQL throws NumberFormatException (CASSANDRA-4291)
 * fix 1.0.x node join to mixed version cluster, other nodes >= 1.1 (CASSANDRA-4195)
 * Fix LCS splitting sstable base on uncompressed size (CASSANDRA-4419)
 * Push the validation of secondary index values to the SecondaryIndexManager (CASSANDRA-4240)
 * Don't purge columns during upgradesstables (CASSANDRA-4462)
 * Make cqlsh work with piping (CASSANDRA-4113)
 * Validate arguments for nodetool decommission (CASSANDRA-4061)
 * Report thrift status in nodetool info (CASSANDRA-4010)


1.1.0-final
 * average a reduced liveRatio estimate with the previous one (CASSANDRA-4065)
 * Allow KS and CF names up to 48 characters (CASSANDRA-4157)
 * fix stress build (CASSANDRA-4140)
 * add time remaining estimate to nodetool compactionstats (CASSANDRA-4167)
 * (cql) fix NPE in cql3 ALTER TABLE (CASSANDRA-4163)
 * (cql) Add support for CL.TWO and CL.THREE in CQL (CASSANDRA-4156)
 * (cql) Fix type in CQL3 ALTER TABLE preventing update (CASSANDRA-4170)
 * (cql) Throw invalid exception from CQL3 on obsolete options (CASSANDRA-4171)
 * (cqlsh) fix recognizing uppercase SELECT keyword (CASSANDRA-4161)
 * Pig: wide row support (CASSANDRA-3909)
Merged from 1.0:
 * avoid streaming empty files with bulk loader if sstablewriter errors out
   (CASSANDRA-3946)


1.1-rc1
 * Include stress tool in binary builds (CASSANDRA-4103)
 * (Hadoop) fix wide row iteration when last row read was deleted
   (CASSANDRA-4154)
 * fix read_repair_chance to really default to 0.1 in the cli (CASSANDRA-4114)
 * Adds caching and bloomFilterFpChange to CQL options (CASSANDRA-4042)
 * Adds posibility to autoconfigure size of the KeyCache (CASSANDRA-4087)
 * fix KEYS index from skipping results (CASSANDRA-3996)
 * Remove sliced_buffer_size_in_kb dead option (CASSANDRA-4076)
 * make loadNewSStable preserve sstable version (CASSANDRA-4077)
 * Respect 1.0 cache settings as much as possible when upgrading 
   (CASSANDRA-4088)
 * relax path length requirement for sstable files when upgrading on 
   non-Windows platforms (CASSANDRA-4110)
 * fix terminination of the stress.java when errors were encountered
   (CASSANDRA-4128)
 * Move CfDef and KsDef validation out of thrift (CASSANDRA-4037)
 * Fix get_paged_slice (CASSANDRA-4136)
 * CQL3: Support slice with exclusive start and stop (CASSANDRA-3785)
Merged from 1.0:
 * support PropertyFileSnitch in bulk loader (CASSANDRA-4145)
 * add auto_snapshot option allowing disabling snapshot before drop/truncate
   (CASSANDRA-3710)
 * allow short snitch names (CASSANDRA-4130)


1.1-beta2
 * rename loaded sstables to avoid conflicts with local snapshots
   (CASSANDRA-3967)
 * start hint replay as soon as FD notifies that the target is back up
   (CASSANDRA-3958)
 * avoid unproductive deserializing of cached rows during compaction
   (CASSANDRA-3921)
 * fix concurrency issues with CQL keyspace creation (CASSANDRA-3903)
 * Show Effective Owership via Nodetool ring <keyspace> (CASSANDRA-3412)
 * Update ORDER BY syntax for CQL3 (CASSANDRA-3925)
 * Fix BulkRecordWriter to not throw NPE if reducer gets no map data from Hadoop (CASSANDRA-3944)
 * Fix bug with counters in super columns (CASSANDRA-3821)
 * Remove deprecated merge_shard_chance (CASSANDRA-3940)
 * add a convenient way to reset a node's schema (CASSANDRA-2963)
 * fix for intermittent SchemaDisagreementException (CASSANDRA-3884)
 * CLI `list <CF>` to limit number of columns and their order (CASSANDRA-3012)
 * ignore deprecated KsDef/CfDef/ColumnDef fields in native schema (CASSANDRA-3963)
 * CLI to report when unsupported column_metadata pair was given (CASSANDRA-3959)
 * reincarnate removed and deprecated KsDef/CfDef attributes (CASSANDRA-3953)
 * Fix race between writes and read for cache (CASSANDRA-3862)
 * perform static initialization of StorageProxy on start-up (CASSANDRA-3797)
 * support trickling fsync() on writes (CASSANDRA-3950)
 * expose counters for unavailable/timeout exceptions given to thrift clients (CASSANDRA-3671)
 * avoid quadratic startup time in LeveledManifest (CASSANDRA-3952)
 * Add type information to new schema_ columnfamilies and remove thrift
   serialization for schema (CASSANDRA-3792)
 * add missing column validator options to the CLI help (CASSANDRA-3926)
 * skip reading saved key cache if CF's caching strategy is NONE or ROWS_ONLY (CASSANDRA-3954)
 * Unify migration code (CASSANDRA-4017)
Merged from 1.0:
 * cqlsh: guess correct version of Python for Arch Linux (CASSANDRA-4090)
 * (CLI) properly handle quotes in create/update keyspace commands (CASSANDRA-4129)
 * Avoids possible deadlock during bootstrap (CASSANDRA-4159)
 * fix stress tool that hangs forever on timeout or error (CASSANDRA-4128)
 * Fix super columns bug where cache is not updated (CASSANDRA-4190)
 * stress tool to return appropriate exit code on failure (CASSANDRA-4188)


1.0.9
 * improve index sampling performance (CASSANDRA-4023)
 * always compact away deleted hints immediately after handoff (CASSANDRA-3955)
 * delete hints from dropped ColumnFamilies on handoff instead of
   erroring out (CASSANDRA-3975)
 * add CompositeType ref to the CLI doc for create/update column family (CASSANDRA-3980)
 * Pig: support Counter ColumnFamilies (CASSANDRA-3973)
 * Pig: Composite column support (CASSANDRA-3684)
 * Avoid NPE during repair when a keyspace has no CFs (CASSANDRA-3988)
 * Fix division-by-zero error on get_slice (CASSANDRA-4000)
 * don't change manifest level for cleanup, scrub, and upgradesstables
   operations under LeveledCompactionStrategy (CASSANDRA-3989, 4112)
 * fix race leading to super columns assertion failure (CASSANDRA-3957)
 * fix NPE on invalid CQL delete command (CASSANDRA-3755)
 * allow custom types in CLI's assume command (CASSANDRA-4081)
 * fix totalBytes count for parallel compactions (CASSANDRA-3758)
 * fix intermittent NPE in get_slice (CASSANDRA-4095)
 * remove unnecessary asserts in native code interfaces (CASSANDRA-4096)
 * Validate blank keys in CQL to avoid assertion errors (CASSANDRA-3612)
 * cqlsh: fix bad decoding of some column names (CASSANDRA-4003)
 * cqlsh: fix incorrect padding with unicode chars (CASSANDRA-4033)
 * Fix EC2 snitch incorrectly reporting region (CASSANDRA-4026)
 * Shut down thrift during decommission (CASSANDRA-4086)
 * Expose nodetool cfhistograms for 2ndary indexes (CASSANDRA-4063)
Merged from 0.8:
 * Fix ConcurrentModificationException in gossiper (CASSANDRA-4019)


1.1-beta1
 * (cqlsh)
   + add SOURCE and CAPTURE commands, and --file option (CASSANDRA-3479)
   + add ALTER COLUMNFAMILY WITH (CASSANDRA-3523)
   + bundle Python dependencies with Cassandra (CASSANDRA-3507)
   + added to Debian package (CASSANDRA-3458)
   + display byte data instead of erroring out on decode failure 
     (CASSANDRA-3874)
 * add nodetool rebuild_index (CASSANDRA-3583)
 * add nodetool rangekeysample (CASSANDRA-2917)
 * Fix streaming too much data during move operations (CASSANDRA-3639)
 * Nodetool and CLI connect to localhost by default (CASSANDRA-3568)
 * Reduce memory used by primary index sample (CASSANDRA-3743)
 * (Hadoop) separate input/output configurations (CASSANDRA-3197, 3765)
 * avoid returning internal Cassandra classes over JMX (CASSANDRA-2805)
 * add row-level isolation via SnapTree (CASSANDRA-2893)
 * Optimize key count estimation when opening sstable on startup
   (CASSANDRA-2988)
 * multi-dc replication optimization supporting CL > ONE (CASSANDRA-3577)
 * add command to stop compactions (CASSANDRA-1740, 3566, 3582)
 * multithreaded streaming (CASSANDRA-3494)
 * removed in-tree redhat spec (CASSANDRA-3567)
 * "defragment" rows for name-based queries under STCS, again (CASSANDRA-2503)
 * Recycle commitlog segments for improved performance 
   (CASSANDRA-3411, 3543, 3557, 3615)
 * update size-tiered compaction to prioritize small tiers (CASSANDRA-2407)
 * add message expiration logic to OutboundTcpConnection (CASSANDRA-3005)
 * off-heap cache to use sun.misc.Unsafe instead of JNA (CASSANDRA-3271)
 * EACH_QUORUM is only supported for writes (CASSANDRA-3272)
 * replace compactionlock use in schema migration by checking CFS.isValid
   (CASSANDRA-3116)
 * recognize that "SELECT first ... *" isn't really "SELECT *" (CASSANDRA-3445)
 * Use faster bytes comparison (CASSANDRA-3434)
 * Bulk loader is no longer a fat client, (HADOOP) bulk load output format
   (CASSANDRA-3045)
 * (Hadoop) add support for KeyRange.filter
 * remove assumption that keys and token are in bijection
   (CASSANDRA-1034, 3574, 3604)
 * always remove endpoints from delevery queue in HH (CASSANDRA-3546)
 * fix race between cf flush and its 2ndary indexes flush (CASSANDRA-3547)
 * fix potential race in AES when a repair fails (CASSANDRA-3548)
 * Remove columns shadowed by a deleted container even when we cannot purge
   (CASSANDRA-3538)
 * Improve memtable slice iteration performance (CASSANDRA-3545)
 * more efficient allocation of small bloom filters (CASSANDRA-3618)
 * Use separate writer thread in SSTableSimpleUnsortedWriter (CASSANDRA-3619)
 * fsync the directory after new sstable or commitlog segment are created (CASSANDRA-3250)
 * fix minor issues reported by FindBugs (CASSANDRA-3658)
 * global key/row caches (CASSANDRA-3143, 3849)
 * optimize memtable iteration during range scan (CASSANDRA-3638)
 * introduce 'crc_check_chance' in CompressionParameters to support
   a checksum percentage checking chance similarly to read-repair (CASSANDRA-3611)
 * a way to deactivate global key/row cache on per-CF basis (CASSANDRA-3667)
 * fix LeveledCompactionStrategy broken because of generation pre-allocation
   in LeveledManifest (CASSANDRA-3691)
 * finer-grained control over data directories (CASSANDRA-2749)
 * Fix ClassCastException during hinted handoff (CASSANDRA-3694)
 * Upgrade Thrift to 0.7 (CASSANDRA-3213)
 * Make stress.java insert operation to use microseconds (CASSANDRA-3725)
 * Allows (internally) doing a range query with a limit of columns instead of
   rows (CASSANDRA-3742)
 * Allow rangeSlice queries to be start/end inclusive/exclusive (CASSANDRA-3749)
 * Fix BulkLoader to support new SSTable layout and add stream
   throttling to prevent an NPE when there is no yaml config (CASSANDRA-3752)
 * Allow concurrent schema migrations (CASSANDRA-1391, 3832)
 * Add SnapshotCommand to trigger snapshot on remote node (CASSANDRA-3721)
 * Make CFMetaData conversions to/from thrift/native schema inverses
   (CASSANDRA_3559)
 * Add initial code for CQL 3.0-beta (CASSANDRA-2474, 3781, 3753)
 * Add wide row support for ColumnFamilyInputFormat (CASSANDRA-3264)
 * Allow extending CompositeType comparator (CASSANDRA-3657)
 * Avoids over-paging during get_count (CASSANDRA-3798)
 * Add new command to rebuild a node without (repair) merkle tree calculations
   (CASSANDRA-3483, 3922)
 * respect not only row cache capacity but caching mode when
   trying to read data (CASSANDRA-3812)
 * fix system tests (CASSANDRA-3827)
 * CQL support for altering row key type in ALTER TABLE (CASSANDRA-3781)
 * turn compression on by default (CASSANDRA-3871)
 * make hexToBytes refuse invalid input (CASSANDRA-2851)
 * Make secondary indexes CF inherit compression and compaction from their
   parent CF (CASSANDRA-3877)
 * Finish cleanup up tombstone purge code (CASSANDRA-3872)
 * Avoid NPE on aboarted stream-out sessions (CASSANDRA-3904)
 * BulkRecordWriter throws NPE for counter columns (CASSANDRA-3906)
 * Support compression using BulkWriter (CASSANDRA-3907)


1.0.8
 * fix race between cleanup and flush on secondary index CFSes (CASSANDRA-3712)
 * avoid including non-queried nodes in rangeslice read repair
   (CASSANDRA-3843)
 * Only snapshot CF being compacted for snapshot_before_compaction 
   (CASSANDRA-3803)
 * Log active compactions in StatusLogger (CASSANDRA-3703)
 * Compute more accurate compaction score per level (CASSANDRA-3790)
 * Return InvalidRequest when using a keyspace that doesn't exist
   (CASSANDRA-3764)
 * disallow user modification of System keyspace (CASSANDRA-3738)
 * allow using sstable2json on secondary index data (CASSANDRA-3738)
 * (cqlsh) add DESCRIBE COLUMNFAMILIES (CASSANDRA-3586)
 * (cqlsh) format blobs correctly and use colors to improve output
   readability (CASSANDRA-3726)
 * synchronize BiMap of bootstrapping tokens (CASSANDRA-3417)
 * show index options in CLI (CASSANDRA-3809)
 * add optional socket timeout for streaming (CASSANDRA-3838)
 * fix truncate not to leave behind non-CFS backed secondary indexes
   (CASSANDRA-3844)
 * make CLI `show schema` to use output stream directly instead
   of StringBuilder (CASSANDRA-3842)
 * remove the wait on hint future during write (CASSANDRA-3870)
 * (cqlsh) ignore missing CfDef opts (CASSANDRA-3933)
 * (cqlsh) look for cqlshlib relative to realpath (CASSANDRA-3767)
 * Fix short read protection (CASSANDRA-3934)
 * Make sure infered and actual schema match (CASSANDRA-3371)
 * Fix NPE during HH delivery (CASSANDRA-3677)
 * Don't put boostrapping node in 'hibernate' status (CASSANDRA-3737)
 * Fix double quotes in windows bat files (CASSANDRA-3744)
 * Fix bad validator lookup (CASSANDRA-3789)
 * Fix soft reset in EC2MultiRegionSnitch (CASSANDRA-3835)
 * Don't leave zombie connections with THSHA thrift server (CASSANDRA-3867)
 * (cqlsh) fix deserialization of data (CASSANDRA-3874)
 * Fix removetoken force causing an inconsistent state (CASSANDRA-3876)
 * Fix ahndling of some types with Pig (CASSANDRA-3886)
 * Don't allow to drop the system keyspace (CASSANDRA-3759)
 * Make Pig deletes disabled by default and configurable (CASSANDRA-3628)
Merged from 0.8:
 * (Pig) fix CassandraStorage to use correct comparator in Super ColumnFamily
   case (CASSANDRA-3251)
 * fix thread safety issues in commitlog replay, primarily affecting
   systems with many (100s) of CF definitions (CASSANDRA-3751)
 * Fix relevant tombstone ignored with super columns (CASSANDRA-3875)


1.0.7
 * fix regression in HH page size calculation (CASSANDRA-3624)
 * retry failed stream on IOException (CASSANDRA-3686)
 * allow configuring bloom_filter_fp_chance (CASSANDRA-3497)
 * attempt hint delivery every ten minutes, or when failure detector
   notifies us that a node is back up, whichever comes first.  hint
   handoff throttle delay default changed to 1ms, from 50 (CASSANDRA-3554)
 * add nodetool setstreamthroughput (CASSANDRA-3571)
 * fix assertion when dropping a columnfamily with no sstables (CASSANDRA-3614)
 * more efficient allocation of small bloom filters (CASSANDRA-3618)
 * CLibrary.createHardLinkWithExec() to check for errors (CASSANDRA-3101)
 * Avoid creating empty and non cleaned writer during compaction (CASSANDRA-3616)
 * stop thrift service in shutdown hook so we can quiesce MessagingService
   (CASSANDRA-3335)
 * (CQL) compaction_strategy_options and compression_parameters for
   CREATE COLUMNFAMILY statement (CASSANDRA-3374)
 * Reset min/max compaction threshold when creating size tiered compaction
   strategy (CASSANDRA-3666)
 * Don't ignore IOException during compaction (CASSANDRA-3655)
 * Fix assertion error for CF with gc_grace=0 (CASSANDRA-3579)
 * Shutdown ParallelCompaction reducer executor after use (CASSANDRA-3711)
 * Avoid < 0 value for pending tasks in leveled compaction (CASSANDRA-3693)
 * (Hadoop) Support TimeUUID in Pig CassandraStorage (CASSANDRA-3327)
 * Check schema is ready before continuing boostrapping (CASSANDRA-3629)
 * Catch overflows during parsing of chunk_length_kb (CASSANDRA-3644)
 * Improve stream protocol mismatch errors (CASSANDRA-3652)
 * Avoid multiple thread doing HH to the same target (CASSANDRA-3681)
 * Add JMX property for rp_timeout_in_ms (CASSANDRA-2940)
 * Allow DynamicCompositeType to compare component of different types
   (CASSANDRA-3625)
 * Flush non-cfs backed secondary indexes (CASSANDRA-3659)
 * Secondary Indexes should report memory consumption (CASSANDRA-3155)
 * fix for SelectStatement start/end key are not set correctly
   when a key alias is involved (CASSANDRA-3700)
 * fix CLI `show schema` command insert of an extra comma in
   column_metadata (CASSANDRA-3714)
Merged from 0.8:
 * avoid logging (harmless) exception when GC takes < 1ms (CASSANDRA-3656)
 * prevent new nodes from thinking down nodes are up forever (CASSANDRA-3626)
 * use correct list of replicas for LOCAL_QUORUM reads when read repair
   is disabled (CASSANDRA-3696)
 * block on flush before compacting hints (may prevent OOM) (CASSANDRA-3733)


1.0.6
 * (CQL) fix cqlsh support for replicate_on_write (CASSANDRA-3596)
 * fix adding to leveled manifest after streaming (CASSANDRA-3536)
 * filter out unavailable cipher suites when using encryption (CASSANDRA-3178)
 * (HADOOP) add old-style api support for CFIF and CFRR (CASSANDRA-2799)
 * Support TimeUUIDType column names in Stress.java tool (CASSANDRA-3541)
 * (CQL) INSERT/UPDATE/DELETE/TRUNCATE commands should allow CF names to
   be qualified by keyspace (CASSANDRA-3419)
 * always remove endpoints from delevery queue in HH (CASSANDRA-3546)
 * fix race between cf flush and its 2ndary indexes flush (CASSANDRA-3547)
 * fix potential race in AES when a repair fails (CASSANDRA-3548)
 * fix default value validation usage in CLI SET command (CASSANDRA-3553)
 * Optimize componentsFor method for compaction and startup time
   (CASSANDRA-3532)
 * (CQL) Proper ColumnFamily metadata validation on CREATE COLUMNFAMILY 
   (CASSANDRA-3565)
 * fix compression "chunk_length_kb" option to set correct kb value for 
   thrift/avro (CASSANDRA-3558)
 * fix missing response during range slice repair (CASSANDRA-3551)
 * 'describe ring' moved from CLI to nodetool and available through JMX (CASSANDRA-3220)
 * add back partitioner to sstable metadata (CASSANDRA-3540)
 * fix NPE in get_count for counters (CASSANDRA-3601)
Merged from 0.8:
 * remove invalid assertion that table was opened before dropping it
   (CASSANDRA-3580)
 * range and index scans now only send requests to enough replicas to
   satisfy requested CL + RR (CASSANDRA-3598)
 * use cannonical host for local node in nodetool info (CASSANDRA-3556)
 * remove nonlocal DC write optimization since it only worked with
   CL.ONE or CL.LOCAL_QUORUM (CASSANDRA-3577, 3585)
 * detect misuses of CounterColumnType (CASSANDRA-3422)
 * turn off string interning in json2sstable, take 2 (CASSANDRA-2189)
 * validate compression parameters on add/update of the ColumnFamily 
   (CASSANDRA-3573)
 * Check for 0.0.0.0 is incorrect in CFIF (CASSANDRA-3584)
 * Increase vm.max_map_count in debian packaging (CASSANDRA-3563)
 * gossiper will never add itself to saved endpoints (CASSANDRA-3485)


1.0.5
 * revert CASSANDRA-3407 (see CASSANDRA-3540)
 * fix assertion error while forwarding writes to local nodes (CASSANDRA-3539)


1.0.4
 * fix self-hinting of timed out read repair updates and make hinted handoff
   less prone to OOMing a coordinator (CASSANDRA-3440)
 * expose bloom filter sizes via JMX (CASSANDRA-3495)
 * enforce RP tokens 0..2**127 (CASSANDRA-3501)
 * canonicalize paths exposed through JMX (CASSANDRA-3504)
 * fix "liveSize" stat when sstables are removed (CASSANDRA-3496)
 * add bloom filter FP rates to nodetool cfstats (CASSANDRA-3347)
 * record partitioner in sstable metadata component (CASSANDRA-3407)
 * add new upgradesstables nodetool command (CASSANDRA-3406)
 * skip --debug requirement to see common exceptions in CLI (CASSANDRA-3508)
 * fix incorrect query results due to invalid max timestamp (CASSANDRA-3510)
 * make sstableloader recognize compressed sstables (CASSANDRA-3521)
 * avoids race in OutboundTcpConnection in multi-DC setups (CASSANDRA-3530)
 * use SETLOCAL in cassandra.bat (CASSANDRA-3506)
 * fix ConcurrentModificationException in Table.all() (CASSANDRA-3529)
Merged from 0.8:
 * fix concurrence issue in the FailureDetector (CASSANDRA-3519)
 * fix array out of bounds error in counter shard removal (CASSANDRA-3514)
 * avoid dropping tombstones when they might still be needed to shadow
   data in a different sstable (CASSANDRA-2786)


1.0.3
 * revert name-based query defragmentation aka CASSANDRA-2503 (CASSANDRA-3491)
 * fix invalidate-related test failures (CASSANDRA-3437)
 * add next-gen cqlsh to bin/ (CASSANDRA-3188, 3131, 3493)
 * (CQL) fix handling of rows with no columns (CASSANDRA-3424, 3473)
 * fix querying supercolumns by name returning only a subset of
   subcolumns or old subcolumn versions (CASSANDRA-3446)
 * automatically compute sha1 sum for uncompressed data files (CASSANDRA-3456)
 * fix reading metadata/statistics component for version < h (CASSANDRA-3474)
 * add sstable forward-compatibility (CASSANDRA-3478)
 * report compression ratio in CFSMBean (CASSANDRA-3393)
 * fix incorrect size exception during streaming of counters (CASSANDRA-3481)
 * (CQL) fix for counter decrement syntax (CASSANDRA-3418)
 * Fix race introduced by CASSANDRA-2503 (CASSANDRA-3482)
 * Fix incomplete deletion of delivered hints (CASSANDRA-3466)
 * Avoid rescheduling compactions when no compaction was executed 
   (CASSANDRA-3484)
 * fix handling of the chunk_length_kb compression options (CASSANDRA-3492)
Merged from 0.8:
 * fix updating CF row_cache_provider (CASSANDRA-3414)
 * CFMetaData.convertToThrift method to set RowCacheProvider (CASSANDRA-3405)
 * acquire compactionlock during truncate (CASSANDRA-3399)
 * fix displaying cfdef entries for super columnfamilies (CASSANDRA-3415)
 * Make counter shard merging thread safe (CASSANDRA-3178)
 * Revert CASSANDRA-2855
 * Fix bug preventing the use of efficient cross-DC writes (CASSANDRA-3472)
 * `describe ring` command for CLI (CASSANDRA-3220)
 * (Hadoop) skip empty rows when entire row is requested, redux (CASSANDRA-2855)


1.0.2
 * "defragment" rows for name-based queries under STCS (CASSANDRA-2503)
 * Add timing information to cassandra-cli GET/SET/LIST queries (CASSANDRA-3326)
 * Only create one CompressionMetadata object per sstable (CASSANDRA-3427)
 * cleanup usage of StorageService.setMode() (CASSANDRA-3388)
 * Avoid large array allocation for compressed chunk offsets (CASSANDRA-3432)
 * fix DecimalType bytebuffer marshalling (CASSANDRA-3421)
 * fix bug that caused first column in per row indexes to be ignored 
   (CASSANDRA-3441)
 * add JMX call to clean (failed) repair sessions (CASSANDRA-3316)
 * fix sstableloader reference acquisition bug (CASSANDRA-3438)
 * fix estimated row size regression (CASSANDRA-3451)
 * make sure we don't return more columns than asked (CASSANDRA-3303, 3395)
Merged from 0.8:
 * acquire compactionlock during truncate (CASSANDRA-3399)
 * fix displaying cfdef entries for super columnfamilies (CASSANDRA-3415)


1.0.1
 * acquire references during index build to prevent delete problems
   on Windows (CASSANDRA-3314)
 * describe_ring should include datacenter/topology information (CASSANDRA-2882)
 * Thrift sockets are not properly buffered (CASSANDRA-3261)
 * performance improvement for bytebufferutil compare function (CASSANDRA-3286)
 * add system.versions ColumnFamily (CASSANDRA-3140)
 * reduce network copies (CASSANDRA-3333, 3373)
 * limit nodetool to 32MB of heap (CASSANDRA-3124)
 * (CQL) update parser to accept "timestamp" instead of "date" (CASSANDRA-3149)
 * Fix CLI `show schema` to include "compression_options" (CASSANDRA-3368)
 * Snapshot to include manifest under LeveledCompactionStrategy (CASSANDRA-3359)
 * (CQL) SELECT query should allow CF name to be qualified by keyspace (CASSANDRA-3130)
 * (CQL) Fix internal application error specifying 'using consistency ...'
   in lower case (CASSANDRA-3366)
 * fix Deflate compression when compression actually makes the data bigger
   (CASSANDRA-3370)
 * optimize UUIDGen to avoid lock contention on InetAddress.getLocalHost 
   (CASSANDRA-3387)
 * tolerate index being dropped mid-mutation (CASSANDRA-3334, 3313)
 * CompactionManager is now responsible for checking for new candidates
   post-task execution, enabling more consistent leveled compaction 
   (CASSANDRA-3391)
 * Cache HSHA threads (CASSANDRA-3372)
 * use CF/KS names as snapshot prefix for drop + truncate operations
   (CASSANDRA-2997)
 * Break bloom filters up to avoid heap fragmentation (CASSANDRA-2466)
 * fix cassandra hanging on jsvc stop (CASSANDRA-3302)
 * Avoid leveled compaction getting blocked on errors (CASSANDRA-3408)
 * Make reloading the compaction strategy safe (CASSANDRA-3409)
 * ignore 0.8 hints even if compaction begins before we try to purge
   them (CASSANDRA-3385)
 * remove procrun (bin\daemon) from Cassandra source tree and 
   artifacts (CASSANDRA-3331)
 * make cassandra compile under JDK7 (CASSANDRA-3275)
 * remove dependency of clientutil.jar to FBUtilities (CASSANDRA-3299)
 * avoid truncation errors by using long math on long values (CASSANDRA-3364)
 * avoid clock drift on some Windows machine (CASSANDRA-3375)
 * display cache provider in cli 'describe keyspace' command (CASSANDRA-3384)
 * fix incomplete topology information in describe_ring (CASSANDRA-3403)
 * expire dead gossip states based on time (CASSANDRA-2961)
 * improve CompactionTask extensibility (CASSANDRA-3330)
 * Allow one leveled compaction task to kick off another (CASSANDRA-3363)
 * allow encryption only between datacenters (CASSANDRA-2802)
Merged from 0.8:
 * fix truncate allowing data to be replayed post-restart (CASSANDRA-3297)
 * make iwriter final in IndexWriter to avoid NPE (CASSANDRA-2863)
 * (CQL) update grammar to require key clause in DELETE statement
   (CASSANDRA-3349)
 * (CQL) allow numeric keyspace names in USE statement (CASSANDRA-3350)
 * (Hadoop) skip empty rows when slicing the entire row (CASSANDRA-2855)
 * Fix handling of tombstone by SSTableExport/Import (CASSANDRA-3357)
 * fix ColumnIndexer to use long offsets (CASSANDRA-3358)
 * Improved CLI exceptions (CASSANDRA-3312)
 * Fix handling of tombstone by SSTableExport/Import (CASSANDRA-3357)
 * Only count compaction as active (for throttling) when they have
   successfully acquired the compaction lock (CASSANDRA-3344)
 * Display CLI version string on startup (CASSANDRA-3196)
 * (Hadoop) make CFIF try rpc_address or fallback to listen_address
   (CASSANDRA-3214)
 * (Hadoop) accept comma delimited lists of initial thrift connections
   (CASSANDRA-3185)
 * ColumnFamily min_compaction_threshold should be >= 2 (CASSANDRA-3342)
 * (Pig) add 0.8+ types and key validation type in schema (CASSANDRA-3280)
 * Fix completely removing column metadata using CLI (CASSANDRA-3126)
 * CLI `describe cluster;` output should be on separate lines for separate versions
   (CASSANDRA-3170)
 * fix changing durable_writes keyspace option during CF creation
   (CASSANDRA-3292)
 * avoid locking on update when no indexes are involved (CASSANDRA-3386)
 * fix assertionError during repair with ordered partitioners (CASSANDRA-3369)
 * correctly serialize key_validation_class for avro (CASSANDRA-3391)
 * don't expire counter tombstone after streaming (CASSANDRA-3394)
 * prevent nodes that failed to join from hanging around forever 
   (CASSANDRA-3351)
 * remove incorrect optimization from slice read path (CASSANDRA-3390)
 * Fix race in AntiEntropyService (CASSANDRA-3400)


1.0.0-final
 * close scrubbed sstable fd before deleting it (CASSANDRA-3318)
 * fix bug preventing obsolete commitlog segments from being removed
   (CASSANDRA-3269)
 * tolerate whitespace in seed CDL (CASSANDRA-3263)
 * Change default heap thresholds to max(min(1/2 ram, 1G), min(1/4 ram, 8GB))
   (CASSANDRA-3295)
 * Fix broken CompressedRandomAccessReaderTest (CASSANDRA-3298)
 * (CQL) fix type information returned for wildcard queries (CASSANDRA-3311)
 * add estimated tasks to LeveledCompactionStrategy (CASSANDRA-3322)
 * avoid including compaction cache-warming in keycache stats (CASSANDRA-3325)
 * run compaction and hinted handoff threads at MIN_PRIORITY (CASSANDRA-3308)
 * default hsha thrift server to cpu core count in rpc pool (CASSANDRA-3329)
 * add bin\daemon to binary tarball for Windows service (CASSANDRA-3331)
 * Fix places where uncompressed size of sstables was use in place of the
   compressed one (CASSANDRA-3338)
 * Fix hsha thrift server (CASSANDRA-3346)
 * Make sure repair only stream needed sstables (CASSANDRA-3345)


1.0.0-rc2
 * Log a meaningful warning when a node receives a message for a repair session
   that doesn't exist anymore (CASSANDRA-3256)
 * test for NUMA policy support as well as numactl presence (CASSANDRA-3245)
 * Fix FD leak when internode encryption is enabled (CASSANDRA-3257)
 * Remove incorrect assertion in mergeIterator (CASSANDRA-3260)
 * FBUtilities.hexToBytes(String) to throw NumberFormatException when string
   contains non-hex characters (CASSANDRA-3231)
 * Keep SimpleSnitch proximity ordering unchanged from what the Strategy
   generates, as intended (CASSANDRA-3262)
 * remove Scrub from compactionstats when finished (CASSANDRA-3255)
 * fix counter entry in jdbc TypesMap (CASSANDRA-3268)
 * fix full queue scenario for ParallelCompactionIterator (CASSANDRA-3270)
 * fix bootstrap process (CASSANDRA-3285)
 * don't try delivering hints if when there isn't any (CASSANDRA-3176)
 * CLI documentation change for ColumnFamily `compression_options` (CASSANDRA-3282)
 * ignore any CF ids sent by client for adding CF/KS (CASSANDRA-3288)
 * remove obsolete hints on first startup (CASSANDRA-3291)
 * use correct ISortedColumns for time-optimized reads (CASSANDRA-3289)
 * Evict gossip state immediately when a token is taken over by a new IP 
   (CASSANDRA-3259)


1.0.0-rc1
 * Update CQL to generate microsecond timestamps by default (CASSANDRA-3227)
 * Fix counting CFMetadata towards Memtable liveRatio (CASSANDRA-3023)
 * Kill server on wrapped OOME such as from FileChannel.map (CASSANDRA-3201)
 * remove unnecessary copy when adding to row cache (CASSANDRA-3223)
 * Log message when a full repair operation completes (CASSANDRA-3207)
 * Fix streamOutSession keeping sstables references forever if the remote end
   dies (CASSANDRA-3216)
 * Remove dynamic_snitch boolean from example configuration (defaulting to 
   true) and set default badness threshold to 0.1 (CASSANDRA-3229)
 * Base choice of random or "balanced" token on bootstrap on whether
   schema definitions were found (CASSANDRA-3219)
 * Fixes for LeveledCompactionStrategy score computation, prioritization,
   scheduling, and performance (CASSANDRA-3224, 3234)
 * parallelize sstable open at server startup (CASSANDRA-2988)
 * fix handling of exceptions writing to OutboundTcpConnection (CASSANDRA-3235)
 * Allow using quotes in "USE <keyspace>;" CLI command (CASSANDRA-3208)
 * Don't allow any cache loading exceptions to halt startup (CASSANDRA-3218)
 * Fix sstableloader --ignores option (CASSANDRA-3247)
 * File descriptor limit increased in packaging (CASSANDRA-3206)
 * Fix deadlock in commit log during flush (CASSANDRA-3253) 


1.0.0-beta1
 * removed binarymemtable (CASSANDRA-2692)
 * add commitlog_total_space_in_mb to prevent fragmented logs (CASSANDRA-2427)
 * removed commitlog_rotation_threshold_in_mb configuration (CASSANDRA-2771)
 * make AbstractBounds.normalize de-overlapp overlapping ranges (CASSANDRA-2641)
 * replace CollatingIterator, ReducingIterator with MergeIterator 
   (CASSANDRA-2062)
 * Fixed the ability to set compaction strategy in cli using create column 
   family command (CASSANDRA-2778)
 * clean up tmp files after failed compaction (CASSANDRA-2468)
 * restrict repair streaming to specific columnfamilies (CASSANDRA-2280)
 * don't bother persisting columns shadowed by a row tombstone (CASSANDRA-2589)
 * reset CF and SC deletion times after gc_grace (CASSANDRA-2317)
 * optimize away seek when compacting wide rows (CASSANDRA-2879)
 * single-pass streaming (CASSANDRA-2677, 2906, 2916, 3003)
 * use reference counting for deleting sstables instead of relying on GC
   (CASSANDRA-2521, 3179)
 * store hints as serialized mutations instead of pointers to data row
   (CASSANDRA-2045)
 * store hints in the coordinator node instead of in the closest replica 
   (CASSANDRA-2914)
 * add row_cache_keys_to_save CF option (CASSANDRA-1966)
 * check column family validity in nodetool repair (CASSANDRA-2933)
 * use lazy initialization instead of class initialization in NodeId
   (CASSANDRA-2953)
 * add paging to get_count (CASSANDRA-2894)
 * fix "short reads" in [multi]get (CASSANDRA-2643, 3157, 3192)
 * add optional compression for sstables (CASSANDRA-47, 2994, 3001, 3128)
 * add scheduler JMX metrics (CASSANDRA-2962)
 * add block level checksum for compressed data (CASSANDRA-1717)
 * make column family backed column map pluggable and introduce unsynchronized
   ArrayList backed one to speedup reads (CASSANDRA-2843, 3165, 3205)
 * refactoring of the secondary index api (CASSANDRA-2982)
 * make CL > ONE reads wait for digest reconciliation before returning
   (CASSANDRA-2494)
 * fix missing logging for some exceptions (CASSANDRA-2061)
 * refactor and optimize ColumnFamilyStore.files(...) and Descriptor.fromFilename(String)
   and few other places responsible for work with SSTable files (CASSANDRA-3040)
 * Stop reading from sstables once we know we have the most recent columns,
   for query-by-name requests (CASSANDRA-2498)
 * Add query-by-column mode to stress.java (CASSANDRA-3064)
 * Add "install" command to cassandra.bat (CASSANDRA-292)
 * clean up KSMetadata, CFMetadata from unnecessary
   Thrift<->Avro conversion methods (CASSANDRA-3032)
 * Add timeouts to client request schedulers (CASSANDRA-3079, 3096)
 * Cli to use hashes rather than array of hashes for strategy options (CASSANDRA-3081)
 * LeveledCompactionStrategy (CASSANDRA-1608, 3085, 3110, 3087, 3145, 3154, 3182)
 * Improvements of the CLI `describe` command (CASSANDRA-2630)
 * reduce window where dropped CF sstables may not be deleted (CASSANDRA-2942)
 * Expose gossip/FD info to JMX (CASSANDRA-2806)
 * Fix streaming over SSL when compressed SSTable involved (CASSANDRA-3051)
 * Add support for pluggable secondary index implementations (CASSANDRA-3078)
 * remove compaction_thread_priority setting (CASSANDRA-3104)
 * generate hints for replicas that timeout, not just replicas that are known
   to be down before starting (CASSANDRA-2034)
 * Add throttling for internode streaming (CASSANDRA-3080)
 * make the repair of a range repair all replica (CASSANDRA-2610, 3194)
 * expose the ability to repair the first range (as returned by the
   partitioner) of a node (CASSANDRA-2606)
 * Streams Compression (CASSANDRA-3015)
 * add ability to use multiple threads during a single compaction
   (CASSANDRA-2901)
 * make AbstractBounds.normalize support overlapping ranges (CASSANDRA-2641)
 * fix of the CQL count() behavior (CASSANDRA-3068)
 * use TreeMap backed column families for the SSTable simple writers
   (CASSANDRA-3148)
 * fix inconsistency of the CLI syntax when {} should be used instead of [{}]
   (CASSANDRA-3119)
 * rename CQL type names to match expected SQL behavior (CASSANDRA-3149, 3031)
 * Arena-based allocation for memtables (CASSANDRA-2252, 3162, 3163, 3168)
 * Default RR chance to 0.1 (CASSANDRA-3169)
 * Add RowLevel support to secondary index API (CASSANDRA-3147)
 * Make SerializingCacheProvider the default if JNA is available (CASSANDRA-3183)
 * Fix backwards compatibilty for CQL memtable properties (CASSANDRA-3190)
 * Add five-minute delay before starting compactions on a restarted server
   (CASSANDRA-3181)
 * Reduce copies done for intra-host messages (CASSANDRA-1788, 3144)
 * support of compaction strategy option for stress.java (CASSANDRA-3204)
 * make memtable throughput and column count thresholds no-ops (CASSANDRA-2449)
 * Return schema information along with the resultSet in CQL (CASSANDRA-2734)
 * Add new DecimalType (CASSANDRA-2883)
 * Fix assertion error in RowRepairResolver (CASSANDRA-3156)
 * Reduce unnecessary high buffer sizes (CASSANDRA-3171)
 * Pluggable compaction strategy (CASSANDRA-1610)
 * Add new broadcast_address config option (CASSANDRA-2491)


0.8.7
 * Kill server on wrapped OOME such as from FileChannel.map (CASSANDRA-3201)
 * Allow using quotes in "USE <keyspace>;" CLI command (CASSANDRA-3208)
 * Log message when a full repair operation completes (CASSANDRA-3207)
 * Don't allow any cache loading exceptions to halt startup (CASSANDRA-3218)
 * Fix sstableloader --ignores option (CASSANDRA-3247)
 * File descriptor limit increased in packaging (CASSANDRA-3206)
 * Log a meaningfull warning when a node receive a message for a repair session
   that doesn't exist anymore (CASSANDRA-3256)
 * Fix FD leak when internode encryption is enabled (CASSANDRA-3257)
 * FBUtilities.hexToBytes(String) to throw NumberFormatException when string
   contains non-hex characters (CASSANDRA-3231)
 * Keep SimpleSnitch proximity ordering unchanged from what the Strategy
   generates, as intended (CASSANDRA-3262)
 * remove Scrub from compactionstats when finished (CASSANDRA-3255)
 * Fix tool .bat files when CASSANDRA_HOME contains spaces (CASSANDRA-3258)
 * Force flush of status table when removing/updating token (CASSANDRA-3243)
 * Evict gossip state immediately when a token is taken over by a new IP (CASSANDRA-3259)
 * Fix bug where the failure detector can take too long to mark a host
   down (CASSANDRA-3273)
 * (Hadoop) allow wrapping ranges in queries (CASSANDRA-3137)
 * (Hadoop) check all interfaces for a match with split location
   before falling back to random replica (CASSANDRA-3211)
 * (Hadoop) Make Pig storage handle implements LoadMetadata (CASSANDRA-2777)
 * (Hadoop) Fix exception during PIG 'dump' (CASSANDRA-2810)
 * Fix stress COUNTER_GET option (CASSANDRA-3301)
 * Fix missing fields in CLI `show schema` output (CASSANDRA-3304)
 * Nodetool no longer leaks threads and closes JMX connections (CASSANDRA-3309)
 * fix truncate allowing data to be replayed post-restart (CASSANDRA-3297)
 * Move SimpleAuthority and SimpleAuthenticator to examples (CASSANDRA-2922)
 * Fix handling of tombstone by SSTableExport/Import (CASSANDRA-3357)
 * Fix transposition in cfHistograms (CASSANDRA-3222)
 * Allow using number as DC name when creating keyspace in CQL (CASSANDRA-3239)
 * Force flush of system table after updating/removing a token (CASSANDRA-3243)


0.8.6
 * revert CASSANDRA-2388
 * change TokenRange.endpoints back to listen/broadcast address to match
   pre-1777 behavior, and add TokenRange.rpc_endpoints instead (CASSANDRA-3187)
 * avoid trying to watch cassandra-topology.properties when loaded from jar
   (CASSANDRA-3138)
 * prevent users from creating keyspaces with LocalStrategy replication
   (CASSANDRA-3139)
 * fix CLI `show schema;` to output correct keyspace definition statement
   (CASSANDRA-3129)
 * CustomTThreadPoolServer to log TTransportException at DEBUG level
   (CASSANDRA-3142)
 * allow topology sort to work with non-unique rack names between 
   datacenters (CASSANDRA-3152)
 * Improve caching of same-version Messages on digest and repair paths
   (CASSANDRA-3158)
 * Randomize choice of first replica for counter increment (CASSANDRA-2890)
 * Fix using read_repair_chance instead of merge_shard_change (CASSANDRA-3202)
 * Avoid streaming data to nodes that already have it, on move as well as
   decommission (CASSANDRA-3041)
 * Fix divide by zero error in GCInspector (CASSANDRA-3164)
 * allow quoting of the ColumnFamily name in CLI `create column family`
   statement (CASSANDRA-3195)
 * Fix rolling upgrade from 0.7 to 0.8 problem (CASSANDRA-3166)
 * Accomodate missing encryption_options in IncomingTcpConnection.stream
   (CASSANDRA-3212)


0.8.5
 * fix NPE when encryption_options is unspecified (CASSANDRA-3007)
 * include column name in validation failure exceptions (CASSANDRA-2849)
 * make sure truncate clears out the commitlog so replay won't re-
   populate with truncated data (CASSANDRA-2950)
 * fix NPE when debug logging is enabled and dropped CF is present
   in a commitlog segment (CASSANDRA-3021)
 * fix cassandra.bat when CASSANDRA_HOME contains spaces (CASSANDRA-2952)
 * fix to SSTableSimpleUnsortedWriter bufferSize calculation (CASSANDRA-3027)
 * make cleanup and normal compaction able to skip empty rows
   (rows containing nothing but expired tombstones) (CASSANDRA-3039)
 * work around native memory leak in com.sun.management.GarbageCollectorMXBean
   (CASSANDRA-2868)
 * validate that column names in column_metadata are not equal to key_alias
   on create/update of the ColumnFamily and CQL 'ALTER' statement (CASSANDRA-3036)
 * return an InvalidRequestException if an indexed column is assigned
   a value larger than 64KB (CASSANDRA-3057)
 * fix of numeric-only and string column names handling in CLI "drop index" 
   (CASSANDRA-3054)
 * prune index scan resultset back to original request for lazy
   resultset expansion case (CASSANDRA-2964)
 * (Hadoop) fail jobs when Cassandra node has failed but TaskTracker
   has not (CASSANDRA-2388)
 * fix dynamic snitch ignoring nodes when read_repair_chance is zero
   (CASSANDRA-2662)
 * avoid retaining references to dropped CFS objects in 
   CompactionManager.estimatedCompactions (CASSANDRA-2708)
 * expose rpc timeouts per host in MessagingServiceMBean (CASSANDRA-2941)
 * avoid including cwd in classpath for deb and rpm packages (CASSANDRA-2881)
 * remove gossip state when a new IP takes over a token (CASSANDRA-3071)
 * allow sstable2json to work on index sstable files (CASSANDRA-3059)
 * always hint counters (CASSANDRA-3099)
 * fix log4j initialization in EmbeddedCassandraService (CASSANDRA-2857)
 * remove gossip state when a new IP takes over a token (CASSANDRA-3071)
 * work around native memory leak in com.sun.management.GarbageCollectorMXBean
    (CASSANDRA-2868)
 * fix UnavailableException with writes at CL.EACH_QUORM (CASSANDRA-3084)
 * fix parsing of the Keyspace and ColumnFamily names in numeric
   and string representations in CLI (CASSANDRA-3075)
 * fix corner cases in Range.differenceToFetch (CASSANDRA-3084)
 * fix ip address String representation in the ring cache (CASSANDRA-3044)
 * fix ring cache compatibility when mixing pre-0.8.4 nodes with post-
   in the same cluster (CASSANDRA-3023)
 * make repair report failure when a node participating dies (instead of
   hanging forever) (CASSANDRA-2433)
 * fix handling of the empty byte buffer by ReversedType (CASSANDRA-3111)
 * Add validation that Keyspace names are case-insensitively unique (CASSANDRA-3066)
 * catch invalid key_validation_class before instantiating UpdateColumnFamily (CASSANDRA-3102)
 * make Range and Bounds objects client-safe (CASSANDRA-3108)
 * optionally skip log4j configuration (CASSANDRA-3061)
 * bundle sstableloader with the debian package (CASSANDRA-3113)
 * don't try to build secondary indexes when there is none (CASSANDRA-3123)
 * improve SSTableSimpleUnsortedWriter speed for large rows (CASSANDRA-3122)
 * handle keyspace arguments correctly in nodetool snapshot (CASSANDRA-3038)
 * Fix SSTableImportTest on windows (CASSANDRA-3043)
 * expose compactionThroughputMbPerSec through JMX (CASSANDRA-3117)
 * log keyspace and CF of large rows being compacted


0.8.4
 * change TokenRing.endpoints to be a list of rpc addresses instead of 
   listen/broadcast addresses (CASSANDRA-1777)
 * include files-to-be-streamed in StreamInSession.getSources (CASSANDRA-2972)
 * use JAVA env var in cassandra-env.sh (CASSANDRA-2785, 2992)
 * avoid doing read for no-op replicate-on-write at CL=1 (CASSANDRA-2892)
 * refuse counter write for CL.ANY (CASSANDRA-2990)
 * switch back to only logging recent dropped messages (CASSANDRA-3004)
 * always deserialize RowMutation for counters (CASSANDRA-3006)
 * ignore saved replication_factor strategy_option for NTS (CASSANDRA-3011)
 * make sure pre-truncate CL segments are discarded (CASSANDRA-2950)


0.8.3
 * add ability to drop local reads/writes that are going to timeout
   (CASSANDRA-2943)
 * revamp token removal process, keep gossip states for 3 days (CASSANDRA-2496)
 * don't accept extra args for 0-arg nodetool commands (CASSANDRA-2740)
 * log unavailableexception details at debug level (CASSANDRA-2856)
 * expose data_dir though jmx (CASSANDRA-2770)
 * don't include tmp files as sstable when create cfs (CASSANDRA-2929)
 * log Java classpath on startup (CASSANDRA-2895)
 * keep gossipped version in sync with actual on migration coordinator 
   (CASSANDRA-2946)
 * use lazy initialization instead of class initialization in NodeId
   (CASSANDRA-2953)
 * check column family validity in nodetool repair (CASSANDRA-2933)
 * speedup bytes to hex conversions dramatically (CASSANDRA-2850)
 * Flush memtables on shutdown when durable writes are disabled 
   (CASSANDRA-2958)
 * improved POSIX compatibility of start scripts (CASsANDRA-2965)
 * add counter support to Hadoop InputFormat (CASSANDRA-2981)
 * fix bug where dirty commitlog segments were removed (and avoid keeping 
   segments with no post-flush activity permanently dirty) (CASSANDRA-2829)
 * fix throwing exception with batch mutation of counter super columns
   (CASSANDRA-2949)
 * ignore system tables during repair (CASSANDRA-2979)
 * throw exception when NTS is given replication_factor as an option
   (CASSANDRA-2960)
 * fix assertion error during compaction of counter CFs (CASSANDRA-2968)
 * avoid trying to create index names, when no index exists (CASSANDRA-2867)
 * don't sample the system table when choosing a bootstrap token
   (CASSANDRA-2825)
 * gossiper notifies of local state changes (CASSANDRA-2948)
 * add asynchronous and half-sync/half-async (hsha) thrift servers 
   (CASSANDRA-1405)
 * fix potential use of free'd native memory in SerializingCache 
   (CASSANDRA-2951)
 * prune index scan resultset back to original request for lazy
   resultset expansion case (CASSANDRA-2964)
 * (Hadoop) fail jobs when Cassandra node has failed but TaskTracker
    has not (CASSANDRA-2388)


0.8.2
 * CQL: 
   - include only one row per unique key for IN queries (CASSANDRA-2717)
   - respect client timestamp on full row deletions (CASSANDRA-2912)
 * improve thread-safety in StreamOutSession (CASSANDRA-2792)
 * allow deleting a row and updating indexed columns in it in the
   same mutation (CASSANDRA-2773)
 * Expose number of threads blocked on submitting memtable to flush
   in JMX (CASSANDRA-2817)
 * add ability to return "endpoints" to nodetool (CASSANDRA-2776)
 * Add support for multiple (comma-delimited) coordinator addresses
   to ColumnFamilyInputFormat (CASSANDRA-2807)
 * fix potential NPE while scheduling read repair for range slice
   (CASSANDRA-2823)
 * Fix race in SystemTable.getCurrentLocalNodeId (CASSANDRA-2824)
 * Correctly set default for replicate_on_write (CASSANDRA-2835)
 * improve nodetool compactionstats formatting (CASSANDRA-2844)
 * fix index-building status display (CASSANDRA-2853)
 * fix CLI perpetuating obsolete KsDef.replication_factor (CASSANDRA-2846)
 * improve cli treatment of multiline comments (CASSANDRA-2852)
 * handle row tombstones correctly in EchoedRow (CASSANDRA-2786)
 * add MessagingService.get[Recently]DroppedMessages and
   StorageService.getExceptionCount (CASSANDRA-2804)
 * fix possibility of spurious UnavailableException for LOCAL_QUORUM
   reads with dynamic snitch + read repair disabled (CASSANDRA-2870)
 * add ant-optional as dependence for the debian package (CASSANDRA-2164)
 * add option to specify limit for get_slice in the CLI (CASSANDRA-2646)
 * decrease HH page size (CASSANDRA-2832)
 * reset cli keyspace after dropping the current one (CASSANDRA-2763)
 * add KeyRange option to Hadoop inputformat (CASSANDRA-1125)
 * fix protocol versioning (CASSANDRA-2818, 2860)
 * support spaces in path to log4j configuration (CASSANDRA-2383)
 * avoid including inferred types in CF update (CASSANDRA-2809)
 * fix JMX bulkload call (CASSANDRA-2908)
 * fix updating KS with durable_writes=false (CASSANDRA-2907)
 * add simplified facade to SSTableWriter for bulk loading use
   (CASSANDRA-2911)
 * fix re-using index CF sstable names after drop/recreate (CASSANDRA-2872)
 * prepend CF to default index names (CASSANDRA-2903)
 * fix hint replay (CASSANDRA-2928)
 * Properly synchronize repair's merkle tree computation (CASSANDRA-2816)


0.8.1
 * CQL:
   - support for insert, delete in BATCH (CASSANDRA-2537)
   - support for IN to SELECT, UPDATE (CASSANDRA-2553)
   - timestamp support for INSERT, UPDATE, and BATCH (CASSANDRA-2555)
   - TTL support (CASSANDRA-2476)
   - counter support (CASSANDRA-2473)
   - ALTER COLUMNFAMILY (CASSANDRA-1709)
   - DROP INDEX (CASSANDRA-2617)
   - add SCHEMA/TABLE as aliases for KS/CF (CASSANDRA-2743)
   - server handles wait-for-schema-agreement (CASSANDRA-2756)
   - key alias support (CASSANDRA-2480)
 * add support for comparator parameters and a generic ReverseType
   (CASSANDRA-2355)
 * add CompositeType and DynamicCompositeType (CASSANDRA-2231)
 * optimize batches containing multiple updates to the same row
   (CASSANDRA-2583)
 * adjust hinted handoff page size to avoid OOM with large columns 
   (CASSANDRA-2652)
 * mark BRAF buffer invalid post-flush so we don't re-flush partial
   buffers again, especially on CL writes (CASSANDRA-2660)
 * add DROP INDEX support to CLI (CASSANDRA-2616)
 * don't perform HH to client-mode [storageproxy] nodes (CASSANDRA-2668)
 * Improve forceDeserialize/getCompactedRow encapsulation (CASSANDRA-2659)
 * Don't write CounterUpdateColumn to disk in tests (CASSANDRA-2650)
 * Add sstable bulk loading utility (CASSANDRA-1278)
 * avoid replaying hints to dropped columnfamilies (CASSANDRA-2685)
 * add placeholders for missing rows in range query pseudo-RR (CASSANDRA-2680)
 * remove no-op HHOM.renameHints (CASSANDRA-2693)
 * clone super columns to avoid modifying them during flush (CASSANDRA-2675)
 * allow writes to bypass the commitlog for certain keyspaces (CASSANDRA-2683)
 * avoid NPE when bypassing commitlog during memtable flush (CASSANDRA-2781)
 * Added support for making bootstrap retry if nodes flap (CASSANDRA-2644)
 * Added statusthrift to nodetool to report if thrift server is running (CASSANDRA-2722)
 * Fixed rows being cached if they do not exist (CASSANDRA-2723)
 * Support passing tableName and cfName to RowCacheProviders (CASSANDRA-2702)
 * close scrub file handles (CASSANDRA-2669)
 * throttle migration replay (CASSANDRA-2714)
 * optimize column serializer creation (CASSANDRA-2716)
 * Added support for making bootstrap retry if nodes flap (CASSANDRA-2644)
 * Added statusthrift to nodetool to report if thrift server is running
   (CASSANDRA-2722)
 * Fixed rows being cached if they do not exist (CASSANDRA-2723)
 * fix truncate/compaction race (CASSANDRA-2673)
 * workaround large resultsets causing large allocation retention
   by nio sockets (CASSANDRA-2654)
 * fix nodetool ring use with Ec2Snitch (CASSANDRA-2733)
 * fix removing columns and subcolumns that are supressed by a row or
   supercolumn tombstone during replica resolution (CASSANDRA-2590)
 * support sstable2json against snapshot sstables (CASSANDRA-2386)
 * remove active-pull schema requests (CASSANDRA-2715)
 * avoid marking entire list of sstables as actively being compacted
   in multithreaded compaction (CASSANDRA-2765)
 * seek back after deserializing a row to update cache with (CASSANDRA-2752)
 * avoid skipping rows in scrub for counter column family (CASSANDRA-2759)
 * fix ConcurrentModificationException in repair when dealing with 0.7 node
   (CASSANDRA-2767)
 * use threadsafe collections for StreamInSession (CASSANDRA-2766)
 * avoid infinite loop when creating merkle tree (CASSANDRA-2758)
 * avoids unmarking compacting sstable prematurely in cleanup (CASSANDRA-2769)
 * fix NPE when the commit log is bypassed (CASSANDRA-2718)
 * don't throw an exception in SS.isRPCServerRunning (CASSANDRA-2721)
 * make stress.jar executable (CASSANDRA-2744)
 * add daemon mode to java stress (CASSANDRA-2267)
 * expose the DC and rack of a node through JMX and nodetool ring (CASSANDRA-2531)
 * fix cache mbean getSize (CASSANDRA-2781)
 * Add Date, Float, Double, and Boolean types (CASSANDRA-2530)
 * Add startup flag to renew counter node id (CASSANDRA-2788)
 * add jamm agent to cassandra.bat (CASSANDRA-2787)
 * fix repair hanging if a neighbor has nothing to send (CASSANDRA-2797)
 * purge tombstone even if row is in only one sstable (CASSANDRA-2801)
 * Fix wrong purge of deleted cf during compaction (CASSANDRA-2786)
 * fix race that could result in Hadoop writer failing to throw an
   exception encountered after close() (CASSANDRA-2755)
 * fix scan wrongly throwing assertion error (CASSANDRA-2653)
 * Always use even distribution for merkle tree with RandomPartitionner
   (CASSANDRA-2841)
 * fix describeOwnership for OPP (CASSANDRA-2800)
 * ensure that string tokens do not contain commas (CASSANDRA-2762)


0.8.0-final
 * fix CQL grammar warning and cqlsh regression from CASSANDRA-2622
 * add ant generate-cql-html target (CASSANDRA-2526)
 * update CQL consistency levels (CASSANDRA-2566)
 * debian packaging fixes (CASSANDRA-2481, 2647)
 * fix UUIDType, IntegerType for direct buffers (CASSANDRA-2682, 2684)
 * switch to native Thrift for Hadoop map/reduce (CASSANDRA-2667)
 * fix StackOverflowError when building from eclipse (CASSANDRA-2687)
 * only provide replication_factor to strategy_options "help" for
   SimpleStrategy, OldNetworkTopologyStrategy (CASSANDRA-2678, 2713)
 * fix exception adding validators to non-string columns (CASSANDRA-2696)
 * avoid instantiating DatabaseDescriptor in JDBC (CASSANDRA-2694)
 * fix potential stack overflow during compaction (CASSANDRA-2626)
 * clone super columns to avoid modifying them during flush (CASSANDRA-2675)
 * reset underlying iterator in EchoedRow constructor (CASSANDRA-2653)


0.8.0-rc1
 * faster flushes and compaction from fixing excessively pessimistic 
   rebuffering in BRAF (CASSANDRA-2581)
 * fix returning null column values in the python cql driver (CASSANDRA-2593)
 * fix merkle tree splitting exiting early (CASSANDRA-2605)
 * snapshot_before_compaction directory name fix (CASSANDRA-2598)
 * Disable compaction throttling during bootstrap (CASSANDRA-2612) 
 * fix CQL treatment of > and < operators in range slices (CASSANDRA-2592)
 * fix potential double-application of counter updates on commitlog replay
   by moving replay position from header to sstable metadata (CASSANDRA-2419)
 * JDBC CQL driver exposes getColumn for access to timestamp
 * JDBC ResultSetMetadata properties added to AbstractType
 * r/m clustertool (CASSANDRA-2607)
 * add support for presenting row key as a column in CQL result sets 
   (CASSANDRA-2622)
 * Don't allow {LOCAL|EACH}_QUORUM unless strategy is NTS (CASSANDRA-2627)
 * validate keyspace strategy_options during CQL create (CASSANDRA-2624)
 * fix empty Result with secondary index when limit=1 (CASSANDRA-2628)
 * Fix regression where bootstrapping a node with no schema fails
   (CASSANDRA-2625)
 * Allow removing LocationInfo sstables (CASSANDRA-2632)
 * avoid attempting to replay mutations from dropped keyspaces (CASSANDRA-2631)
 * avoid using cached position of a key when GT is requested (CASSANDRA-2633)
 * fix counting bloom filter true positives (CASSANDRA-2637)
 * initialize local ep state prior to gossip startup if needed (CASSANDRA-2638)
 * fix counter increment lost after restart (CASSANDRA-2642)
 * add quote-escaping via backslash to CLI (CASSANDRA-2623)
 * fix pig example script (CASSANDRA-2487)
 * fix dynamic snitch race in adding latencies (CASSANDRA-2618)
 * Start/stop cassandra after more important services such as mdadm in
   debian packaging (CASSANDRA-2481)


0.8.0-beta2
 * fix NPE compacting index CFs (CASSANDRA-2528)
 * Remove checking all column families on startup for compaction candidates 
   (CASSANDRA-2444)
 * validate CQL create keyspace options (CASSANDRA-2525)
 * fix nodetool setcompactionthroughput (CASSANDRA-2550)
 * move	gossip heartbeat back to its own thread (CASSANDRA-2554)
 * validate cql TRUNCATE columnfamily before truncating (CASSANDRA-2570)
 * fix batch_mutate for mixed standard-counter mutations (CASSANDRA-2457)
 * disallow making schema changes to system keyspace (CASSANDRA-2563)
 * fix sending mutation messages multiple times (CASSANDRA-2557)
 * fix incorrect use of NBHM.size in ReadCallback that could cause
   reads to time out even when responses were received (CASSANDRA-2552)
 * trigger read repair correctly for LOCAL_QUORUM reads (CASSANDRA-2556)
 * Allow configuring the number of compaction thread (CASSANDRA-2558)
 * forceUserDefinedCompaction will attempt to compact what it is given
   even if the pessimistic estimate is that there is not enough disk space;
   automatic compactions will only compact 2 or more sstables (CASSANDRA-2575)
 * refuse to apply migrations with older timestamps than the current 
   schema (CASSANDRA-2536)
 * remove unframed Thrift transport option
 * include indexes in snapshots (CASSANDRA-2596)
 * improve ignoring of obsolete mutations in index maintenance (CASSANDRA-2401)
 * recognize attempt to drop just the index while leaving the column
   definition alone (CASSANDRA-2619)
  

0.8.0-beta1
 * remove Avro RPC support (CASSANDRA-926)
 * support for columns that act as incr/decr counters 
   (CASSANDRA-1072, 1937, 1944, 1936, 2101, 2093, 2288, 2105, 2384, 2236, 2342,
   2454)
 * CQL (CASSANDRA-1703, 1704, 1705, 1706, 1707, 1708, 1710, 1711, 1940, 
   2124, 2302, 2277, 2493)
 * avoid double RowMutation serialization on write path (CASSANDRA-1800)
 * make NetworkTopologyStrategy the default (CASSANDRA-1960)
 * configurable internode encryption (CASSANDRA-1567, 2152)
 * human readable column names in sstable2json output (CASSANDRA-1933)
 * change default JMX port to 7199 (CASSANDRA-2027)
 * backwards compatible internal messaging (CASSANDRA-1015)
 * atomic switch of memtables and sstables (CASSANDRA-2284)
 * add pluggable SeedProvider (CASSANDRA-1669)
 * Fix clustertool to not throw exception when calling get_endpoints (CASSANDRA-2437)
 * upgrade to thrift 0.6 (CASSANDRA-2412) 
 * repair works on a token range instead of full ring (CASSANDRA-2324)
 * purge tombstones from row cache (CASSANDRA-2305)
 * push replication_factor into strategy_options (CASSANDRA-1263)
 * give snapshots the same name on each node (CASSANDRA-1791)
 * remove "nodetool loadbalance" (CASSANDRA-2448)
 * multithreaded compaction (CASSANDRA-2191)
 * compaction throttling (CASSANDRA-2156)
 * add key type information and alias (CASSANDRA-2311, 2396)
 * cli no longer divides read_repair_chance by 100 (CASSANDRA-2458)
 * made CompactionInfo.getTaskType return an enum (CASSANDRA-2482)
 * add a server-wide cap on measured memtable memory usage and aggressively
   flush to keep under that threshold (CASSANDRA-2006)
 * add unified UUIDType (CASSANDRA-2233)
 * add off-heap row cache support (CASSANDRA-1969)


0.7.5
 * improvements/fixes to PIG driver (CASSANDRA-1618, CASSANDRA-2387,
   CASSANDRA-2465, CASSANDRA-2484)
 * validate index names (CASSANDRA-1761)
 * reduce contention on Table.flusherLock (CASSANDRA-1954)
 * try harder to detect failures during streaming, cleaning up temporary
   files more reliably (CASSANDRA-2088)
 * shut down server for OOM on a Thrift thread (CASSANDRA-2269)
 * fix tombstone handling in repair and sstable2json (CASSANDRA-2279)
 * preserve version when streaming data from old sstables (CASSANDRA-2283)
 * don't start repair if a neighboring node is marked as dead (CASSANDRA-2290)
 * purge tombstones from row cache (CASSANDRA-2305)
 * Avoid seeking when sstable2json exports the entire file (CASSANDRA-2318)
 * clear Built flag in system table when dropping an index (CASSANDRA-2320)
 * don't allow arbitrary argument for stress.java (CASSANDRA-2323)
 * validate values for index predicates in get_indexed_slice (CASSANDRA-2328)
 * queue secondary indexes for flush before the parent (CASSANDRA-2330)
 * allow job configuration to set the CL used in Hadoop jobs (CASSANDRA-2331)
 * add memtable_flush_queue_size defaulting to 4 (CASSANDRA-2333)
 * Allow overriding of initial_token, storage_port and rpc_port from system
   properties (CASSANDRA-2343)
 * fix comparator used for non-indexed secondary expressions in index scan
   (CASSANDRA-2347)
 * ensure size calculation and write phase of large-row compaction use
   the same threshold for TTL expiration (CASSANDRA-2349)
 * fix race when iterating CFs during add/drop (CASSANDRA-2350)
 * add ConsistencyLevel command to CLI (CASSANDRA-2354)
 * allow negative numbers in the cli (CASSANDRA-2358)
 * hard code serialVersionUID for tokens class (CASSANDRA-2361)
 * fix potential infinite loop in ByteBufferUtil.inputStream (CASSANDRA-2365)
 * fix encoding bugs in HintedHandoffManager, SystemTable when default
   charset is not UTF8 (CASSANDRA-2367)
 * avoids having removed node reappearing in Gossip (CASSANDRA-2371)
 * fix incorrect truncation of long to int when reading columns via block
   index (CASSANDRA-2376)
 * fix NPE during stream session (CASSANDRA-2377)
 * fix race condition that could leave orphaned data files when dropping CF or
   KS (CASSANDRA-2381)
 * fsync statistics component on write (CASSANDRA-2382)
 * fix duplicate results from CFS.scan (CASSANDRA-2406)
 * add IntegerType to CLI help (CASSANDRA-2414)
 * avoid caching token-only decoratedkeys (CASSANDRA-2416)
 * convert mmap assertion to if/throw so scrub can catch it (CASSANDRA-2417)
 * don't overwrite gc log (CASSANDR-2418)
 * invalidate row cache for streamed row to avoid inconsitencies
   (CASSANDRA-2420)
 * avoid copies in range/index scans (CASSANDRA-2425)
 * make sure we don't wipe data during cleanup if the node has not join
   the ring (CASSANDRA-2428)
 * Try harder to close files after compaction (CASSANDRA-2431)
 * re-set bootstrapped flag after move finishes (CASSANDRA-2435)
 * display validation_class in CLI 'describe keyspace' (CASSANDRA-2442)
 * make cleanup compactions cleanup the row cache (CASSANDRA-2451)
 * add column fields validation to scrub (CASSANDRA-2460)
 * use 64KB flush buffer instead of in_memory_compaction_limit (CASSANDRA-2463)
 * fix backslash substitutions in CLI (CASSANDRA-2492)
 * disable cache saving for system CFS (CASSANDRA-2502)
 * fixes for verifying destination availability under hinted conditions
   so UE can be thrown intead of timing out (CASSANDRA-2514)
 * fix update of validation class in column metadata (CASSANDRA-2512)
 * support LOCAL_QUORUM, EACH_QUORUM CLs outside of NTS (CASSANDRA-2516)
 * preserve version when streaming data from old sstables (CASSANDRA-2283)
 * fix backslash substitutions in CLI (CASSANDRA-2492)
 * count a row deletion as one operation towards memtable threshold 
   (CASSANDRA-2519)
 * support LOCAL_QUORUM, EACH_QUORUM CLs outside of NTS (CASSANDRA-2516)


0.7.4
 * add nodetool join command (CASSANDRA-2160)
 * fix secondary indexes on pre-existing or streamed data (CASSANDRA-2244)
 * initialize endpoint in gossiper earlier (CASSANDRA-2228)
 * add ability to write to Cassandra from Pig (CASSANDRA-1828)
 * add rpc_[min|max]_threads (CASSANDRA-2176)
 * add CL.TWO, CL.THREE (CASSANDRA-2013)
 * avoid exporting an un-requested row in sstable2json, when exporting 
   a key that does not exist (CASSANDRA-2168)
 * add incremental_backups option (CASSANDRA-1872)
 * add configurable row limit to Pig loadfunc (CASSANDRA-2276)
 * validate column values in batches as well as single-Column inserts
   (CASSANDRA-2259)
 * move sample schema from cassandra.yaml to schema-sample.txt,
   a cli scripts (CASSANDRA-2007)
 * avoid writing empty rows when scrubbing tombstoned rows (CASSANDRA-2296)
 * fix assertion error in range and index scans for CL < ALL
   (CASSANDRA-2282)
 * fix commitlog replay when flush position refers to data that didn't
   get synced before server died (CASSANDRA-2285)
 * fix fd leak in sstable2json with non-mmap'd i/o (CASSANDRA-2304)
 * reduce memory use during streaming of multiple sstables (CASSANDRA-2301)
 * purge tombstoned rows from cache after GCGraceSeconds (CASSANDRA-2305)
 * allow zero replicas in a NTS datacenter (CASSANDRA-1924)
 * make range queries respect snitch for local replicas (CASSANDRA-2286)
 * fix HH delivery when column index is larger than 2GB (CASSANDRA-2297)
 * make 2ary indexes use parent CF flush thresholds during initial build
   (CASSANDRA-2294)
 * update memtable_throughput to be a long (CASSANDRA-2158)


0.7.3
 * Keep endpoint state until aVeryLongTime (CASSANDRA-2115)
 * lower-latency read repair (CASSANDRA-2069)
 * add hinted_handoff_throttle_delay_in_ms option (CASSANDRA-2161)
 * fixes for cache save/load (CASSANDRA-2172, -2174)
 * Handle whole-row deletions in CFOutputFormat (CASSANDRA-2014)
 * Make memtable_flush_writers flush in parallel (CASSANDRA-2178)
 * Add compaction_preheat_key_cache option (CASSANDRA-2175)
 * refactor stress.py to have only one copy of the format string 
   used for creating row keys (CASSANDRA-2108)
 * validate index names for \w+ (CASSANDRA-2196)
 * Fix Cassandra cli to respect timeout if schema does not settle 
   (CASSANDRA-2187)
 * fix for compaction and cleanup writing old-format data into new-version 
   sstable (CASSANDRA-2211, -2216)
 * add nodetool scrub (CASSANDRA-2217, -2240)
 * fix sstable2json large-row pagination (CASSANDRA-2188)
 * fix EOFing on requests for the last bytes in a file (CASSANDRA-2213)
 * fix BufferedRandomAccessFile bugs (CASSANDRA-2218, -2241)
 * check for memtable flush_after_mins exceeded every 10s (CASSANDRA-2183)
 * fix cache saving on Windows (CASSANDRA-2207)
 * add validateSchemaAgreement call + synchronization to schema
   modification operations (CASSANDRA-2222)
 * fix for reversed slice queries on large rows (CASSANDRA-2212)
 * fat clients were writing local data (CASSANDRA-2223)
 * set DEFAULT_MEMTABLE_LIFETIME_IN_MINS to 24h
 * improve detection and cleanup of partially-written sstables 
   (CASSANDRA-2206)
 * fix supercolumn de/serialization when subcolumn comparator is different
   from supercolumn's (CASSANDRA-2104)
 * fix starting up on Windows when CASSANDRA_HOME contains whitespace
   (CASSANDRA-2237)
 * add [get|set][row|key]cacheSavePeriod to JMX (CASSANDRA-2100)
 * fix Hadoop ColumnFamilyOutputFormat dropping of mutations
   when batch fills up (CASSANDRA-2255)
 * move file deletions off of scheduledtasks executor (CASSANDRA-2253)


0.7.2
 * copy DecoratedKey.key when inserting into caches to avoid retaining
   a reference to the underlying buffer (CASSANDRA-2102)
 * format subcolumn names with subcomparator (CASSANDRA-2136)
 * fix column bloom filter deserialization (CASSANDRA-2165)


0.7.1
 * refactor MessageDigest creation code. (CASSANDRA-2107)
 * buffer network stack to avoid inefficient small TCP messages while avoiding
   the nagle/delayed ack problem (CASSANDRA-1896)
 * check log4j configuration for changes every 10s (CASSANDRA-1525, 1907)
 * more-efficient cross-DC replication (CASSANDRA-1530, -2051, -2138)
 * avoid polluting page cache with commitlog or sstable writes
   and seq scan operations (CASSANDRA-1470)
 * add RMI authentication options to nodetool (CASSANDRA-1921)
 * make snitches configurable at runtime (CASSANDRA-1374)
 * retry hadoop split requests on connection failure (CASSANDRA-1927)
 * implement describeOwnership for BOP, COPP (CASSANDRA-1928)
 * make read repair behave as expected for ConsistencyLevel > ONE
   (CASSANDRA-982, 2038)
 * distributed test harness (CASSANDRA-1859, 1964)
 * reduce flush lock contention (CASSANDRA-1930)
 * optimize supercolumn deserialization (CASSANDRA-1891)
 * fix CFMetaData.apply to only compare objects of the same class 
   (CASSANDRA-1962)
 * allow specifying specific SSTables to compact from JMX (CASSANDRA-1963)
 * fix race condition in MessagingService.targets (CASSANDRA-1959, 2094, 2081)
 * refuse to open sstables from a future version (CASSANDRA-1935)
 * zero-copy reads (CASSANDRA-1714)
 * fix copy bounds for word Text in wordcount demo (CASSANDRA-1993)
 * fixes for contrib/javautils (CASSANDRA-1979)
 * check more frequently for memtable expiration (CASSANDRA-2000)
 * fix writing SSTable column count statistics (CASSANDRA-1976)
 * fix streaming of multiple CFs during bootstrap (CASSANDRA-1992)
 * explicitly set JVM GC new generation size with -Xmn (CASSANDRA-1968)
 * add short options for CLI flags (CASSANDRA-1565)
 * make keyspace argument to "describe keyspace" in CLI optional
   when authenticated to keyspace already (CASSANDRA-2029)
 * added option to specify -Dcassandra.join_ring=false on startup
   to allow "warm spare" nodes or performing JMX maintenance before
   joining the ring (CASSANDRA-526)
 * log migrations at INFO (CASSANDRA-2028)
 * add CLI verbose option in file mode (CASSANDRA-2030)
 * add single-line "--" comments to CLI (CASSANDRA-2032)
 * message serialization tests (CASSANDRA-1923)
 * switch from ivy to maven-ant-tasks (CASSANDRA-2017)
 * CLI attempts to block for new schema to propagate (CASSANDRA-2044)
 * fix potential overflow in nodetool cfstats (CASSANDRA-2057)
 * add JVM shutdownhook to sync commitlog (CASSANDRA-1919)
 * allow nodes to be up without being part of  normal traffic (CASSANDRA-1951)
 * fix CLI "show keyspaces" with null options on NTS (CASSANDRA-2049)
 * fix possible ByteBuffer race conditions (CASSANDRA-2066)
 * reduce garbage generated by MessagingService to prevent load spikes
   (CASSANDRA-2058)
 * fix math in RandomPartitioner.describeOwnership (CASSANDRA-2071)
 * fix deletion of sstable non-data components (CASSANDRA-2059)
 * avoid blocking gossip while deleting handoff hints (CASSANDRA-2073)
 * ignore messages from newer versions, keep track of nodes in gossip 
   regardless of version (CASSANDRA-1970)
 * cache writing moved to CompactionManager to reduce i/o contention and
   updated to use non-cache-polluting writes (CASSANDRA-2053)
 * page through large rows when exporting to JSON (CASSANDRA-2041)
 * add flush_largest_memtables_at and reduce_cache_sizes_at options
   (CASSANDRA-2142)
 * add cli 'describe cluster' command (CASSANDRA-2127)
 * add cli support for setting username/password at 'connect' command 
   (CASSANDRA-2111)
 * add -D option to Stress.java to allow reading hosts from a file 
   (CASSANDRA-2149)
 * bound hints CF throughput between 32M and 256M (CASSANDRA-2148)
 * continue starting when invalid saved cache entries are encountered
   (CASSANDRA-2076)
 * add max_hint_window_in_ms option (CASSANDRA-1459)


0.7.0-final
 * fix offsets to ByteBuffer.get (CASSANDRA-1939)


0.7.0-rc4
 * fix cli crash after backgrounding (CASSANDRA-1875)
 * count timeouts in storageproxy latencies, and include latency 
   histograms in StorageProxyMBean (CASSANDRA-1893)
 * fix CLI get recognition of supercolumns (CASSANDRA-1899)
 * enable keepalive on intra-cluster sockets (CASSANDRA-1766)
 * count timeouts towards dynamicsnitch latencies (CASSANDRA-1905)
 * Expose index-building status in JMX + cli schema description
   (CASSANDRA-1871)
 * allow [LOCAL|EACH]_QUORUM to be used with non-NetworkTopology 
   replication Strategies
 * increased amount of index locks for faster commitlog replay
 * collect secondary index tombstones immediately (CASSANDRA-1914)
 * revert commitlog changes from #1780 (CASSANDRA-1917)
 * change RandomPartitioner min token to -1 to avoid collision w/
   tokens on actual nodes (CASSANDRA-1901)
 * examine the right nibble when validating TimeUUID (CASSANDRA-1910)
 * include secondary indexes in cleanup (CASSANDRA-1916)
 * CFS.scrubDataDirectories should also cleanup invalid secondary indexes
   (CASSANDRA-1904)
 * ability to disable/enable gossip on nodes to force them down
   (CASSANDRA-1108)


0.7.0-rc3
 * expose getNaturalEndpoints in StorageServiceMBean taking byte[]
   key; RMI cannot serialize ByteBuffer (CASSANDRA-1833)
 * infer org.apache.cassandra.locator for replication strategy classes
   when not otherwise specified
 * validation that generates less garbage (CASSANDRA-1814)
 * add TTL support to CLI (CASSANDRA-1838)
 * cli defaults to bytestype for subcomparator when creating
   column families (CASSANDRA-1835)
 * unregister index MBeans when index is dropped (CASSANDRA-1843)
 * make ByteBufferUtil.clone thread-safe (CASSANDRA-1847)
 * change exception for read requests during bootstrap from 
   InvalidRequest to Unavailable (CASSANDRA-1862)
 * respect row-level tombstones post-flush in range scans
   (CASSANDRA-1837)
 * ReadResponseResolver check digests against each other (CASSANDRA-1830)
 * return InvalidRequest when remove of subcolumn without supercolumn
   is requested (CASSANDRA-1866)
 * flush before repair (CASSANDRA-1748)
 * SSTableExport validates key order (CASSANDRA-1884)
 * large row support for SSTableExport (CASSANDRA-1867)
 * Re-cache hot keys post-compaction without hitting disk (CASSANDRA-1878)
 * manage read repair in coordinator instead of data source, to
   provide latency information to dynamic snitch (CASSANDRA-1873)


0.7.0-rc2
 * fix live-column-count of slice ranges including tombstoned supercolumn 
   with live subcolumn (CASSANDRA-1591)
 * rename o.a.c.internal.AntientropyStage -> AntiEntropyStage,
   o.a.c.request.Request_responseStage -> RequestResponseStage,
   o.a.c.internal.Internal_responseStage -> InternalResponseStage
 * add AbstractType.fromString (CASSANDRA-1767)
 * require index_type to be present when specifying index_name
   on ColumnDef (CASSANDRA-1759)
 * fix add/remove index bugs in CFMetadata (CASSANDRA-1768)
 * rebuild Strategy during system_update_keyspace (CASSANDRA-1762)
 * cli updates prompt to ... in continuation lines (CASSANDRA-1770)
 * support multiple Mutations per key in hadoop ColumnFamilyOutputFormat
   (CASSANDRA-1774)
 * improvements to Debian init script (CASSANDRA-1772)
 * use local classloader to check for version.properties (CASSANDRA-1778)
 * Validate that column names in column_metadata are valid for the
   defined comparator, and decode properly in cli (CASSANDRA-1773)
 * use cross-platform newlines in cli (CASSANDRA-1786)
 * add ExpiringColumn support to sstable import/export (CASSANDRA-1754)
 * add flush for each append to periodic commitlog mode; added
   periodic_without_flush option to disable this (CASSANDRA-1780)
 * close file handle used for post-flush truncate (CASSANDRA-1790)
 * various code cleanup (CASSANDRA-1793, -1794, -1795)
 * fix range queries against wrapped range (CASSANDRA-1781)
 * fix consistencylevel calculations for NetworkTopologyStrategy
   (CASSANDRA-1804)
 * cli support index type enum names (CASSANDRA-1810)
 * improved validation of column_metadata (CASSANDRA-1813)
 * reads at ConsistencyLevel > 1 throw UnavailableException
   immediately if insufficient live nodes exist (CASSANDRA-1803)
 * copy bytebuffers for local writes to avoid retaining the entire
   Thrift frame (CASSANDRA-1801)
 * fix NPE adding index to column w/o prior metadata (CASSANDRA-1764)
 * reduce fat client timeout (CASSANDRA-1730)
 * fix botched merge of CASSANDRA-1316


0.7.0-rc1
 * fix compaction and flush races with schema updates (CASSANDRA-1715)
 * add clustertool, config-converter, sstablekeys, and schematool 
   Windows .bat files (CASSANDRA-1723)
 * reject range queries received during bootstrap (CASSANDRA-1739)
 * fix wrapping-range queries on non-minimum token (CASSANDRA-1700)
 * add nodetool cfhistogram (CASSANDRA-1698)
 * limit repaired ranges to what the nodes have in common (CASSANDRA-1674)
 * index scan treats missing columns as not matching secondary
   expressions (CASSANDRA-1745)
 * Fix misuse of DataOutputBuffer.getData in AntiEntropyService
   (CASSANDRA-1729)
 * detect and warn when obsolete version of JNA is present (CASSANDRA-1760)
 * reduce fat client timeout (CASSANDRA-1730)
 * cleanup smallest CFs first to increase free temp space for larger ones
   (CASSANDRA-1811)
 * Update windows .bat files to work outside of main Cassandra
   directory (CASSANDRA-1713)
 * fix read repair regression from 0.6.7 (CASSANDRA-1727)
 * more-efficient read repair (CASSANDRA-1719)
 * fix hinted handoff replay (CASSANDRA-1656)
 * log type of dropped messages (CASSANDRA-1677)
 * upgrade to SLF4J 1.6.1
 * fix ByteBuffer bug in ExpiringColumn.updateDigest (CASSANDRA-1679)
 * fix IntegerType.getString (CASSANDRA-1681)
 * make -Djava.net.preferIPv4Stack=true the default (CASSANDRA-628)
 * add INTERNAL_RESPONSE verb to differentiate from responses related
   to client requests (CASSANDRA-1685)
 * log tpstats when dropping messages (CASSANDRA-1660)
 * include unreachable nodes in describeSchemaVersions (CASSANDRA-1678)
 * Avoid dropping messages off the client request path (CASSANDRA-1676)
 * fix jna errno reporting (CASSANDRA-1694)
 * add friendlier error for UnknownHostException on startup (CASSANDRA-1697)
 * include jna dependency in RPM package (CASSANDRA-1690)
 * add --skip-keys option to stress.py (CASSANDRA-1696)
 * improve cli handling of non-string keys and column names 
   (CASSANDRA-1701, -1693)
 * r/m extra subcomparator line in cli keyspaces output (CASSANDRA-1712)
 * add read repair chance to cli "show keyspaces"
 * upgrade to ConcurrentLinkedHashMap 1.1 (CASSANDRA-975)
 * fix index scan routing (CASSANDRA-1722)
 * fix tombstoning of supercolumns in range queries (CASSANDRA-1734)
 * clear endpoint cache after updating keyspace metadata (CASSANDRA-1741)
 * fix wrapping-range queries on non-minimum token (CASSANDRA-1700)
 * truncate includes secondary indexes (CASSANDRA-1747)
 * retain reference to PendingFile sstables (CASSANDRA-1749)
 * fix sstableimport regression (CASSANDRA-1753)
 * fix for bootstrap when no non-system tables are defined (CASSANDRA-1732)
 * handle replica unavailability in index scan (CASSANDRA-1755)
 * fix service initialization order deadlock (CASSANDRA-1756)
 * multi-line cli commands (CASSANDRA-1742)
 * fix race between snapshot and compaction (CASSANDRA-1736)
 * add listEndpointsPendingHints, deleteHintsForEndpoint JMX methods 
   (CASSANDRA-1551)


0.7.0-beta3
 * add strategy options to describe_keyspace output (CASSANDRA-1560)
 * log warning when using randomly generated token (CASSANDRA-1552)
 * re-organize JMX into .db, .net, .internal, .request (CASSANDRA-1217)
 * allow nodes to change IPs between restarts (CASSANDRA-1518)
 * remember ring state between restarts by default (CASSANDRA-1518)
 * flush index built flag so we can read it before log replay (CASSANDRA-1541)
 * lock row cache updates to prevent race condition (CASSANDRA-1293)
 * remove assertion causing rare (and harmless) error messages in
   commitlog (CASSANDRA-1330)
 * fix moving nodes with no keyspaces defined (CASSANDRA-1574)
 * fix unbootstrap when no data is present in a transfer range (CASSANDRA-1573)
 * take advantage of AVRO-495 to simplify our avro IDL (CASSANDRA-1436)
 * extend authorization hierarchy to column family (CASSANDRA-1554)
 * deletion support in secondary indexes (CASSANDRA-1571)
 * meaningful error message for invalid replication strategy class 
   (CASSANDRA-1566)
 * allow keyspace creation with RF > N (CASSANDRA-1428)
 * improve cli error handling (CASSANDRA-1580)
 * add cache save/load ability (CASSANDRA-1417, 1606, 1647)
 * add StorageService.getDrainProgress (CASSANDRA-1588)
 * Disallow bootstrap to an in-use token (CASSANDRA-1561)
 * Allow dynamic secondary index creation and destruction (CASSANDRA-1532)
 * log auto-guessed memtable thresholds (CASSANDRA-1595)
 * add ColumnDef support to cli (CASSANDRA-1583)
 * reduce index sample time by 75% (CASSANDRA-1572)
 * add cli support for column, strategy metadata (CASSANDRA-1578, 1612)
 * add cli support for schema modification (CASSANDRA-1584)
 * delete temp files on failed compactions (CASSANDRA-1596)
 * avoid blocking for dead nodes during removetoken (CASSANDRA-1605)
 * remove ConsistencyLevel.ZERO (CASSANDRA-1607)
 * expose in-progress compaction type in jmx (CASSANDRA-1586)
 * removed IClock & related classes from internals (CASSANDRA-1502)
 * fix removing tokens from SystemTable on decommission and removetoken
   (CASSANDRA-1609)
 * include CF metadata in cli 'show keyspaces' (CASSANDRA-1613)
 * switch from Properties to HashMap in PropertyFileSnitch to
   avoid synchronization bottleneck (CASSANDRA-1481)
 * PropertyFileSnitch configuration file renamed to 
   cassandra-topology.properties
 * add cli support for get_range_slices (CASSANDRA-1088, CASSANDRA-1619)
 * Make memtable flush thresholds per-CF instead of global 
   (CASSANDRA-1007, 1637)
 * add cli support for binary data without CfDef hints (CASSANDRA-1603)
 * fix building SSTable statistics post-stream (CASSANDRA-1620)
 * fix potential infinite loop in 2ary index queries (CASSANDRA-1623)
 * allow creating NTS keyspaces with no replicas configured (CASSANDRA-1626)
 * add jmx histogram of sstables accessed per read (CASSANDRA-1624)
 * remove system_rename_column_family and system_rename_keyspace from the
   client API until races can be fixed (CASSANDRA-1630, CASSANDRA-1585)
 * add cli sanity tests (CASSANDRA-1582)
 * update GC settings in cassandra.bat (CASSANDRA-1636)
 * cli support for index queries (CASSANDRA-1635)
 * cli support for updating schema memtable settings (CASSANDRA-1634)
 * cli --file option (CASSANDRA-1616)
 * reduce automatically chosen memtable sizes by 50% (CASSANDRA-1641)
 * move endpoint cache from snitch to strategy (CASSANDRA-1643)
 * fix commitlog recovery deleting the newly-created segment as well as
   the old ones (CASSANDRA-1644)
 * upgrade to Thrift 0.5 (CASSANDRA-1367)
 * renamed CL.DCQUORUM to LOCAL_QUORUM and DCQUORUMSYNC to EACH_QUORUM
 * cli truncate support (CASSANDRA-1653)
 * update GC settings in cassandra.bat (CASSANDRA-1636)
 * avoid logging when a node's ip/token is gossipped back to it (CASSANDRA-1666)


0.7-beta2
 * always use UTF-8 for hint keys (CASSANDRA-1439)
 * remove cassandra.yaml dependency from Hadoop and Pig (CASSADRA-1322)
 * expose CfDef metadata in describe_keyspaces (CASSANDRA-1363)
 * restore use of mmap_index_only option (CASSANDRA-1241)
 * dropping a keyspace with no column families generated an error 
   (CASSANDRA-1378)
 * rename RackAwareStrategy to OldNetworkTopologyStrategy, RackUnawareStrategy 
   to SimpleStrategy, DatacenterShardStrategy to NetworkTopologyStrategy,
   AbstractRackAwareSnitch to AbstractNetworkTopologySnitch (CASSANDRA-1392)
 * merge StorageProxy.mutate, mutateBlocking (CASSANDRA-1396)
 * faster UUIDType, LongType comparisons (CASSANDRA-1386, 1393)
 * fix setting read_repair_chance from CLI addColumnFamily (CASSANDRA-1399)
 * fix updates to indexed columns (CASSANDRA-1373)
 * fix race condition leaving to FileNotFoundException (CASSANDRA-1382)
 * fix sharded lock hash on index write path (CASSANDRA-1402)
 * add support for GT/E, LT/E in subordinate index clauses (CASSANDRA-1401)
 * cfId counter got out of sync when CFs were added (CASSANDRA-1403)
 * less chatty schema updates (CASSANDRA-1389)
 * rename column family mbeans. 'type' will now include either 
   'IndexColumnFamilies' or 'ColumnFamilies' depending on the CFS type.
   (CASSANDRA-1385)
 * disallow invalid keyspace and column family names. This includes name that
   matches a '^\w+' regex. (CASSANDRA-1377)
 * use JNA, if present, to take snapshots (CASSANDRA-1371)
 * truncate hints if starting 0.7 for the first time (CASSANDRA-1414)
 * fix FD leak in single-row slicepredicate queries (CASSANDRA-1416)
 * allow index expressions against columns that are not part of the 
   SlicePredicate (CASSANDRA-1410)
 * config-converter properly handles snitches and framed support 
   (CASSANDRA-1420)
 * remove keyspace argument from multiget_count (CASSANDRA-1422)
 * allow specifying cassandra.yaml location as (local or remote) URL
   (CASSANDRA-1126)
 * fix using DynamicEndpointSnitch with NetworkTopologyStrategy
   (CASSANDRA-1429)
 * Add CfDef.default_validation_class (CASSANDRA-891)
 * fix EstimatedHistogram.max (CASSANDRA-1413)
 * quorum read optimization (CASSANDRA-1622)
 * handle zero-length (or missing) rows during HH paging (CASSANDRA-1432)
 * include secondary indexes during schema migrations (CASSANDRA-1406)
 * fix commitlog header race during schema change (CASSANDRA-1435)
 * fix ColumnFamilyStoreMBeanIterator to use new type name (CASSANDRA-1433)
 * correct filename generated by xml->yaml converter (CASSANDRA-1419)
 * add CMSInitiatingOccupancyFraction=75 and UseCMSInitiatingOccupancyOnly
   to default JVM options
 * decrease jvm heap for cassandra-cli (CASSANDRA-1446)
 * ability to modify keyspaces and column family definitions on a live cluster
   (CASSANDRA-1285)
 * support for Hadoop Streaming [non-jvm map/reduce via stdin/out]
   (CASSANDRA-1368)
 * Move persistent sstable stats from the system table to an sstable component
   (CASSANDRA-1430)
 * remove failed bootstrap attempt from pending ranges when gossip times
   it out after 1h (CASSANDRA-1463)
 * eager-create tcp connections to other cluster members (CASSANDRA-1465)
 * enumerate stages and derive stage from message type instead of 
   transmitting separately (CASSANDRA-1465)
 * apply reversed flag during collation from different data sources
   (CASSANDRA-1450)
 * make failure to remove commitlog segment non-fatal (CASSANDRA-1348)
 * correct ordering of drain operations so CL.recover is no longer 
   necessary (CASSANDRA-1408)
 * removed keyspace from describe_splits method (CASSANDRA-1425)
 * rename check_schema_agreement to describe_schema_versions
   (CASSANDRA-1478)
 * fix QUORUM calculation for RF > 3 (CASSANDRA-1487)
 * remove tombstones during non-major compactions when bloom filter
   verifies that row does not exist in other sstables (CASSANDRA-1074)
 * nodes that coordinated a loadbalance in the past could not be seen by
   newly added nodes (CASSANDRA-1467)
 * exposed endpoint states (gossip details) via jmx (CASSANDRA-1467)
 * ensure that compacted sstables are not included when new readers are
   instantiated (CASSANDRA-1477)
 * by default, calculate heap size and memtable thresholds at runtime (CASSANDRA-1469)
 * fix races dealing with adding/dropping keyspaces and column families in
   rapid succession (CASSANDRA-1477)
 * clean up of Streaming system (CASSANDRA-1503, 1504, 1506)
 * add options to configure Thrift socket keepalive and buffer sizes (CASSANDRA-1426)
 * make contrib CassandraServiceDataCleaner recursive (CASSANDRA-1509)
 * min, max compaction threshold are configurable and persistent 
   per-ColumnFamily (CASSANDRA-1468)
 * fix replaying the last mutation in a commitlog unnecessarily 
   (CASSANDRA-1512)
 * invoke getDefaultUncaughtExceptionHandler from DTPE with the original
   exception rather than the ExecutionException wrapper (CASSANDRA-1226)
 * remove Clock from the Thrift (and Avro) API (CASSANDRA-1501)
 * Close intra-node sockets when connection is broken (CASSANDRA-1528)
 * RPM packaging spec file (CASSANDRA-786)
 * weighted request scheduler (CASSANDRA-1485)
 * treat expired columns as deleted (CASSANDRA-1539)
 * make IndexInterval configurable (CASSANDRA-1488)
 * add describe_snitch to Thrift API (CASSANDRA-1490)
 * MD5 authenticator compares plain text submitted password with MD5'd
   saved property, instead of vice versa (CASSANDRA-1447)
 * JMX MessagingService pending and completed counts (CASSANDRA-1533)
 * fix race condition processing repair responses (CASSANDRA-1511)
 * make repair blocking (CASSANDRA-1511)
 * create EndpointSnitchInfo and MBean to expose rack and DC (CASSANDRA-1491)
 * added option to contrib/word_count to output results back to Cassandra
   (CASSANDRA-1342)
 * rewrite Hadoop ColumnFamilyRecordWriter to pool connections, retry to
   multiple Cassandra nodes, and smooth impact on the Cassandra cluster
   by using smaller batch sizes (CASSANDRA-1434)
 * fix setting gc_grace_seconds via CLI (CASSANDRA-1549)
 * support TTL'd index values (CASSANDRA-1536)
 * make removetoken work like decommission (CASSANDRA-1216)
 * make cli comparator-aware and improve quote rules (CASSANDRA-1523,-1524)
 * make nodetool compact and cleanup blocking (CASSANDRA-1449)
 * add memtable, cache information to GCInspector logs (CASSANDRA-1558)
 * enable/disable HintedHandoff via JMX (CASSANDRA-1550)
 * Ignore stray files in the commit log directory (CASSANDRA-1547)
 * Disallow bootstrap to an in-use token (CASSANDRA-1561)


0.7-beta1
 * sstable versioning (CASSANDRA-389)
 * switched to slf4j logging (CASSANDRA-625)
 * add (optional) expiration time for column (CASSANDRA-699)
 * access levels for authentication/authorization (CASSANDRA-900)
 * add ReadRepairChance to CF definition (CASSANDRA-930)
 * fix heisenbug in system tests, especially common on OS X (CASSANDRA-944)
 * convert to byte[] keys internally and all public APIs (CASSANDRA-767)
 * ability to alter schema definitions on a live cluster (CASSANDRA-44)
 * renamed configuration file to cassandra.xml, and log4j.properties to
   log4j-server.properties, which must now be loaded from
   the classpath (which is how our scripts in bin/ have always done it)
   (CASSANDRA-971)
 * change get_count to require a SlicePredicate. create multi_get_count
   (CASSANDRA-744)
 * re-organized endpointsnitch implementations and added SimpleSnitch
   (CASSANDRA-994)
 * Added preload_row_cache option (CASSANDRA-946)
 * add CRC to commitlog header (CASSANDRA-999)
 * removed deprecated batch_insert and get_range_slice methods (CASSANDRA-1065)
 * add truncate thrift method (CASSANDRA-531)
 * http mini-interface using mx4j (CASSANDRA-1068)
 * optimize away copy of sliced row on memtable read path (CASSANDRA-1046)
 * replace constant-size 2GB mmaped segments and special casing for index 
   entries spanning segment boundaries, with SegmentedFile that computes 
   segments that always contain entire entries/rows (CASSANDRA-1117)
 * avoid reading large rows into memory during compaction (CASSANDRA-16)
 * added hadoop OutputFormat (CASSANDRA-1101)
 * efficient Streaming (no more anticompaction) (CASSANDRA-579)
 * split commitlog header into separate file and add size checksum to
   mutations (CASSANDRA-1179)
 * avoid allocating a new byte[] for each mutation on replay (CASSANDRA-1219)
 * revise HH schema to be per-endpoint (CASSANDRA-1142)
 * add joining/leaving status to nodetool ring (CASSANDRA-1115)
 * allow multiple repair sessions per node (CASSANDRA-1190)
 * optimize away MessagingService for local range queries (CASSANDRA-1261)
 * make framed transport the default so malformed requests can't OOM the 
   server (CASSANDRA-475)
 * significantly faster reads from row cache (CASSANDRA-1267)
 * take advantage of row cache during range queries (CASSANDRA-1302)
 * make GCGraceSeconds a per-ColumnFamily value (CASSANDRA-1276)
 * keep persistent row size and column count statistics (CASSANDRA-1155)
 * add IntegerType (CASSANDRA-1282)
 * page within a single row during hinted handoff (CASSANDRA-1327)
 * push DatacenterShardStrategy configuration into keyspace definition,
   eliminating datacenter.properties. (CASSANDRA-1066)
 * optimize forward slices starting with '' and single-index-block name 
   queries by skipping the column index (CASSANDRA-1338)
 * streaming refactor (CASSANDRA-1189)
 * faster comparison for UUID types (CASSANDRA-1043)
 * secondary index support (CASSANDRA-749 and subtasks)
 * make compaction buckets deterministic (CASSANDRA-1265)


0.6.6
 * Allow using DynamicEndpointSnitch with RackAwareStrategy (CASSANDRA-1429)
 * remove the remaining vestiges of the unfinished DatacenterShardStrategy 
   (replaced by NetworkTopologyStrategy in 0.7)
   

0.6.5
 * fix key ordering in range query results with RandomPartitioner
   and ConsistencyLevel > ONE (CASSANDRA-1145)
 * fix for range query starting with the wrong token range (CASSANDRA-1042)
 * page within a single row during hinted handoff (CASSANDRA-1327)
 * fix compilation on non-sun JDKs (CASSANDRA-1061)
 * remove String.trim() call on row keys in batch mutations (CASSANDRA-1235)
 * Log summary of dropped messages instead of spamming log (CASSANDRA-1284)
 * add dynamic endpoint snitch (CASSANDRA-981)
 * fix streaming for keyspaces with hyphens in their name (CASSANDRA-1377)
 * fix errors in hard-coded bloom filter optKPerBucket by computing it
   algorithmically (CASSANDRA-1220
 * remove message deserialization stage, and uncap read/write stages
   so slow reads/writes don't block gossip processing (CASSANDRA-1358)
 * add jmx port configuration to Debian package (CASSANDRA-1202)
 * use mlockall via JNA, if present, to prevent Linux from swapping
   out parts of the JVM (CASSANDRA-1214)


0.6.4
 * avoid queuing multiple hint deliveries for the same endpoint
   (CASSANDRA-1229)
 * better performance for and stricter checking of UTF8 column names
   (CASSANDRA-1232)
 * extend option to lower compaction priority to hinted handoff
   as well (CASSANDRA-1260)
 * log errors in gossip instead of re-throwing (CASSANDRA-1289)
 * avoid aborting commitlog replay prematurely if a flushed-but-
   not-removed commitlog segment is encountered (CASSANDRA-1297)
 * fix duplicate rows being read during mapreduce (CASSANDRA-1142)
 * failure detection wasn't closing command sockets (CASSANDRA-1221)
 * cassandra-cli.bat works on windows (CASSANDRA-1236)
 * pre-emptively drop requests that cannot be processed within RPCTimeout
   (CASSANDRA-685)
 * add ack to Binary write verb and update CassandraBulkLoader
   to wait for acks for each row (CASSANDRA-1093)
 * added describe_partitioner Thrift method (CASSANDRA-1047)
 * Hadoop jobs no longer require the Cassandra storage-conf.xml
   (CASSANDRA-1280, CASSANDRA-1047)
 * log thread pool stats when GC is excessive (CASSANDRA-1275)
 * remove gossip message size limit (CASSANDRA-1138)
 * parallelize local and remote reads during multiget, and respect snitch 
   when determining whether to do local read for CL.ONE (CASSANDRA-1317)
 * fix read repair to use requested consistency level on digest mismatch,
   rather than assuming QUORUM (CASSANDRA-1316)
 * process digest mismatch re-reads in parallel (CASSANDRA-1323)
 * switch hints CF comparator to BytesType (CASSANDRA-1274)


0.6.3
 * retry to make streaming connections up to 8 times. (CASSANDRA-1019)
 * reject describe_ring() calls on invalid keyspaces (CASSANDRA-1111)
 * fix cache size calculation for size of 100% (CASSANDRA-1129)
 * fix cache capacity only being recalculated once (CASSANDRA-1129)
 * remove hourly scan of all hints on the off chance that the gossiper
   missed a status change; instead, expose deliverHintsToEndpoint to JMX
   so it can be done manually, if necessary (CASSANDRA-1141)
 * don't reject reads at CL.ALL (CASSANDRA-1152)
 * reject deletions to supercolumns in CFs containing only standard
   columns (CASSANDRA-1139)
 * avoid preserving login information after client disconnects
   (CASSANDRA-1057)
 * prefer sun jdk to openjdk in debian init script (CASSANDRA-1174)
 * detect partioner config changes between restarts and fail fast 
   (CASSANDRA-1146)
 * use generation time to resolve node token reassignment disagreements
   (CASSANDRA-1118)
 * restructure the startup ordering of Gossiper and MessageService to avoid
   timing anomalies (CASSANDRA-1160)
 * detect incomplete commit log hearders (CASSANDRA-1119)
 * force anti-entropy service to stream files on the stream stage to avoid
   sending streams out of order (CASSANDRA-1169)
 * remove inactive stream managers after AES streams files (CASSANDRA-1169)
 * allow removing entire row through batch_mutate Deletion (CASSANDRA-1027)
 * add JMX metrics for row-level bloom filter false positives (CASSANDRA-1212)
 * added a redhat init script to contrib (CASSANDRA-1201)
 * use midpoint when bootstrapping a new machine into range with not
   much data yet instead of random token (CASSANDRA-1112)
 * kill server on OOM in executor stage as well as Thrift (CASSANDRA-1226)
 * remove opportunistic repairs, when two machines with overlapping replica
   responsibilities happen to finish major compactions of the same CF near
   the same time.  repairs are now fully manual (CASSANDRA-1190)
 * add ability to lower compaction priority (default is no change from 0.6.2)
   (CASSANDRA-1181)


0.6.2
 * fix contrib/word_count build. (CASSANDRA-992)
 * split CommitLogExecutorService into BatchCommitLogExecutorService and 
   PeriodicCommitLogExecutorService (CASSANDRA-1014)
 * add latency histograms to CFSMBean (CASSANDRA-1024)
 * make resolving timestamp ties deterministic by using value bytes
   as a tiebreaker (CASSANDRA-1039)
 * Add option to turn off Hinted Handoff (CASSANDRA-894)
 * fix windows startup (CASSANDRA-948)
 * make concurrent_reads, concurrent_writes configurable at runtime via JMX
   (CASSANDRA-1060)
 * disable GCInspector on non-Sun JVMs (CASSANDRA-1061)
 * fix tombstone handling in sstable rows with no other data (CASSANDRA-1063)
 * fix size of row in spanned index entries (CASSANDRA-1056)
 * install json2sstable, sstable2json, and sstablekeys to Debian package
 * StreamingService.StreamDestinations wouldn't empty itself after streaming
   finished (CASSANDRA-1076)
 * added Collections.shuffle(splits) before returning the splits in 
   ColumnFamilyInputFormat (CASSANDRA-1096)
 * do not recalculate cache capacity post-compaction if it's been manually 
   modified (CASSANDRA-1079)
 * better defaults for flush sorter + writer executor queue sizes
   (CASSANDRA-1100)
 * windows scripts for SSTableImport/Export (CASSANDRA-1051)
 * windows script for nodetool (CASSANDRA-1113)
 * expose PhiConvictThreshold (CASSANDRA-1053)
 * make repair of RF==1 a no-op (CASSANDRA-1090)
 * improve default JVM GC options (CASSANDRA-1014)
 * fix SlicePredicate serialization inside Hadoop jobs (CASSANDRA-1049)
 * close Thrift sockets in Hadoop ColumnFamilyRecordReader (CASSANDRA-1081)


0.6.1
 * fix NPE in sstable2json when no excluded keys are given (CASSANDRA-934)
 * keep the replica set constant throughout the read repair process
   (CASSANDRA-937)
 * allow querying getAllRanges with empty token list (CASSANDRA-933)
 * fix command line arguments inversion in clustertool (CASSANDRA-942)
 * fix race condition that could trigger a false-positive assertion
   during post-flush discard of old commitlog segments (CASSANDRA-936)
 * fix neighbor calculation for anti-entropy repair (CASSANDRA-924)
 * perform repair even for small entropy differences (CASSANDRA-924)
 * Use hostnames in CFInputFormat to allow Hadoop's naive string-based
   locality comparisons to work (CASSANDRA-955)
 * cache read-only BufferedRandomAccessFile length to avoid
   3 system calls per invocation (CASSANDRA-950)
 * nodes with IPv6 (and no IPv4) addresses could not join cluster
   (CASSANDRA-969)
 * Retrieve the correct number of undeleted columns, if any, from
   a supercolumn in a row that had been deleted previously (CASSANDRA-920)
 * fix index scans that cross the 2GB mmap boundaries for both mmap
   and standard i/o modes (CASSANDRA-866)
 * expose drain via nodetool (CASSANDRA-978)


0.6.0-RC1
 * JMX drain to flush memtables and run through commit log (CASSANDRA-880)
 * Bootstrapping can skip ranges under the right conditions (CASSANDRA-902)
 * fix merging row versions in range_slice for CL > ONE (CASSANDRA-884)
 * default write ConsistencyLeven chaned from ZERO to ONE
 * fix for index entries spanning mmap buffer boundaries (CASSANDRA-857)
 * use lexical comparison if time part of TimeUUIDs are the same 
   (CASSANDRA-907)
 * bound read, mutation, and response stages to fix possible OOM
   during log replay (CASSANDRA-885)
 * Use microseconds-since-epoch (UTC) in cli, instead of milliseconds
 * Treat batch_mutate Deletion with null supercolumn as "apply this predicate 
   to top level supercolumns" (CASSANDRA-834)
 * Streaming destination nodes do not update their JMX status (CASSANDRA-916)
 * Fix internal RPC timeout calculation (CASSANDRA-911)
 * Added Pig loadfunc to contrib/pig (CASSANDRA-910)


0.6.0-beta3
 * fix compaction bucketing bug (CASSANDRA-814)
 * update windows batch file (CASSANDRA-824)
 * deprecate KeysCachedFraction configuration directive in favor
   of KeysCached; move to unified-per-CF key cache (CASSANDRA-801)
 * add invalidateRowCache to ColumnFamilyStoreMBean (CASSANDRA-761)
 * send Handoff hints to natural locations to reduce load on
   remaining nodes in a failure scenario (CASSANDRA-822)
 * Add RowWarningThresholdInMB configuration option to warn before very 
   large rows get big enough to threaten node stability, and -x option to
   be able to remove them with sstable2json if the warning is unheeded
   until it's too late (CASSANDRA-843)
 * Add logging of GC activity (CASSANDRA-813)
 * fix ConcurrentModificationException in commitlog discard (CASSANDRA-853)
 * Fix hardcoded row count in Hadoop RecordReader (CASSANDRA-837)
 * Add a jmx status to the streaming service and change several DEBUG
   messages to INFO (CASSANDRA-845)
 * fix classpath in cassandra-cli.bat for Windows (CASSANDRA-858)
 * allow re-specifying host, port to cassandra-cli if invalid ones
   are first tried (CASSANDRA-867)
 * fix race condition handling rpc timeout in the coordinator
   (CASSANDRA-864)
 * Remove CalloutLocation and StagingFileDirectory from storage-conf files 
   since those settings are no longer used (CASSANDRA-878)
 * Parse a long from RowWarningThresholdInMB instead of an int (CASSANDRA-882)
 * Remove obsolete ControlPort code from DatabaseDescriptor (CASSANDRA-886)
 * move skipBytes side effect out of assert (CASSANDRA-899)
 * add "double getLoad" to StorageServiceMBean (CASSANDRA-898)
 * track row stats per CF at compaction time (CASSANDRA-870)
 * disallow CommitLogDirectory matching a DataFileDirectory (CASSANDRA-888)
 * default key cache size is 200k entries, changed from 10% (CASSANDRA-863)
 * add -Dcassandra-foreground=yes to cassandra.bat
 * exit if cluster name is changed unexpectedly (CASSANDRA-769)


0.6.0-beta1/beta2
 * add batch_mutate thrift command, deprecating batch_insert (CASSANDRA-336)
 * remove get_key_range Thrift API, deprecated in 0.5 (CASSANDRA-710)
 * add optional login() Thrift call for authentication (CASSANDRA-547)
 * support fat clients using gossiper and StorageProxy to perform
   replication in-process [jvm-only] (CASSANDRA-535)
 * support mmapped I/O for reads, on by default on 64bit JVMs 
   (CASSANDRA-408, CASSANDRA-669)
 * improve insert concurrency, particularly during Hinted Handoff
   (CASSANDRA-658)
 * faster network code (CASSANDRA-675)
 * stress.py moved to contrib (CASSANDRA-635)
 * row caching [must be explicitly enabled per-CF in config] (CASSANDRA-678)
 * present a useful measure of compaction progress in JMX (CASSANDRA-599)
 * add bin/sstablekeys (CASSNADRA-679)
 * add ConsistencyLevel.ANY (CASSANDRA-687)
 * make removetoken remove nodes from gossip entirely (CASSANDRA-644)
 * add ability to set cache sizes at runtime (CASSANDRA-708)
 * report latency and cache hit rate statistics with lifetime totals
   instead of average over the last minute (CASSANDRA-702)
 * support get_range_slice for RandomPartitioner (CASSANDRA-745)
 * per-keyspace replication factory and replication strategy (CASSANDRA-620)
 * track latency in microseconds (CASSANDRA-733)
 * add describe_ Thrift methods, deprecating get_string_property and 
   get_string_list_property
 * jmx interface for tracking operation mode and streams in general.
   (CASSANDRA-709)
 * keep memtables in sorted order to improve range query performance
   (CASSANDRA-799)
 * use while loop instead of recursion when trimming sstables compaction list 
   to avoid blowing stack in pathological cases (CASSANDRA-804)
 * basic Hadoop map/reduce support (CASSANDRA-342)


0.5.1
 * ensure all files for an sstable are streamed to the same directory.
   (CASSANDRA-716)
 * more accurate load estimate for bootstrapping (CASSANDRA-762)
 * tolerate dead or unavailable bootstrap target on write (CASSANDRA-731)
 * allow larger numbers of keys (> 140M) in a sstable bloom filter
   (CASSANDRA-790)
 * include jvm argument improvements from CASSANDRA-504 in debian package
 * change streaming chunk size to 32MB to accomodate Windows XP limitations
   (was 64MB) (CASSANDRA-795)
 * fix get_range_slice returning results in the wrong order (CASSANDRA-781)
 

0.5.0 final
 * avoid attempting to delete temporary bootstrap files twice (CASSANDRA-681)
 * fix bogus NaN in nodeprobe cfstats output (CASSANDRA-646)
 * provide a policy for dealing with single thread executors w/ a full queue
   (CASSANDRA-694)
 * optimize inner read in MessagingService, vastly improving multiple-node
   performance (CASSANDRA-675)
 * wait for table flush before streaming data back to a bootstrapping node.
   (CASSANDRA-696)
 * keep track of bootstrapping sources by table so that bootstrapping doesn't 
   give the indication of finishing early (CASSANDRA-673)


0.5.0 RC3
 * commit the correct version of the patch for CASSANDRA-663


0.5.0 RC2 (unreleased)
 * fix bugs in converting get_range_slice results to Thrift 
   (CASSANDRA-647, CASSANDRA-649)
 * expose java.util.concurrent.TimeoutException in StorageProxy methods
   (CASSANDRA-600)
 * TcpConnectionManager was holding on to disconnected connections, 
   giving the false indication they were being used. (CASSANDRA-651)
 * Remove duplicated write. (CASSANDRA-662)
 * Abort bootstrap if IP is already in the token ring (CASSANDRA-663)
 * increase default commitlog sync period, and wait for last sync to 
   finish before submitting another (CASSANDRA-668)


0.5.0 RC1
 * Fix potential NPE in get_range_slice (CASSANDRA-623)
 * add CRC32 to commitlog entries (CASSANDRA-605)
 * fix data streaming on windows (CASSANDRA-630)
 * GC compacted sstables after cleanup and compaction (CASSANDRA-621)
 * Speed up anti-entropy validation (CASSANDRA-629)
 * Fix anti-entropy assertion error (CASSANDRA-639)
 * Fix pending range conflicts when bootstapping or moving
   multiple nodes at once (CASSANDRA-603)
 * Handle obsolete gossip related to node movement in the case where
   one or more nodes is down when the movement occurs (CASSANDRA-572)
 * Include dead nodes in gossip to avoid a variety of problems
   and fix HH to removed nodes (CASSANDRA-634)
 * return an InvalidRequestException for mal-formed SlicePredicates
   (CASSANDRA-643)
 * fix bug determining closest neighbor for use in multiple datacenters
   (CASSANDRA-648)
 * Vast improvements in anticompaction speed (CASSANDRA-607)
 * Speed up log replay and writes by avoiding redundant serializations
   (CASSANDRA-652)


0.5.0 beta 2
 * Bootstrap improvements (several tickets)
 * add nodeprobe repair anti-entropy feature (CASSANDRA-193, CASSANDRA-520)
 * fix possibility of partition when many nodes restart at once
   in clusters with multiple seeds (CASSANDRA-150)
 * fix NPE in get_range_slice when no data is found (CASSANDRA-578)
 * fix potential NPE in hinted handoff (CASSANDRA-585)
 * fix cleanup of local "system" keyspace (CASSANDRA-576)
 * improve computation of cluster load balance (CASSANDRA-554)
 * added super column read/write, column count, and column/row delete to
   cassandra-cli (CASSANDRA-567, CASSANDRA-594)
 * fix returning live subcolumns of deleted supercolumns (CASSANDRA-583)
 * respect JAVA_HOME in bin/ scripts (several tickets)
 * add StorageService.initClient for fat clients on the JVM (CASSANDRA-535)
   (see contrib/client_only for an example of use)
 * make consistency_level functional in get_range_slice (CASSANDRA-568)
 * optimize key deserialization for RandomPartitioner (CASSANDRA-581)
 * avoid GCing tombstones except on major compaction (CASSANDRA-604)
 * increase failure conviction threshold, resulting in less nodes
   incorrectly (and temporarily) marked as down (CASSANDRA-610)
 * respect memtable thresholds during log replay (CASSANDRA-609)
 * support ConsistencyLevel.ALL on read (CASSANDRA-584)
 * add nodeprobe removetoken command (CASSANDRA-564)


0.5.0 beta
 * Allow multiple simultaneous flushes, improving flush throughput 
   on multicore systems (CASSANDRA-401)
 * Split up locks to improve write and read throughput on multicore systems
   (CASSANDRA-444, CASSANDRA-414)
 * More efficient use of memory during compaction (CASSANDRA-436)
 * autobootstrap option: when enabled, all non-seed nodes will attempt
   to bootstrap when started, until bootstrap successfully
   completes. -b option is removed.  (CASSANDRA-438)
 * Unless a token is manually specified in the configuration xml,
   a bootstraping node will use a token that gives it half the
   keys from the most-heavily-loaded node in the cluster,
   instead of generating a random token. 
   (CASSANDRA-385, CASSANDRA-517)
 * Miscellaneous bootstrap fixes (several tickets)
 * Ability to change a node's token even after it has data on it
   (CASSANDRA-541)
 * Ability to decommission a live node from the ring (CASSANDRA-435)
 * Semi-automatic loadbalancing via nodeprobe (CASSANDRA-192)
 * Add ability to set compaction thresholds at runtime via
   JMX / nodeprobe.  (CASSANDRA-465)
 * Add "comment" field to ColumnFamily definition. (CASSANDRA-481)
 * Additional JMX metrics (CASSANDRA-482)
 * JSON based export and import tools (several tickets)
 * Hinted Handoff fixes (several tickets)
 * Add key cache to improve read performance (CASSANDRA-423)
 * Simplified construction of custom ReplicationStrategy classes
   (CASSANDRA-497)
 * Graphical application (Swing) for ring integrity verification and 
   visualization was added to contrib (CASSANDRA-252)
 * Add DCQUORUM, DCQUORUMSYNC consistency levels and corresponding
   ReplicationStrategy / EndpointSnitch classes.  Experimental.
   (CASSANDRA-492)
 * Web client interface added to contrib (CASSANDRA-457)
 * More-efficient flush for Random, CollatedOPP partitioners 
   for normal writes (CASSANDRA-446) and bulk load (CASSANDRA-420)
 * Add MemtableFlushAfterMinutes, a global replacement for the old 
   per-CF FlushPeriodInMinutes setting (CASSANDRA-463)
 * optimizations to slice reading (CASSANDRA-350) and supercolumn
   queries (CASSANDRA-510)
 * force binding to given listenaddress for nodes with multiple
   interfaces (CASSANDRA-546)
 * stress.py benchmarking tool improvements (several tickets)
 * optimized replica placement code (CASSANDRA-525)
 * faster log replay on restart (CASSANDRA-539, CASSANDRA-540)
 * optimized local-node writes (CASSANDRA-558)
 * added get_range_slice, deprecating get_key_range (CASSANDRA-344)
 * expose TimedOutException to thrift (CASSANDRA-563)
 

0.4.2
 * Add validation disallowing null keys (CASSANDRA-486)
 * Fix race conditions in TCPConnectionManager (CASSANDRA-487)
 * Fix using non-utf8-aware comparison as a sanity check.
   (CASSANDRA-493)
 * Improve default garbage collector options (CASSANDRA-504)
 * Add "nodeprobe flush" (CASSANDRA-505)
 * remove NotFoundException from get_slice throws list (CASSANDRA-518)
 * fix get (not get_slice) of entire supercolumn (CASSANDRA-508)
 * fix null token during bootstrap (CASSANDRA-501)


0.4.1
 * Fix FlushPeriod columnfamily configuration regression
   (CASSANDRA-455)
 * Fix long column name support (CASSANDRA-460)
 * Fix for serializing a row that only contains tombstones
   (CASSANDRA-458)
 * Fix for discarding unneeded commitlog segments (CASSANDRA-459)
 * Add SnapshotBeforeCompaction configuration option (CASSANDRA-426)
 * Fix compaction abort under insufficient disk space (CASSANDRA-473)
 * Fix reading subcolumn slice from tombstoned CF (CASSANDRA-484)
 * Fix race condition in RVH causing occasional NPE (CASSANDRA-478)


0.4.0
 * fix get_key_range problems when a node is down (CASSANDRA-440)
   and add UnavailableException to more Thrift methods
 * Add example EndPointSnitch contrib code (several tickets)


0.4.0 RC2
 * fix SSTable generation clash during compaction (CASSANDRA-418)
 * reject method calls with null parameters (CASSANDRA-308)
 * properly order ranges in nodeprobe output (CASSANDRA-421)
 * fix logging of certain errors on executor threads (CASSANDRA-425)


0.4.0 RC1
 * Bootstrap feature is live; use -b on startup (several tickets)
 * Added multiget api (CASSANDRA-70)
 * fix Deadlock with SelectorManager.doProcess and TcpConnection.write
   (CASSANDRA-392)
 * remove key cache b/c of concurrency bugs in third-party
   CLHM library (CASSANDRA-405)
 * update non-major compaction logic to use two threshold values
   (CASSANDRA-407)
 * add periodic / batch commitlog sync modes (several tickets)
 * inline BatchMutation into batch_insert params (CASSANDRA-403)
 * allow setting the logging level at runtime via mbean (CASSANDRA-402)
 * change default comparator to BytesType (CASSANDRA-400)
 * add forwards-compatible ConsistencyLevel parameter to get_key_range
   (CASSANDRA-322)
 * r/m special case of blocking for local destination when writing with 
   ConsistencyLevel.ZERO (CASSANDRA-399)
 * Fixes to make BinaryMemtable [bulk load interface] useful (CASSANDRA-337);
   see contrib/bmt_example for an example of using it.
 * More JMX properties added (several tickets)
 * Thrift changes (several tickets)
    - Merged _super get methods with the normal ones; return values
      are now of ColumnOrSuperColumn.
    - Similarly, merged batch_insert_super into batch_insert.



0.4.0 beta
 * On-disk data format has changed to allow billions of keys/rows per
   node instead of only millions
 * Multi-keyspace support
 * Scan all sstables for all queries to avoid situations where
   different types of operation on the same ColumnFamily could
   disagree on what data was present
 * Snapshot support via JMX
 * Thrift API has changed a _lot_:
    - removed time-sorted CFs; instead, user-defined comparators
      may be defined on the column names, which are now byte arrays.
      Default comparators are provided for UTF8, Bytes, Ascii, Long (i64),
      and UUID types.
    - removed colon-delimited strings in thrift api in favor of explicit
      structs such as ColumnPath, ColumnParent, etc.  Also normalized
      thrift struct and argument naming.
    - Added columnFamily argument to get_key_range.
    - Change signature of get_slice to accept starting and ending
      columns as well as an offset.  (This allows use of indexes.)
      Added "ascending" flag to allow reasonably-efficient reverse
      scans as well.  Removed get_slice_by_range as redundant.
    - get_key_range operates on one CF at a time
    - changed `block` boolean on insert methods to ConsistencyLevel enum,
      with options of NONE, ONE, QUORUM, and ALL.
    - added similar consistency_level parameter to read methods
    - column-name-set slice with no names given now returns zero columns
      instead of all of them.  ("all" can run your server out of memory.
      use a range-based slice with a high max column count instead.)
 * Removed the web interface. Node information can now be obtained by 
   using the newly introduced nodeprobe utility.
 * More JMX stats
 * Remove magic values from internals (e.g. special key to indicate
   when to flush memtables)
 * Rename configuration "table" to "keyspace"
 * Moved to crash-only design; no more shutdown (just kill the process)
 * Lots of bug fixes

Full list of issues resolved in 0.4 is at https://issues.apache.org/jira/secure/IssueNavigator.jspa?reset=true&&pid=12310865&fixfor=12313862&resolution=1&sorter/field=issuekey&sorter/order=DESC


0.3.0 RC3
 * Fix potential deadlock under load in TCPConnection.
   (CASSANDRA-220)


0.3.0 RC2
 * Fix possible data loss when server is stopped after replaying
   log but before new inserts force memtable flush.
   (CASSANDRA-204)
 * Added BUGS file


0.3.0 RC1
 * Range queries on keys, including user-defined key collation
 * Remove support
 * Workarounds for a weird bug in JDK select/register that seems
   particularly common on VM environments. Cassandra should deploy
   fine on EC2 now
 * Much improved infrastructure: the beginnings of a decent test suite
   ("ant test" for unit tests; "nosetests" for system tests), code
   coverage reporting, etc.
 * Expanded node status reporting via JMX
 * Improved error reporting/logging on both server and client
 * Reduced memory footprint in default configuration
 * Combined blocking and non-blocking versions of insert APIs
 * Added FlushPeriodInMinutes configuration parameter to force
   flushing of infrequently-updated ColumnFamilies<|MERGE_RESOLUTION|>--- conflicted
+++ resolved
@@ -1,16 +1,9 @@
-<<<<<<< HEAD
 2.0.4
  * Fix divide-by-zero in PCI (CASSANDRA-6403)
  * Fix setting last compacted key in the wrong level for LCS (CASSANDRA-6284)
  * Add sub-ms precision formats to the timestamp parser (CASSANDRA-6395)
 Merged from 1.2:
-=======
-1.2.13
  * Fix thundering herd on endpoint cache invalidation (CASSANDRA-6345)
- * Optimize FD phi calculation (CASSANDRA-6386)
- * Improve initial FD phi estimate when starting up (CASSANDRA-6385)
- * Don't list CQL3 table in CLI describe even if named explicitely (CASSANDRA-5750)
->>>>>>> 8145c835
  * cqlsh: quote single quotes in strings inside collections (CASSANDRA-6172)
 
 
