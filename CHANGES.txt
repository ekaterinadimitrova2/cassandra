--- conflicted
+++ resolved
@@ -1,4 +1,3 @@
-<<<<<<< HEAD
 3.11.11
  * Maps $CASSANDRA_LOG_DIR to cassandra.logdir java property when executing nodetool (CASSANDRA-16199)
  * Nodetool garbagecollect should retain SSTableLevel for LCS (CASSANDRA-16634)
@@ -8,10 +7,7 @@
  * Make sure sstables with moved starts are removed correctly in LeveledGenerations (CASSANDRA-16552)
  * Upgrade jackson-databind to 2.9.10.8 (CASSANDRA-16462)
 Merged from 3.0:
-=======
-3.0.25:
  * StandaloneVerifier does not fail when unable to verify SSTables, it only fails if Corruption is thrown (CASSANDRA-16683)
->>>>>>> d2da11d5
  * Fix bloom filter false ratio calculation by including true negatives (CASSANDRA-15834)
  * Prevent loss of commit log data when moving sstables between nodes (CASSANDRA-16619)
  * Fix materialized view builders inserting truncated data (CASSANDRA-16567)
