--- conflicted
+++ resolved
@@ -147,31 +147,6 @@
  * AnticompactionRequestSerializer serializedSize is incorrect (CASSANDRA-12934)
  * Prevent reloading of logback.xml from UDF sandbox (CASSANDRA-12535)
  * Reenable HeapPool (CASSANDRA-12900)
-<<<<<<< HEAD
-=======
-Merged from 2.2:
- * Fix speculative retry bugs (CASSANDRA-13009)
- * Fix handling of nulls and unsets in IN conditions (CASSANDRA-12981)
- * Fix race causing infinite loop if Thrift server is stopped before it starts listening (CASSANDRA-12856)
- * CompactionTasks now correctly drops sstables out of compaction when not enough disk space is available (CASSANDRA-12979)
- * Remove support for non-JavaScript UDFs (CASSANDRA-12883)
- * Fix DynamicEndpointSnitch noop in multi-datacenter situations (CASSANDRA-13074)
- * cqlsh copy-from: encode column names to avoid primary key parsing errors (CASSANDRA-12909)
- * Temporarily fix bug that creates commit log when running offline tools (CASSANDRA-8616)
- * Reduce granuality of OpOrder.Group during index build (CASSANDRA-12796)
- * Test bind parameters and unset parameters in InsertUpdateIfConditionTest (CASSANDRA-12980)
- * Do not specify local address on outgoing connection when listen_on_broadcast_address is set (CASSANDRA-12673)
- * Use saved tokens when setting local tokens on StorageService.joinRing (CASSANDRA-12935)
- * cqlsh: fix DESC TYPES errors (CASSANDRA-12914)
- * Fix leak on skipped SSTables in sstableupgrade (CASSANDRA-12899)
- * Avoid blocking gossip during pending range calculation (CASSANDRA-12281)
-Merged from 2.1:
- * cqlsh copy-from: sort user type fields in csv (CASSANDRA-12959)
-
-
-
-3.0.10
->>>>>>> cc384a5d
  * Disallow offheap_buffers memtable allocation (CASSANDRA-11039)
  * Fix CommitLogSegmentManagerTest (CASSANDRA-12283)
  * Pass root cause to CorruptBlockException when uncompression failed (CASSANDRA-12889)
@@ -220,6 +195,7 @@
  * Correct log message for statistics of offheap memtable flush (CASSANDRA-12776)
  * Explicitly set locale for string validation (CASSANDRA-12541,CASSANDRA-12542,CASSANDRA-12543,CASSANDRA-12545)
 Merged from 2.2:
+ * Fix speculative retry bugs (CASSANDRA-13009)
  * Fix handling of nulls and unsets in IN conditions (CASSANDRA-12981)
  * Fix race causing infinite loop if Thrift server is stopped before it starts listening (CASSANDRA-12856)
  * CompactionTasks now correctly drops sstables out of compaction when not enough disk space is available (CASSANDRA-12979)
@@ -358,8 +334,6 @@
  * Use dedicated thread for JMX notifications (CASSANDRA-12146)
  * Improve streaming synchronization and fault tolerance (CASSANDRA-11414)
  * MemoryUtil.getShort() should return an unsigned short also for architectures not supporting unaligned memory accesses (CASSANDRA-11973)
-<<<<<<< HEAD
-=======
 Merged from 2.1:
  * Fix queries with empty ByteBuffer values in clustering column restrictions (CASSANDRA-12127)
  * Disable passing control to post-flush after flush failure to prevent data loss (CASSANDRA-11828)
@@ -376,7 +350,6 @@
  * Fix upgrading schema with super columns with non-text subcomparators (CASSANDRA-12023)
  * Add TimeWindowCompactionStrategy (CASSANDRA-9666)
 Merged from 2.2:
->>>>>>> cc384a5d
  * Allow nodetool info to run with readonly JMX access (CASSANDRA-11755)
  * Validate bloom_filter_fp_chance against lowest supported
    value when the table is created (CASSANDRA-11920)
@@ -384,7 +357,7 @@
  * StorageService shutdown hook should use a volatile variable (CASSANDRA-11984)
 Merged from 2.1:
  * Add system property to set the max number of native transport requests in queue (CASSANDRA-11363)
- * Fix queries with empty ByteBuffer values in clustering column restrictions (CASSANDRA-12127) 
+ * Fix queries with empty ByteBuffer values in clustering column restrictions (CASSANDRA-12127)
  * Disable passing control to post-flush after flush failure to prevent data loss (CASSANDRA-11828)
  * Allow STCS-in-L0 compactions to reduce scope with LCS (CASSANDRA-12040)
  * cannot use cql since upgrading python to 2.7.11+ (CASSANDRA-11850)
