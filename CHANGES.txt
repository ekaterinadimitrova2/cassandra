--- conflicted
+++ resolved
@@ -22,12 +22,8 @@
  * fix incorrect size exception during streaming of counters (CASSANDRA-3481)
  * (CQL) fix for counter decrement syntax (CASSANDRA-3418)
  * Fix race introduced by CASSANDRA-2503 (CASSANDRA-3482)
-<<<<<<< HEAD
- * Avoid reschuling compactions when no compaction was executed (CASSANDRA-3483)
-=======
  * Fix incomplete deletion of delivered hints (CASSANDRA-3466)
  * Avoid reschuling compactions when no compaction was executed (CASSANDRA-3484)
->>>>>>> 773813a1
  * fix handling of the chunk_length_kb compression options (CASSANDRA-3492)
 Merged from 0.8:
  * Make counter shard merging thread safe (CASSANDRA-3178)
