4.0
 * Log time elapsed for each incremental repair phase (CASSANDRA-13498)
 * Add multiple table operation support to cassandra-stress (CASSANDRA-8780)
 * Fix incorrect cqlsh results when selecting same columns multiple times (CASSANDRA-13262)
 * Fix WriteResponseHandlerTest is sensitive to test execution order (CASSANDRA-13421)
 * Improve incremental repair logging (CASSANDRA-13468)
 * Start compaction when incremental repair finishes (CASSANDRA-13454)
 * Add repair streaming preview (CASSANDRA-13257)
 * Cleanup isIncremental/repairedAt usage (CASSANDRA-13430)
 * Change protocol to allow sending key space independent of query string (CASSANDRA-10145)
 * Make gc_log and gc_warn settable at runtime (CASSANDRA-12661)
 * Take number of files in L0 in account when estimating remaining compaction tasks (CASSANDRA-13354)
 * Skip building views during base table streams on range movements (CASSANDRA-13065)
 * Improve error messages for +/- operations on maps and tuples (CASSANDRA-13197)
 * Remove deprecated repair JMX APIs (CASSANDRA-11530)
 * Fix version check to enable streaming keep-alive (CASSANDRA-12929)
 * Make it possible to monitor an ideal consistency level separate from actual consistency level (CASSANDRA-13289)
 * Outbound TCP connections ignore internode authenticator (CASSANDRA-13324)
 * Upgrade junit from 4.6 to 4.12 (CASSANDRA-13360)
 * Cleanup ParentRepairSession after repairs (CASSANDRA-13359)
 * Incremental repair not streaming correct sstables (CASSANDRA-13328)
 * Upgrade the jna version to 4.3.0 (CASSANDRA-13300)
 * Add the currentTimestamp, currentDate, currentTime and currentTimeUUID functions (CASSANDRA-13132)
 * Remove config option index_interval (CASSANDRA-10671)
 * Reduce lock contention for collection types and serializers (CASSANDRA-13271)
 * Make it possible to override MessagingService.Verb ids (CASSANDRA-13283)
 * Avoid synchronized on prepareForRepair in ActiveRepairService (CASSANDRA-9292)
 * Adds the ability to use uncompressed chunks in compressed files (CASSANDRA-10520)
 * Don't flush sstables when streaming for incremental repair (CASSANDRA-13226)
 * Remove unused method (CASSANDRA-13227)
 * Fix minor bugs related to #9143 (CASSANDRA-13217)
 * Output warning if user increases RF (CASSANDRA-13079)
 * Remove pre-3.0 streaming compatibility code for 4.0 (CASSANDRA-13081)
 * Add support for + and - operations on dates (CASSANDRA-11936)
 * Fix consistency of incrementally repaired data (CASSANDRA-9143)
 * Increase commitlog version (CASSANDRA-13161)
 * Make TableMetadata immutable, optimize Schema (CASSANDRA-9425)
 * Refactor ColumnCondition (CASSANDRA-12981)
 * Parallelize streaming of different keyspaces (CASSANDRA-4663)
 * Improved compactions metrics (CASSANDRA-13015)
 * Speed-up start-up sequence by avoiding un-needed flushes (CASSANDRA-13031)
 * Use Caffeine (W-TinyLFU) for on-heap caches (CASSANDRA-10855)
 * Thrift removal (CASSANDRA-11115)
 * Remove pre-3.0 compatibility code for 4.0 (CASSANDRA-12716)
 * Add column definition kind to dropped columns in schema (CASSANDRA-12705)
 * Add (automate) Nodetool Documentation (CASSANDRA-12672)
 * Update bundled cqlsh python driver to 3.7.0 (CASSANDRA-12736)
 * Reject invalid replication settings when creating or altering a keyspace (CASSANDRA-12681)
 * Clean up the SSTableReader#getScanner API wrt removal of RateLimiter (CASSANDRA-12422)
 * Use new token allocation for non bootstrap case as well (CASSANDRA-13080)
 * Avoid byte-array copy when key cache is disabled (CASSANDRA-13084)
 * Require forceful decommission if number of nodes is less than replication factor (CASSANDRA-12510)
 * Allow IN restrictions on column families with collections (CASSANDRA-12654)
 * Log message size in trace message in OutboundTcpConnection (CASSANDRA-13028)
 * Add timeUnit Days for cassandra-stress (CASSANDRA-13029)
 * Add mutation size and batch metrics (CASSANDRA-12649)
 * Add method to get size of endpoints to TokenMetadata (CASSANDRA-12999)
 * Expose time spent waiting in thread pool queue (CASSANDRA-8398)
 * Conditionally update index built status to avoid unnecessary flushes (CASSANDRA-12969)
 * cqlsh auto completion: refactor definition of compaction strategy options (CASSANDRA-12946)
 * Add support for arithmetic operators (CASSANDRA-11935)
 * Add histogram for delay to deliver hints (CASSANDRA-13234)
 * Fix cqlsh automatic protocol downgrade regression (CASSANDRA-13307)
 * Changing `max_hint_window_in_ms` at runtime (CASSANDRA-11720)


3.11.0
 * Fix duration type validation to prevent overflow (CASSANDRA-13218)
 * Forbid unsupported creation of SASI indexes over partition key columns (CASSANDRA-13228)
 * Reject multiple values for a key in CQL grammar. (CASSANDRA-13369)
 * UDA fails without input rows (CASSANDRA-13399)
 * Fix compaction-stress by using daemonInitialization (CASSANDRA-13188)
 * V5 protocol flags decoding broken (CASSANDRA-13443)
 * Use write lock not read lock for removing sstables from compaction strategies. (CASSANDRA-13422)
 * Use corePoolSize equal to maxPoolSize in JMXEnabledThreadPoolExecutors (CASSANDRA-13329)
 * Avoid rebuilding SASI indexes containing no values (CASSANDRA-12962)
 * Add charset to Analyser input stream (CASSANDRA-13151)
 * Fix testLimitSSTables flake caused by concurrent flush (CASSANDRA-12820)
 * cdc column addition strikes again (CASSANDRA-13382)
 * Fix static column indexes (CASSANDRA-13277)
 * DataOutputBuffer.asNewBuffer broken (CASSANDRA-13298)
 * unittest CipherFactoryTest failed on MacOS (CASSANDRA-13370)
 * Forbid SELECT restrictions and CREATE INDEX over non-frozen UDT columns (CASSANDRA-13247)
 * Default logging we ship will incorrectly print "?:?" for "%F:%L" pattern (CASSANDRA-13317)
 * Possible AssertionError in UnfilteredRowIteratorWithLowerBound (CASSANDRA-13366)
 * Support unaligned memory access for AArch64 (CASSANDRA-13326)
 * Improve SASI range iterator efficiency on intersection with an empty range (CASSANDRA-12915).
 * Fix equality comparisons of columns using the duration type (CASSANDRA-13174)
 * Move to FastThreadLocalThread and FastThreadLocal (CASSANDRA-13034)
 * nodetool stopdaemon errors out (CASSANDRA-13030)
 * Tables in system_distributed should not use gcgs of 0 (CASSANDRA-12954)
 * Fix primary index calculation for SASI (CASSANDRA-12910)
 * More fixes to the TokenAllocator (CASSANDRA-12990)
 * NoReplicationTokenAllocator should work with zero replication factor (CASSANDRA-12983)
 * Address message coalescing regression (CASSANDRA-12676)
 * Delete illegal character from StandardTokenizerImpl.jflex (CASSANDRA-13417)
 * Fix cqlsh automatic protocol downgrade regression (CASSANDRA-13307)
 * Tracing payload not passed from QueryMessage to tracing session (CASSANDRA-12835)
Merged from 3.0:
<<<<<<< HEAD
=======
 * Properly handle quoted index names in cqlsh DESCRIBE output (CASSANDRA-12847)
 * Avoid reading static row twice from old format sstables (CASSANDRA-13236)
>>>>>>> c0941cf7
 * Fix NPE in StorageService.excise() (CASSANDRA-13163)
 * Expire OutboundTcpConnection messages by a single Thread (CASSANDRA-13265)
 * Fail repair if insufficient responses received (CASSANDRA-13397)
 * Fix SSTableLoader fail when the loaded table contains dropped columns (CASSANDRA-13276)
 * Avoid name clashes in CassandraIndexTest (CASSANDRA-13427)
 * Handling partially written hint files (CASSANDRA-12728)
 * Interrupt replaying hints on decommission (CASSANDRA-13308)
 * Handling partially written hint files (CASSANDRA-12728)
 * Fix NPE issue in StorageService (CASSANDRA-13060)
 * Make reading of range tombstones more reliable (CASSANDRA-12811)
 * Fix startup problems due to schema tables not completely flushed (CASSANDRA-12213)
 * Fix view builder bug that can filter out data on restart (CASSANDRA-13405)
 * Fix 2i page size calculation when there are no regular columns (CASSANDRA-13400)
 * Fix the conversion of 2.X expired rows without regular column data (CASSANDRA-13395)
 * Fix hint delivery when using ext+internal IPs with prefer_local enabled (CASSANDRA-13020)
 * Legacy deserializer can create empty range tombstones (CASSANDRA-13341)
 * Legacy caching options can prevent 3.0 upgrade (CASSANDRA-13384)
 * Use the Kernel32 library to retrieve the PID on Windows and fix startup checks (CASSANDRA-13333)
 * Fix code to not exchange schema across major versions (CASSANDRA-13274)
 * Dropping column results in "corrupt" SSTable (CASSANDRA-13337)
 * Bugs handling range tombstones in the sstable iterators (CASSANDRA-13340)
 * Fix CONTAINS filtering for null collections (CASSANDRA-13246)
 * Applying: Use a unique metric reservoir per test run when using Cassandra-wide metrics residing in MBeans (CASSANDRA-13216)
 * Propagate row deletions in 2i tables on upgrade (CASSANDRA-13320)
 * Slice.isEmpty() returns false for some empty slices (CASSANDRA-13305)
 * Add formatted row output to assertEmpty in CQL Tester (CASSANDRA-13238)
 * Prevent data loss on upgrade 2.1 - 3.0 by adding component separator to LogRecord absolute path (CASSANDRA-13294)
 * Improve testing on macOS by eliminating sigar logging (CASSANDRA-13233)
 * Cqlsh copy-from should error out when csv contains invalid data for collections (CASSANDRA-13071)
 * Fix "multiple versions of ant detected..." when running ant test (CASSANDRA-13232)
 * Coalescing strategy sleeps too much (CASSANDRA-13090)
 * Faster StreamingHistogram (CASSANDRA-13038)
 * Legacy deserializer can create unexpected boundary range tombstones (CASSANDRA-13237)
 * Remove unnecessary assertion from AntiCompactionTest (CASSANDRA-13070)
 * Fix cqlsh COPY for dates before 1900 (CASSANDRA-13185)
 * Use keyspace replication settings on system.size_estimates table (CASSANDRA-9639)
 * Add vm.max_map_count StartupCheck (CASSANDRA-13008)
 * Obfuscate password in stress-graphs (CASSANDRA-12233)
 * Hint related logging should include the IP address of the destination in addition to
   host ID (CASSANDRA-13205)
 * Reloading logback.xml does not work (CASSANDRA-13173)
 * Lightweight transactions temporarily fail after upgrade from 2.1 to 3.0 (CASSANDRA-13109)
 * Duplicate rows after upgrading from 2.1.16 to 3.0.10/3.9 (CASSANDRA-13125)
 * Fix UPDATE queries with empty IN restrictions (CASSANDRA-13152)
 * Fix handling of partition with partition-level deletion plus
   live rows in sstabledump (CASSANDRA-13177)
 * Provide user workaround when system_schema.columns does not contain entries
   for a table that's in system_schema.tables (CASSANDRA-13180)
 * Nodetool upgradesstables/scrub/compact ignores system tables (CASSANDRA-13410)
 * Fix schema version calculation for rolling upgrades (CASSANDRA-13441)
Merged from 2.2:
 * Avoid starting gossiper in RemoveTest (CASSANDRA-13407)
 * Fix weightedSize() for row-cache reported by JMX and NodeTool (CASSANDRA-13393)
 * Fix JVM metric names (CASSANDRA-13103)
 * Honor truststore-password parameter in cassandra-stress (CASSANDRA-12773)
 * Discard in-flight shadow round responses (CASSANDRA-12653)
 * Don't anti-compact repaired data to avoid inconsistencies (CASSANDRA-13153)
 * Wrong logger name in AnticompactionTask (CASSANDRA-13343)
 * Commitlog replay may fail if last mutation is within 4 bytes of end of segment (CASSANDRA-13282)
 * Fix queries updating multiple time the same list (CASSANDRA-13130)
 * Fix GRANT/REVOKE when keyspace isn't specified (CASSANDRA-13053)
 * Fix flaky LongLeveledCompactionStrategyTest (CASSANDRA-12202)
 * Fix failing COPY TO STDOUT (CASSANDRA-12497)
 * Fix ColumnCounter::countAll behaviour for reverse queries (CASSANDRA-13222)
 * Exceptions encountered calling getSeeds() breaks OTC thread (CASSANDRA-13018)
 * Fix negative mean latency metric (CASSANDRA-12876)
 * Use only one file pointer when creating commitlog segments (CASSANDRA-12539)
Merged from 2.1:
 * Fix 2ndary index queries on partition keys for tables with static columns (CASSANDRA-13147)
 * Fix ParseError unhashable type list in cqlsh copy from (CASSANDRA-13364)
 * Remove unused repositories (CASSANDRA-13278)
 * Log stacktrace of uncaught exceptions (CASSANDRA-13108)
 * Use portable stderr for java error in startup (CASSANDRA-13211)
 * Fix Thread Leak in OutboundTcpConnection (CASSANDRA-13204)
 * Upgrade netty version to fix memory leak with client encryption (CASSANDRA-13114)
 * Coalescing strategy can enter infinite loop (CASSANDRA-13159)

3.10
 * Fix secondary index queries regression (CASSANDRA-13013)
 * Add duration type to the protocol V5 (CASSANDRA-12850)
 * Fix duration type validation (CASSANDRA-13143)
 * Fix flaky GcCompactionTest (CASSANDRA-12664)
 * Fix TestHintedHandoff.hintedhandoff_decom_test (CASSANDRA-13058)
 * Fixed query monitoring for range queries (CASSANDRA-13050)
 * Remove outboundBindAny configuration property (CASSANDRA-12673)
 * Use correct bounds for all-data range when filtering (CASSANDRA-12666)
 * Remove timing window in test case (CASSANDRA-12875)
 * Resolve unit testing without JCE security libraries installed (CASSANDRA-12945)
 * Fix inconsistencies in cassandra-stress load balancing policy (CASSANDRA-12919)
 * Fix validation of non-frozen UDT cells (CASSANDRA-12916)
 * Don't shut down socket input/output on StreamSession (CASSANDRA-12903)
 * Fix Murmur3PartitionerTest (CASSANDRA-12858)
 * Move cqlsh syntax rules into separate module and allow easier customization (CASSANDRA-12897)
 * Fix CommitLogSegmentManagerTest (CASSANDRA-12283)
 * Fix cassandra-stress truncate option (CASSANDRA-12695)
 * Fix crossNode value when receiving messages (CASSANDRA-12791)
 * Don't load MX4J beans twice (CASSANDRA-12869)
 * Extend native protocol request flags, add versions to SUPPORTED, and introduce ProtocolVersion enum (CASSANDRA-12838)
 * Set JOINING mode when running pre-join tasks (CASSANDRA-12836)
 * remove net.mintern.primitive library due to license issue (CASSANDRA-12845)
 * Properly format IPv6 addresses when logging JMX service URL (CASSANDRA-12454)
 * Optimize the vnode allocation for single replica per DC (CASSANDRA-12777)
 * Use non-token restrictions for bounds when token restrictions are overridden (CASSANDRA-12419)
 * Fix CQLSH auto completion for PER PARTITION LIMIT (CASSANDRA-12803)
 * Use different build directories for Eclipse and Ant (CASSANDRA-12466)
 * Avoid potential AttributeError in cqlsh due to no table metadata (CASSANDRA-12815)
 * Fix RandomReplicationAwareTokenAllocatorTest.testExistingCluster (CASSANDRA-12812)
 * Upgrade commons-codec to 1.9 (CASSANDRA-12790)
 * Add duration data type (CASSANDRA-11873)
 * Make the fanout size for LeveledCompactionStrategy to be configurable (CASSANDRA-11550)
 * Fix timeout in ReplicationAwareTokenAllocatorTest (CASSANDRA-12784)
 * Improve sum aggregate functions (CASSANDRA-12417)
 * Make cassandra.yaml docs for batch_size_*_threshold_in_kb reflect changes in CASSANDRA-10876 (CASSANDRA-12761)
 * cqlsh fails to format collections when using aliases (CASSANDRA-11534)
 * Check for hash conflicts in prepared statements (CASSANDRA-12733)
 * Exit query parsing upon first error (CASSANDRA-12598)
 * Fix cassandra-stress to use single seed in UUID generation (CASSANDRA-12729)
 * CQLSSTableWriter does not allow Update statement (CASSANDRA-12450)
 * Config class uses boxed types but DD exposes primitive types (CASSANDRA-12199)
 * Add pre- and post-shutdown hooks to Storage Service (CASSANDRA-12461)
 * Add hint delivery metrics (CASSANDRA-12693)
 * Remove IndexInfo cache from FileIndexInfoRetriever (CASSANDRA-12731)
 * ColumnIndex does not reuse buffer (CASSANDRA-12502)
 * cdc column addition still breaks schema migration tasks (CASSANDRA-12697)
 * Upgrade metrics-reporter dependencies (CASSANDRA-12089)
 * Tune compaction thread count via nodetool (CASSANDRA-12248)
 * Add +=/-= shortcut syntax for update queries (CASSANDRA-12232)
 * Include repair session IDs in repair start message (CASSANDRA-12532)
 * Add a blocking task to Index, run before joining the ring (CASSANDRA-12039)
 * Fix NPE when using CQLSSTableWriter (CASSANDRA-12667)
 * Support optional backpressure strategies at the coordinator (CASSANDRA-9318)
 * Make randompartitioner work with new vnode allocation (CASSANDRA-12647)
 * Fix cassandra-stress graphing (CASSANDRA-12237)
 * Allow filtering on partition key columns for queries without secondary indexes (CASSANDRA-11031)
 * Fix Cassandra Stress reporting thread model and precision (CASSANDRA-12585)
 * Add JMH benchmarks.jar (CASSANDRA-12586)
 * Cleanup uses of AlterTableStatementColumn (CASSANDRA-12567)
 * Add keep-alive to streaming (CASSANDRA-11841)
 * Tracing payload is passed through newSession(..) (CASSANDRA-11706)
 * avoid deleting non existing sstable files and improve related log messages (CASSANDRA-12261)
 * json/yaml output format for nodetool compactionhistory (CASSANDRA-12486)
 * Retry all internode messages once after a connection is
   closed and reopened (CASSANDRA-12192)
 * Add support to rebuild from targeted replica (CASSANDRA-9875)
 * Add sequence distribution type to cassandra stress (CASSANDRA-12490)
 * "SELECT * FROM foo LIMIT ;" does not error out (CASSANDRA-12154)
 * Define executeLocally() at the ReadQuery Level (CASSANDRA-12474)
 * Extend read/write failure messages with a map of replica addresses
   to error codes in the v5 native protocol (CASSANDRA-12311)
 * Fix rebuild of SASI indexes with existing index files (CASSANDRA-12374)
 * Let DatabaseDescriptor not implicitly startup services (CASSANDRA-9054, 12550)
 * Fix clustering indexes in presence of static columns in SASI (CASSANDRA-12378)
 * Fix queries on columns with reversed type on SASI indexes (CASSANDRA-12223)
 * Added slow query log (CASSANDRA-12403)
 * Count full coordinated request against timeout (CASSANDRA-12256)
 * Allow TTL with null value on insert and update (CASSANDRA-12216)
 * Make decommission operation resumable (CASSANDRA-12008)
 * Add support to one-way targeted repair (CASSANDRA-9876)
 * Remove clientutil jar (CASSANDRA-11635)
 * Fix compaction throughput throttle (CASSANDRA-12366, CASSANDRA-12717)
 * Delay releasing Memtable memory on flush until PostFlush has finished running (CASSANDRA-12358)
 * Cassandra stress should dump all setting on startup (CASSANDRA-11914)
 * Make it possible to compact a given token range (CASSANDRA-10643)
 * Allow updating DynamicEndpointSnitch properties via JMX (CASSANDRA-12179)
 * Collect metrics on queries by consistency level (CASSANDRA-7384)
 * Add support for GROUP BY to SELECT statement (CASSANDRA-10707)
 * Deprecate memtable_cleanup_threshold and update default for memtable_flush_writers (CASSANDRA-12228)
 * Upgrade to OHC 0.4.4 (CASSANDRA-12133)
 * Add version command to cassandra-stress (CASSANDRA-12258)
 * Create compaction-stress tool (CASSANDRA-11844)
 * Garbage-collecting compaction operation and schema option (CASSANDRA-7019)
 * Add beta protocol flag for v5 native protocol (CASSANDRA-12142)
 * Support filtering on non-PRIMARY KEY columns in the CREATE
   MATERIALIZED VIEW statement's WHERE clause (CASSANDRA-10368)
 * Unify STDOUT and SYSTEMLOG logback format (CASSANDRA-12004)
 * COPY FROM should raise error for non-existing input files (CASSANDRA-12174)
 * Faster write path (CASSANDRA-12269)
 * Option to leave omitted columns in INSERT JSON unset (CASSANDRA-11424)
 * Support json/yaml output in nodetool tpstats (CASSANDRA-12035)
 * Expose metrics for successful/failed authentication attempts (CASSANDRA-10635)
 * Prepend snapshot name with "truncated" or "dropped" when a snapshot
   is taken before truncating or dropping a table (CASSANDRA-12178)
 * Optimize RestrictionSet (CASSANDRA-12153)
 * cqlsh does not automatically downgrade CQL version (CASSANDRA-12150)
 * Omit (de)serialization of state variable in UDAs (CASSANDRA-9613)
 * Create a system table to expose prepared statements (CASSANDRA-8831)
 * Reuse DataOutputBuffer from ColumnIndex (CASSANDRA-11970)
 * Remove DatabaseDescriptor dependency from SegmentedFile (CASSANDRA-11580)
 * Add supplied username to authentication error messages (CASSANDRA-12076)
 * Remove pre-startup check for open JMX port (CASSANDRA-12074)
 * Remove compaction Severity from DynamicEndpointSnitch (CASSANDRA-11738)
 * Restore resumable hints delivery (CASSANDRA-11960)
 * Properly record CAS contention (CASSANDRA-12626)
Merged from 3.0:
 * Dump threads when unit tests time out (CASSANDRA-13117)
 * Better error when modifying function permissions without explicit keyspace (CASSANDRA-12925)
 * Indexer is not correctly invoked when building indexes over sstables (CASSANDRA-13075)
 * Stress daemon help is incorrect (CASSANDRA-12563)
 * Read repair is not blocking repair to finish in foreground repair (CASSANDRA-13115)
 * Replace empty strings with null values if they cannot be converted (CASSANDRA-12794)
 * Remove support for non-JavaScript UDFs (CASSANDRA-12883)
 * Fix deserialization of 2.x DeletedCells (CASSANDRA-12620)
 * Add parent repair session id to anticompaction log message (CASSANDRA-12186)
 * Improve contention handling on failure to acquire MV lock for streaming and hints (CASSANDRA-12905)
 * Fix DELETE and UPDATE queries with empty IN restrictions (CASSANDRA-12829)
 * Mark MVs as built after successful bootstrap (CASSANDRA-12984)
 * Estimated TS drop-time histogram updated with Cell.NO_DELETION_TIME (CASSANDRA-13040)
 * Nodetool compactionstats fails with NullPointerException (CASSANDRA-13021)
 * Thread local pools never cleaned up (CASSANDRA-13033)
 * Set RPC_READY to false when draining or if a node is marked as shutdown (CASSANDRA-12781)
 * CQL often queries static columns unnecessarily (CASSANDRA-12768)
 * Make sure sstables only get committed when it's safe to discard commit log records (CASSANDRA-12956)
 * Reject default_time_to_live option when creating or altering MVs (CASSANDRA-12868)
 * Nodetool should use a more sane max heap size (CASSANDRA-12739)
 * LocalToken ensures token values are cloned on heap (CASSANDRA-12651)
 * AnticompactionRequestSerializer serializedSize is incorrect (CASSANDRA-12934)
 * Prevent reloading of logback.xml from UDF sandbox (CASSANDRA-12535)
 * Reenable HeapPool (CASSANDRA-12900)
 * Disallow offheap_buffers memtable allocation (CASSANDRA-11039)
 * Fix CommitLogSegmentManagerTest (CASSANDRA-12283)
 * Pass root cause to CorruptBlockException when uncompression failed (CASSANDRA-12889)
 * Batch with multiple conditional updates for the same partition causes AssertionError (CASSANDRA-12867)
 * Make AbstractReplicationStrategy extendable from outside its package (CASSANDRA-12788)
 * Don't tell users to turn off consistent rangemovements during rebuild. (CASSANDRA-12296)
 * Fix CommitLogTest.testDeleteIfNotDirty (CASSANDRA-12854)
 * Avoid deadlock due to MV lock contention (CASSANDRA-12689)
 * Fix for KeyCacheCqlTest flakiness (CASSANDRA-12801)
 * Include SSTable filename in compacting large row message (CASSANDRA-12384)
 * Fix potential socket leak (CASSANDRA-12329, CASSANDRA-12330)
 * Fix ViewTest.testCompaction (CASSANDRA-12789)
 * Improve avg aggregate functions (CASSANDRA-12417)
 * Preserve quoted reserved keyword column names in MV creation (CASSANDRA-11803)
 * nodetool stopdaemon errors out (CASSANDRA-12646)
 * Split materialized view mutations on build to prevent OOM (CASSANDRA-12268)
 * mx4j does not work in 3.0.8 (CASSANDRA-12274)
 * Abort cqlsh copy-from in case of no answer after prolonged period of time (CASSANDRA-12740)
 * Avoid sstable corrupt exception due to dropped static column (CASSANDRA-12582)
 * Make stress use client mode to avoid checking commit log size on startup (CASSANDRA-12478)
 * Fix exceptions with new vnode allocation (CASSANDRA-12715)
 * Unify drain and shutdown processes (CASSANDRA-12509)
 * Fix NPE in ComponentOfSlice.isEQ() (CASSANDRA-12706)
 * Fix failure in LogTransactionTest (CASSANDRA-12632)
 * Fix potentially incomplete non-frozen UDT values when querying with the
   full primary key specified (CASSANDRA-12605)
 * Make sure repaired tombstones are dropped when only_purge_repaired_tombstones is enabled (CASSANDRA-12703)
 * Skip writing MV mutations to commitlog on mutation.applyUnsafe() (CASSANDRA-11670)
 * Establish consistent distinction between non-existing partition and NULL value for LWTs on static columns (CASSANDRA-12060)
 * Extend ColumnIdentifier.internedInstances key to include the type that generated the byte buffer (CASSANDRA-12516)
 * Handle composite prefixes with final EOC=0 as in 2.x and refactor LegacyLayout.decodeBound (CASSANDRA-12423)
 * select_distinct_with_deletions_test failing on non-vnode environments (CASSANDRA-11126)
 * Stack Overflow returned to queries while upgrading (CASSANDRA-12527)
 * Fix legacy regex for temporary files from 2.2 (CASSANDRA-12565)
 * Add option to state current gc_grace_seconds to tools/bin/sstablemetadata (CASSANDRA-12208)
 * Fix file system race condition that may cause LogAwareFileLister to fail to classify files (CASSANDRA-11889)
 * Fix file handle leaks due to simultaneous compaction/repair and
   listing snapshots, calculating snapshot sizes, or making schema
   changes (CASSANDRA-11594)
 * Fix nodetool repair exits with 0 for some errors (CASSANDRA-12508)
 * Do not shut down BatchlogManager twice during drain (CASSANDRA-12504)
 * Disk failure policy should not be invoked on out of space (CASSANDRA-12385)
 * Calculate last compacted key on startup (CASSANDRA-6216)
 * Add schema to snapshot manifest, add USING TIMESTAMP clause to ALTER TABLE statements (CASSANDRA-7190)
 * If CF has no clustering columns, any row cache is full partition cache (CASSANDRA-12499)
 * Correct log message for statistics of offheap memtable flush (CASSANDRA-12776)
 * Explicitly set locale for string validation (CASSANDRA-12541,CASSANDRA-12542,CASSANDRA-12543,CASSANDRA-12545)
Merged from 2.2:
 * Fix speculative retry bugs (CASSANDRA-13009)
 * Fix handling of nulls and unsets in IN conditions (CASSANDRA-12981)
 * Fix race causing infinite loop if Thrift server is stopped before it starts listening (CASSANDRA-12856)
 * CompactionTasks now correctly drops sstables out of compaction when not enough disk space is available (CASSANDRA-12979)
 * Fix DynamicEndpointSnitch noop in multi-datacenter situations (CASSANDRA-13074)
 * cqlsh copy-from: encode column names to avoid primary key parsing errors (CASSANDRA-12909)
 * Temporarily fix bug that creates commit log when running offline tools (CASSANDRA-8616)
 * Reduce granuality of OpOrder.Group during index build (CASSANDRA-12796)
 * Test bind parameters and unset parameters in InsertUpdateIfConditionTest (CASSANDRA-12980)
 * Use saved tokens when setting local tokens on StorageService.joinRing (CASSANDRA-12935)
 * cqlsh: fix DESC TYPES errors (CASSANDRA-12914)
 * Fix leak on skipped SSTables in sstableupgrade (CASSANDRA-12899)
 * Avoid blocking gossip during pending range calculation (CASSANDRA-12281)
 * Fix purgeability of tombstones with max timestamp (CASSANDRA-12792)
 * Fail repair if participant dies during sync or anticompaction (CASSANDRA-12901)
 * cqlsh COPY: unprotected pk values before converting them if not using prepared statements (CASSANDRA-12863)
 * Fix Util.spinAssertEquals (CASSANDRA-12283)
 * Fix potential NPE for compactionstats (CASSANDRA-12462)
 * Prepare legacy authenticate statement if credentials table initialised after node startup (CASSANDRA-12813)
 * Change cassandra.wait_for_tracing_events_timeout_secs default to 0 (CASSANDRA-12754)
 * Clean up permissions when a UDA is dropped (CASSANDRA-12720)
 * Limit colUpdateTimeDelta histogram updates to reasonable deltas (CASSANDRA-11117)
 * Fix leak errors and execution rejected exceptions when draining (CASSANDRA-12457)
 * Fix merkle tree depth calculation (CASSANDRA-12580)
 * Make Collections deserialization more robust (CASSANDRA-12618)
 * Fix exceptions when enabling gossip on nodes that haven't joined the ring (CASSANDRA-12253)
 * Fix authentication problem when invoking cqlsh copy from a SOURCE command (CASSANDRA-12642)
 * Decrement pending range calculator jobs counter in finally block
 * cqlshlib tests: increase default execute timeout (CASSANDRA-12481)
 * Forward writes to replacement node when replace_address != broadcast_address (CASSANDRA-8523)
 * Fail repair on non-existing table (CASSANDRA-12279)
 * Enable repair -pr and -local together (fix regression of CASSANDRA-7450) (CASSANDRA-12522)
 * Better handle invalid system roles table (CASSANDRA-12700)
 * Split consistent range movement flag correction (CASSANDRA-12786)
Merged from 2.1:
 * cqlsh copy-from: sort user type fields in csv (CASSANDRA-12959)
 * Don't skip sstables based on maxLocalDeletionTime (CASSANDRA-12765)


3.8, 3.9
 * Fix value skipping with counter columns (CASSANDRA-11726)
 * Fix nodetool tablestats miss SSTable count (CASSANDRA-12205)
 * Fixed flacky SSTablesIteratedTest (CASSANDRA-12282)
 * Fixed flacky SSTableRewriterTest: check file counts before calling validateCFS (CASSANDRA-12348)
 * cqlsh: Fix handling of $$-escaped strings (CASSANDRA-12189)
 * Fix SSL JMX requiring truststore containing server cert (CASSANDRA-12109)
 * RTE from new CDC column breaks in flight queries (CASSANDRA-12236)
 * Fix hdr logging for single operation workloads (CASSANDRA-12145)
 * Fix SASI PREFIX search in CONTAINS mode with partial terms (CASSANDRA-12073)
 * Increase size of flushExecutor thread pool (CASSANDRA-12071)
 * Partial revert of CASSANDRA-11971, cannot recycle buffer in SP.sendMessagesToNonlocalDC (CASSANDRA-11950)
 * Upgrade netty to 4.0.39 (CASSANDRA-12032, CASSANDRA-12034)
 * Improve details in compaction log message (CASSANDRA-12080)
 * Allow unset values in CQLSSTableWriter (CASSANDRA-11911)
 * Chunk cache to request compressor-compatible buffers if pool space is exhausted (CASSANDRA-11993)
 * Remove DatabaseDescriptor dependencies from SequentialWriter (CASSANDRA-11579)
 * Move skip_stop_words filter before stemming (CASSANDRA-12078)
 * Support seek() in EncryptedFileSegmentInputStream (CASSANDRA-11957)
 * SSTable tools mishandling LocalPartitioner (CASSANDRA-12002)
 * When SEPWorker assigned work, set thread name to match pool (CASSANDRA-11966)
 * Add cross-DC latency metrics (CASSANDRA-11596)
 * Allow terms in selection clause (CASSANDRA-10783)
 * Add bind variables to trace (CASSANDRA-11719)
 * Switch counter shards' clock to timestamps (CASSANDRA-9811)
 * Introduce HdrHistogram and response/service/wait separation to stress tool (CASSANDRA-11853)
 * entry-weighers in QueryProcessor should respect partitionKeyBindIndexes field (CASSANDRA-11718)
 * Support older ant versions (CASSANDRA-11807)
 * Estimate compressed on disk size when deciding if sstable size limit reached (CASSANDRA-11623)
 * cassandra-stress profiles should support case sensitive schemas (CASSANDRA-11546)
 * Remove DatabaseDescriptor dependency from FileUtils (CASSANDRA-11578)
 * Faster streaming (CASSANDRA-9766)
 * Add prepared query parameter to trace for "Execute CQL3 prepared query" session (CASSANDRA-11425)
 * Add repaired percentage metric (CASSANDRA-11503)
 * Add Change-Data-Capture (CASSANDRA-8844)
Merged from 3.0:
 * Fix paging for 2.x to 3.x upgrades (CASSANDRA-11195)
 * Fix clean interval not sent to commit log for empty memtable flush (CASSANDRA-12436)
 * Fix potential resource leak in RMIServerSocketFactoryImpl (CASSANDRA-12331)
 * Make sure compaction stats are updated when compaction is interrupted (CASSANDRA-12100)
 * Change commitlog and sstables to track dirty and clean intervals (CASSANDRA-11828)
 * NullPointerException during compaction on table with static columns (CASSANDRA-12336)
 * Fixed ConcurrentModificationException when reading metrics in GraphiteReporter (CASSANDRA-11823)
 * Fix upgrade of super columns on thrift (CASSANDRA-12335)
 * Fixed flacky BlacklistingCompactionsTest, switched to fixed size types and increased corruption size (CASSANDRA-12359)
 * Rerun ReplicationAwareTokenAllocatorTest on failure to avoid flakiness (CASSANDRA-12277)
 * Exception when computing read-repair for range tombstones (CASSANDRA-12263)
 * Lost counter writes in compact table and static columns (CASSANDRA-12219)
 * AssertionError with MVs on updating a row that isn't indexed due to a null value (CASSANDRA-12247)
 * Disable RR and speculative retry with EACH_QUORUM reads (CASSANDRA-11980)
 * Add option to override compaction space check (CASSANDRA-12180)
 * Faster startup by only scanning each directory for temporary files once (CASSANDRA-12114)
 * Respond with v1/v2 protocol header when responding to driver that attempts
   to connect with too low of a protocol version (CASSANDRA-11464)
 * NullPointerExpception when reading/compacting table (CASSANDRA-11988)
 * Fix problem with undeleteable rows on upgrade to new sstable format (CASSANDRA-12144)
 * Fix potential bad messaging service message for paged range reads
   within mixed-version 3.x clusters (CASSANDRA-12249)
 * Fix paging logic for deleted partitions with static columns (CASSANDRA-12107)
 * Wait until the message is being send to decide which serializer must be used (CASSANDRA-11393)
 * Fix migration of static thrift column names with non-text comparators (CASSANDRA-12147)
 * Fix upgrading sparse tables that are incorrectly marked as dense (CASSANDRA-11315)
 * Fix reverse queries ignoring range tombstones (CASSANDRA-11733)
 * Avoid potential race when rebuilding CFMetaData (CASSANDRA-12098)
 * Avoid missing sstables when getting the canonical sstables (CASSANDRA-11996)
 * Always select the live sstables when getting sstables in bounds (CASSANDRA-11944)
 * Fix column ordering of results with static columns for Thrift requests in
   a mixed 2.x/3.x cluster, also fix potential non-resolved duplication of
   those static columns in query results (CASSANDRA-12123)
 * Avoid digest mismatch with empty but static rows (CASSANDRA-12090)
 * Fix EOF exception when altering column type (CASSANDRA-11820)
 * Fix potential race in schema during new table creation (CASSANDRA-12083)
 * cqlsh: fix error handling in rare COPY FROM failure scenario (CASSANDRA-12070)
 * Disable autocompaction during drain (CASSANDRA-11878)
 * Add a metrics timer to MemtablePool and use it to track time spent blocked on memory in MemtableAllocator (CASSANDRA-11327)
 * Fix upgrading schema with super columns with non-text subcomparators (CASSANDRA-12023)
 * Add TimeWindowCompactionStrategy (CASSANDRA-9666)
 * Fix JsonTransformer output of partition with deletion info (CASSANDRA-12418)
 * Fix NPE in SSTableLoader when specifying partial directory path (CASSANDRA-12609)
Merged from 2.2:
 * Add local address entry in PropertyFileSnitch (CASSANDRA-11332)
 * cqlsh copy: fix missing counter values (CASSANDRA-12476)
 * Move migration tasks to non-periodic queue, assure flush executor shutdown after non-periodic executor (CASSANDRA-12251)
 * cqlsh copy: fixed possible race in initializing feeding thread (CASSANDRA-11701)
 * Only set broadcast_rpc_address on Ec2MultiRegionSnitch if it's not set (CASSANDRA-11357)
 * Update StorageProxy range metrics for timeouts, failures and unavailables (CASSANDRA-9507)
 * Add Sigar to classes included in clientutil.jar (CASSANDRA-11635)
 * Add decay to histograms and timers used for metrics (CASSANDRA-11752)
 * Fix hanging stream session (CASSANDRA-10992)
 * Fix INSERT JSON, fromJson() support of smallint, tinyint types (CASSANDRA-12371)
 * Restore JVM metric export for metric reporters (CASSANDRA-12312)
 * Release sstables of failed stream sessions only when outgoing transfers are finished (CASSANDRA-11345)
 * Wait for tracing events before returning response and query at same consistency level client side (CASSANDRA-11465)
 * cqlsh copyutil should get host metadata by connected address (CASSANDRA-11979)
 * Fixed cqlshlib.test.remove_test_db (CASSANDRA-12214)
 * Synchronize ThriftServer::stop() (CASSANDRA-12105)
 * Use dedicated thread for JMX notifications (CASSANDRA-12146)
 * Improve streaming synchronization and fault tolerance (CASSANDRA-11414)
 * MemoryUtil.getShort() should return an unsigned short also for architectures not supporting unaligned memory accesses (CASSANDRA-11973)
Merged from 2.1:
 * Fix queries with empty ByteBuffer values in clustering column restrictions (CASSANDRA-12127)
 * Disable passing control to post-flush after flush failure to prevent data loss (CASSANDRA-11828)
 * Allow STCS-in-L0 compactions to reduce scope with LCS (CASSANDRA-12040)
 * cannot use cql since upgrading python to 2.7.11+ (CASSANDRA-11850)
 * Fix filtering on clustering columns when 2i is used (CASSANDRA-11907)


3.0.8
 * Fix potential race in schema during new table creation (CASSANDRA-12083)
 * cqlsh: fix error handling in rare COPY FROM failure scenario (CASSANDRA-12070)
 * Disable autocompaction during drain (CASSANDRA-11878)
 * Add a metrics timer to MemtablePool and use it to track time spent blocked on memory in MemtableAllocator (CASSANDRA-11327)
 * Fix upgrading schema with super columns with non-text subcomparators (CASSANDRA-12023)
 * Add TimeWindowCompactionStrategy (CASSANDRA-9666)
Merged from 2.2:
 * Allow nodetool info to run with readonly JMX access (CASSANDRA-11755)
 * Validate bloom_filter_fp_chance against lowest supported
   value when the table is created (CASSANDRA-11920)
 * Don't send erroneous NEW_NODE notifications on restart (CASSANDRA-11038)
 * StorageService shutdown hook should use a volatile variable (CASSANDRA-11984)
Merged from 2.1:
 * Add system property to set the max number of native transport requests in queue (CASSANDRA-11363)
 * Fix queries with empty ByteBuffer values in clustering column restrictions (CASSANDRA-12127)
 * Disable passing control to post-flush after flush failure to prevent data loss (CASSANDRA-11828)
 * Allow STCS-in-L0 compactions to reduce scope with LCS (CASSANDRA-12040)
 * cannot use cql since upgrading python to 2.7.11+ (CASSANDRA-11850)
 * Fix filtering on clustering columns when 2i is used (CASSANDRA-11907)
 * Avoid stalling paxos when the paxos state expires (CASSANDRA-12043)
 * Remove finished incoming streaming connections from MessagingService (CASSANDRA-11854)
 * Don't try to get sstables for non-repairing column families (CASSANDRA-12077)
 * Avoid marking too many sstables as repaired (CASSANDRA-11696)
 * Prevent select statements with clustering key > 64k (CASSANDRA-11882)
 * Fix clock skew corrupting other nodes with paxos (CASSANDRA-11991)
 * Remove distinction between non-existing static columns and existing but null in LWTs (CASSANDRA-9842)
 * Cache local ranges when calculating repair neighbors (CASSANDRA-11934)
 * Allow LWT operation on static column with only partition keys (CASSANDRA-10532)
 * Create interval tree over canonical sstables to avoid missing sstables during streaming (CASSANDRA-11886)
 * cqlsh COPY FROM: shutdown parent cluster after forking, to avoid corrupting SSL connections (CASSANDRA-11749)


3.7
 * Support multiple folders for user defined compaction tasks (CASSANDRA-11765)
 * Fix race in CompactionStrategyManager's pause/resume (CASSANDRA-11922)
Merged from 3.0:
 * Fix legacy serialization of Thrift-generated non-compound range tombstones
   when communicating with 2.x nodes (CASSANDRA-11930)
 * Fix Directories instantiations where CFS.initialDirectories should be used (CASSANDRA-11849)
 * Avoid referencing DatabaseDescriptor in AbstractType (CASSANDRA-11912)
 * Don't use static dataDirectories field in Directories instances (CASSANDRA-11647)
 * Fix sstables not being protected from removal during index build (CASSANDRA-11905)
 * cqlsh: Suppress stack trace from Read/WriteFailures (CASSANDRA-11032)
 * Remove unneeded code to repair index summaries that have
   been improperly down-sampled (CASSANDRA-11127)
 * Avoid WriteTimeoutExceptions during commit log replay due to materialized
   view lock contention (CASSANDRA-11891)
 * Prevent OOM failures on SSTable corruption, improve tests for corruption detection (CASSANDRA-9530)
 * Use CFS.initialDirectories when clearing snapshots (CASSANDRA-11705)
 * Allow compaction strategies to disable early open (CASSANDRA-11754)
 * Refactor Materialized View code (CASSANDRA-11475)
 * Update Java Driver (CASSANDRA-11615)
Merged from 2.2:
 * Persist local metadata earlier in startup sequence (CASSANDRA-11742)
 * cqlsh: fix tab completion for case-sensitive identifiers (CASSANDRA-11664)
 * Avoid showing estimated key as -1 in tablestats (CASSANDRA-11587)
 * Fix possible race condition in CommitLog.recover (CASSANDRA-11743)
 * Enable client encryption in sstableloader with cli options (CASSANDRA-11708)
 * Possible memory leak in NIODataInputStream (CASSANDRA-11867)
 * Add seconds to cqlsh tracing session duration (CASSANDRA-11753)
 * Fix commit log replay after out-of-order flush completion (CASSANDRA-9669)
 * Prohibit Reversed Counter type as part of the PK (CASSANDRA-9395)
 * cqlsh: correctly handle non-ascii chars in error messages (CASSANDRA-11626)
Merged from 2.1:
 * Run CommitLog tests with different compression settings (CASSANDRA-9039)
 * cqlsh: apply current keyspace to source command (CASSANDRA-11152)
 * Clear out parent repair session if repair coordinator dies (CASSANDRA-11824)
 * Set default streaming_socket_timeout_in_ms to 24 hours (CASSANDRA-11840)
 * Do not consider local node a valid source during replace (CASSANDRA-11848)
 * Add message dropped tasks to nodetool netstats (CASSANDRA-11855)
 * Avoid holding SSTableReaders for duration of incremental repair (CASSANDRA-11739)


3.6
 * Correctly migrate schema for frozen UDTs during 2.x -> 3.x upgrades
   (does not affect any released versions) (CASSANDRA-11613)
 * Allow server startup if JMX is configured directly (CASSANDRA-11725)
 * Prevent direct memory OOM on buffer pool allocations (CASSANDRA-11710)
 * Enhanced Compaction Logging (CASSANDRA-10805)
 * Make prepared statement cache size configurable (CASSANDRA-11555)
 * Integrated JMX authentication and authorization (CASSANDRA-10091)
 * Add units to stress ouput (CASSANDRA-11352)
 * Fix PER PARTITION LIMIT for single and multi partitions queries (CASSANDRA-11603)
 * Add uncompressed chunk cache for RandomAccessReader (CASSANDRA-5863)
 * Clarify ClusteringPrefix hierarchy (CASSANDRA-11213)
 * Always perform collision check before joining ring (CASSANDRA-10134)
 * SSTableWriter output discrepancy (CASSANDRA-11646)
 * Fix potential timeout in NativeTransportService.testConcurrentDestroys (CASSANDRA-10756)
 * Support large partitions on the 3.0 sstable format (CASSANDRA-11206,11763)
 * Add support to rebuild from specific range (CASSANDRA-10406)
 * Optimize the overlapping lookup by calculating all the
   bounds in advance (CASSANDRA-11571)
 * Support json/yaml output in nodetool tablestats (CASSANDRA-5977)
 * (stress) Add datacenter option to -node options (CASSANDRA-11591)
 * Fix handling of empty slices (CASSANDRA-11513)
 * Make number of cores used by cqlsh COPY visible to testing code (CASSANDRA-11437)
 * Allow filtering on clustering columns for queries without secondary indexes (CASSANDRA-11310)
 * Refactor Restriction hierarchy (CASSANDRA-11354)
 * Eliminate allocations in R/W path (CASSANDRA-11421)
 * Update Netty to 4.0.36 (CASSANDRA-11567)
 * Fix PER PARTITION LIMIT for queries requiring post-query ordering (CASSANDRA-11556)
 * Allow instantiation of UDTs and tuples in UDFs (CASSANDRA-10818)
 * Support UDT in CQLSSTableWriter (CASSANDRA-10624)
 * Support for non-frozen user-defined types, updating
   individual fields of user-defined types (CASSANDRA-7423)
 * Make LZ4 compression level configurable (CASSANDRA-11051)
 * Allow per-partition LIMIT clause in CQL (CASSANDRA-7017)
 * Make custom filtering more extensible with UserExpression (CASSANDRA-11295)
 * Improve field-checking and error reporting in cassandra.yaml (CASSANDRA-10649)
 * Print CAS stats in nodetool proxyhistograms (CASSANDRA-11507)
 * More user friendly error when providing an invalid token to nodetool (CASSANDRA-9348)
 * Add static column support to SASI index (CASSANDRA-11183)
 * Support EQ/PREFIX queries in SASI CONTAINS mode without tokenization (CASSANDRA-11434)
 * Support LIKE operator in prepared statements (CASSANDRA-11456)
 * Add a command to see if a Materialized View has finished building (CASSANDRA-9967)
 * Log endpoint and port associated with streaming operation (CASSANDRA-8777)
 * Print sensible units for all log messages (CASSANDRA-9692)
 * Upgrade Netty to version 4.0.34 (CASSANDRA-11096)
 * Break the CQL grammar into separate Parser and Lexer (CASSANDRA-11372)
 * Compress only inter-dc traffic by default (CASSANDRA-8888)
 * Add metrics to track write amplification (CASSANDRA-11420)
 * cassandra-stress: cannot handle "value-less" tables (CASSANDRA-7739)
 * Add/drop multiple columns in one ALTER TABLE statement (CASSANDRA-10411)
 * Add require_endpoint_verification opt for internode encryption (CASSANDRA-9220)
 * Add auto import java.util for UDF code block (CASSANDRA-11392)
 * Add --hex-format option to nodetool getsstables (CASSANDRA-11337)
 * sstablemetadata should print sstable min/max token (CASSANDRA-7159)
 * Do not wrap CassandraException in TriggerExecutor (CASSANDRA-9421)
 * COPY TO should have higher double precision (CASSANDRA-11255)
 * Stress should exit with non-zero status after failure (CASSANDRA-10340)
 * Add client to cqlsh SHOW_SESSION (CASSANDRA-8958)
 * Fix nodetool tablestats keyspace level metrics (CASSANDRA-11226)
 * Store repair options in parent_repair_history (CASSANDRA-11244)
 * Print current leveling in sstableofflinerelevel (CASSANDRA-9588)
 * Change repair message for keyspaces with RF 1 (CASSANDRA-11203)
 * Remove hard-coded SSL cipher suites and protocols (CASSANDRA-10508)
 * Improve concurrency in CompactionStrategyManager (CASSANDRA-10099)
 * (cqlsh) interpret CQL type for formatting blobs (CASSANDRA-11274)
 * Refuse to start and print txn log information in case of disk
   corruption (CASSANDRA-10112)
 * Resolve some eclipse-warnings (CASSANDRA-11086)
 * (cqlsh) Show static columns in a different color (CASSANDRA-11059)
 * Allow to remove TTLs on table with default_time_to_live (CASSANDRA-11207)
Merged from 3.0:
 * Disallow creating view with a static column (CASSANDRA-11602)
 * Reduce the amount of object allocations caused by the getFunctions methods (CASSANDRA-11593)
 * Potential error replaying commitlog with smallint/tinyint/date/time types (CASSANDRA-11618)
 * Fix queries with filtering on counter columns (CASSANDRA-11629)
 * Improve tombstone printing in sstabledump (CASSANDRA-11655)
 * Fix paging for range queries where all clustering columns are specified (CASSANDRA-11669)
 * Don't require HEAP_NEW_SIZE to be set when using G1 (CASSANDRA-11600)
 * Fix sstabledump not showing cells after tombstone marker (CASSANDRA-11654)
 * Ignore all LocalStrategy keyspaces for streaming and other related
   operations (CASSANDRA-11627)
 * Ensure columnfilter covers indexed columns for thrift 2i queries (CASSANDRA-11523)
 * Only open one sstable scanner per sstable (CASSANDRA-11412)
 * Option to specify ProtocolVersion in cassandra-stress (CASSANDRA-11410)
 * ArithmeticException in avgFunctionForDecimal (CASSANDRA-11485)
 * LogAwareFileLister should only use OLD sstable files in current folder to determine disk consistency (CASSANDRA-11470)
 * Notify indexers of expired rows during compaction (CASSANDRA-11329)
 * Properly respond with ProtocolError when a v1/v2 native protocol
   header is received (CASSANDRA-11464)
 * Validate that num_tokens and initial_token are consistent with one another (CASSANDRA-10120)
Merged from 2.2:
 * Exit JVM if JMX server fails to startup (CASSANDRA-11540)
 * Produce a heap dump when exiting on OOM (CASSANDRA-9861)
 * Restore ability to filter on clustering columns when using a 2i (CASSANDRA-11510)
 * JSON datetime formatting needs timezone (CASSANDRA-11137)
 * Fix is_dense recalculation for Thrift-updated tables (CASSANDRA-11502)
 * Remove unnescessary file existence check during anticompaction (CASSANDRA-11660)
 * Add missing files to debian packages (CASSANDRA-11642)
 * Avoid calling Iterables::concat in loops during ModificationStatement::getFunctions (CASSANDRA-11621)
 * cqlsh: COPY FROM should use regular inserts for single statement batches and
   report errors correctly if workers processes crash on initialization (CASSANDRA-11474)
 * Always close cluster with connection in CqlRecordWriter (CASSANDRA-11553)
 * Allow only DISTINCT queries with partition keys restrictions (CASSANDRA-11339)
 * CqlConfigHelper no longer requires both a keystore and truststore to work (CASSANDRA-11532)
 * Make deprecated repair methods backward-compatible with previous notification service (CASSANDRA-11430)
 * IncomingStreamingConnection version check message wrong (CASSANDRA-11462)
Merged from 2.1:
 * Support mlockall on IBM POWER arch (CASSANDRA-11576)
 * Add option to disable use of severity in DynamicEndpointSnitch (CASSANDRA-11737)
 * cqlsh COPY FROM fails for null values with non-prepared statements (CASSANDRA-11631)
 * Make cython optional in pylib/setup.py (CASSANDRA-11630)
 * Change order of directory searching for cassandra.in.sh to favor local one (CASSANDRA-11628)
 * cqlsh COPY FROM fails with []{} chars in UDT/tuple fields/values (CASSANDRA-11633)
 * clqsh: COPY FROM throws TypeError with Cython extensions enabled (CASSANDRA-11574)
 * cqlsh: COPY FROM ignores NULL values in conversion (CASSANDRA-11549)
 * Validate levels when building LeveledScanner to avoid overlaps with orphaned sstables (CASSANDRA-9935)


3.5
 * StaticTokenTreeBuilder should respect posibility of duplicate tokens (CASSANDRA-11525)
 * Correctly fix potential assertion error during compaction (CASSANDRA-11353)
 * Avoid index segment stitching in RAM which lead to OOM on big SSTable files (CASSANDRA-11383)
 * Fix clustering and row filters for LIKE queries on clustering columns (CASSANDRA-11397)
Merged from 3.0:
 * Fix rare NPE on schema upgrade from 2.x to 3.x (CASSANDRA-10943)
 * Improve backoff policy for cqlsh COPY FROM (CASSANDRA-11320)
 * Improve IF NOT EXISTS check in CREATE INDEX (CASSANDRA-11131)
 * Upgrade ohc to 0.4.3
 * Enable SO_REUSEADDR for JMX RMI server sockets (CASSANDRA-11093)
 * Allocate merkletrees with the correct size (CASSANDRA-11390)
 * Support streaming pre-3.0 sstables (CASSANDRA-10990)
 * Add backpressure to compressed or encrypted commit log (CASSANDRA-10971)
 * SSTableExport supports secondary index tables (CASSANDRA-11330)
 * Fix sstabledump to include missing info in debug output (CASSANDRA-11321)
 * Establish and implement canonical bulk reading workload(s) (CASSANDRA-10331)
 * Fix paging for IN queries on tables without clustering columns (CASSANDRA-11208)
 * Remove recursive call from CompositesSearcher (CASSANDRA-11304)
 * Fix filtering on non-primary key columns for queries without index (CASSANDRA-6377)
 * Fix sstableloader fail when using materialized view (CASSANDRA-11275)
Merged from 2.2:
 * DatabaseDescriptor should log stacktrace in case of Eception during seed provider creation (CASSANDRA-11312)
 * Use canonical path for directory in SSTable descriptor (CASSANDRA-10587)
 * Add cassandra-stress keystore option (CASSANDRA-9325)
 * Dont mark sstables as repairing with sub range repairs (CASSANDRA-11451)
 * Notify when sstables change after cancelling compaction (CASSANDRA-11373)
 * cqlsh: COPY FROM should check that explicit column names are valid (CASSANDRA-11333)
 * Add -Dcassandra.start_gossip startup option (CASSANDRA-10809)
 * Fix UTF8Validator.validate() for modified UTF-8 (CASSANDRA-10748)
 * Clarify that now() function is calculated on the coordinator node in CQL documentation (CASSANDRA-10900)
 * Fix bloom filter sizing with LCS (CASSANDRA-11344)
 * (cqlsh) Fix error when result is 0 rows with EXPAND ON (CASSANDRA-11092)
 * Add missing newline at end of bin/cqlsh (CASSANDRA-11325)
 * Unresolved hostname leads to replace being ignored (CASSANDRA-11210)
 * Only log yaml config once, at startup (CASSANDRA-11217)
 * Reference leak with parallel repairs on the same table (CASSANDRA-11215)
Merged from 2.1:
 * Add a -j parameter to scrub/cleanup/upgradesstables to state how
   many threads to use (CASSANDRA-11179)
 * COPY FROM on large datasets: fix progress report and debug performance (CASSANDRA-11053)
 * InvalidateKeys should have a weak ref to key cache (CASSANDRA-11176)


3.4
 * (cqlsh) add cqlshrc option to always connect using ssl (CASSANDRA-10458)
 * Cleanup a few resource warnings (CASSANDRA-11085)
 * Allow custom tracing implementations (CASSANDRA-10392)
 * Extract LoaderOptions to be able to be used from outside (CASSANDRA-10637)
 * fix OnDiskIndexTest to properly treat empty ranges (CASSANDRA-11205)
 * fix TrackerTest to handle new notifications (CASSANDRA-11178)
 * add SASI validation for partitioner and complex columns (CASSANDRA-11169)
 * Add caching of encrypted credentials in PasswordAuthenticator (CASSANDRA-7715)
 * fix SASI memtable switching on flush (CASSANDRA-11159)
 * Remove duplicate offline compaction tracking (CASSANDRA-11148)
 * fix EQ semantics of analyzed SASI indexes (CASSANDRA-11130)
 * Support long name output for nodetool commands (CASSANDRA-7950)
 * Encrypted hints (CASSANDRA-11040)
 * SASI index options validation (CASSANDRA-11136)
 * Optimize disk seek using min/max column name meta data when the LIMIT clause is used
   (CASSANDRA-8180)
 * Add LIKE support to CQL3 (CASSANDRA-11067)
 * Generic Java UDF types (CASSANDRA-10819)
 * cqlsh: Include sub-second precision in timestamps by default (CASSANDRA-10428)
 * Set javac encoding to utf-8 (CASSANDRA-11077)
 * Integrate SASI index into Cassandra (CASSANDRA-10661)
 * Add --skip-flush option to nodetool snapshot
 * Skip values for non-queried columns (CASSANDRA-10657)
 * Add support for secondary indexes on static columns (CASSANDRA-8103)
 * CommitLogUpgradeTestMaker creates broken commit logs (CASSANDRA-11051)
 * Add metric for number of dropped mutations (CASSANDRA-10866)
 * Simplify row cache invalidation code (CASSANDRA-10396)
 * Support user-defined compaction through nodetool (CASSANDRA-10660)
 * Stripe view locks by key and table ID to reduce contention (CASSANDRA-10981)
 * Add nodetool gettimeout and settimeout commands (CASSANDRA-10953)
 * Add 3.0 metadata to sstablemetadata output (CASSANDRA-10838)
Merged from 3.0:
 * MV should only query complex columns included in the view (CASSANDRA-11069)
 * Failed aggregate creation breaks server permanently (CASSANDRA-11064)
 * Add sstabledump tool (CASSANDRA-7464)
 * Introduce backpressure for hints (CASSANDRA-10972)
 * Fix ClusteringPrefix not being able to read tombstone range boundaries (CASSANDRA-11158)
 * Prevent logging in sandboxed state (CASSANDRA-11033)
 * Disallow drop/alter operations of UDTs used by UDAs (CASSANDRA-10721)
 * Add query time validation method on Index (CASSANDRA-11043)
 * Avoid potential AssertionError in mixed version cluster (CASSANDRA-11128)
 * Properly handle hinted handoff after topology changes (CASSANDRA-5902)
 * AssertionError when listing sstable files on inconsistent disk state (CASSANDRA-11156)
 * Fix wrong rack counting and invalid conditions check for TokenAllocation
   (CASSANDRA-11139)
 * Avoid creating empty hint files (CASSANDRA-11090)
 * Fix leak detection strong reference loop using weak reference (CASSANDRA-11120)
 * Configurie BatchlogManager to stop delayed tasks on shutdown (CASSANDRA-11062)
 * Hadoop integration is incompatible with Cassandra Driver 3.0.0 (CASSANDRA-11001)
 * Add dropped_columns to the list of schema table so it gets handled
   properly (CASSANDRA-11050)
 * Fix NPE when using forceRepairRangeAsync without DC (CASSANDRA-11239)
Merged from 2.2:
 * Preserve order for preferred SSL cipher suites (CASSANDRA-11164)
 * Range.compareTo() violates the contract of Comparable (CASSANDRA-11216)
 * Avoid NPE when serializing ErrorMessage with null message (CASSANDRA-11167)
 * Replacing an aggregate with a new version doesn't reset INITCOND (CASSANDRA-10840)
 * (cqlsh) cqlsh cannot be called through symlink (CASSANDRA-11037)
 * fix ohc and java-driver pom dependencies in build.xml (CASSANDRA-10793)
 * Protect from keyspace dropped during repair (CASSANDRA-11065)
 * Handle adding fields to a UDT in SELECT JSON and toJson() (CASSANDRA-11146)
 * Better error message for cleanup (CASSANDRA-10991)
 * cqlsh pg-style-strings broken if line ends with ';' (CASSANDRA-11123)
 * Always persist upsampled index summaries (CASSANDRA-10512)
 * (cqlsh) Fix inconsistent auto-complete (CASSANDRA-10733)
 * Make SELECT JSON and toJson() threadsafe (CASSANDRA-11048)
 * Fix SELECT on tuple relations for mixed ASC/DESC clustering order (CASSANDRA-7281)
 * Use cloned TokenMetadata in size estimates to avoid race against membership check
   (CASSANDRA-10736)
 * (cqlsh) Support utf-8/cp65001 encoding on Windows (CASSANDRA-11030)
 * Fix paging on DISTINCT queries repeats result when first row in partition changes
   (CASSANDRA-10010)
 * (cqlsh) Support timezone conversion using pytz (CASSANDRA-10397)
 * cqlsh: change default encoding to UTF-8 (CASSANDRA-11124)
Merged from 2.1:
 * Checking if an unlogged batch is local is inefficient (CASSANDRA-11529)
 * Fix out-of-space error treatment in memtable flushing (CASSANDRA-11448).
 * Don't do defragmentation if reading from repaired sstables (CASSANDRA-10342)
 * Fix streaming_socket_timeout_in_ms not enforced (CASSANDRA-11286)
 * Avoid dropping message too quickly due to missing unit conversion (CASSANDRA-11302)
 * Don't remove FailureDetector history on removeEndpoint (CASSANDRA-10371)
 * Only notify if repair status changed (CASSANDRA-11172)
 * Use logback setting for 'cassandra -v' command (CASSANDRA-10767)
 * Fix sstableloader to unthrottle streaming by default (CASSANDRA-9714)
 * Fix incorrect warning in 'nodetool status' (CASSANDRA-10176)
 * Properly release sstable ref when doing offline scrub (CASSANDRA-10697)
 * Improve nodetool status performance for large cluster (CASSANDRA-7238)
 * Gossiper#isEnabled is not thread safe (CASSANDRA-11116)
 * Avoid major compaction mixing repaired and unrepaired sstables in DTCS (CASSANDRA-11113)
 * Make it clear what DTCS timestamp_resolution is used for (CASSANDRA-11041)
 * (cqlsh) Display milliseconds when datetime overflows (CASSANDRA-10625)


3.3
 * Avoid infinite loop if owned range is smaller than number of
   data dirs (CASSANDRA-11034)
 * Avoid bootstrap hanging when existing nodes have no data to stream (CASSANDRA-11010)
Merged from 3.0:
 * Remove double initialization of newly added tables (CASSANDRA-11027)
 * Filter keys searcher results by target range (CASSANDRA-11104)
 * Fix deserialization of legacy read commands (CASSANDRA-11087)
 * Fix incorrect computation of deletion time in sstable metadata (CASSANDRA-11102)
 * Avoid memory leak when collecting sstable metadata (CASSANDRA-11026)
 * Mutations do not block for completion under view lock contention (CASSANDRA-10779)
 * Invalidate legacy schema tables when unloading them (CASSANDRA-11071)
 * (cqlsh) handle INSERT and UPDATE statements with LWT conditions correctly
   (CASSANDRA-11003)
 * Fix DISTINCT queries in mixed version clusters (CASSANDRA-10762)
 * Migrate build status for indexes along with legacy schema (CASSANDRA-11046)
 * Ensure SSTables for legacy KEYS indexes can be read (CASSANDRA-11045)
 * Added support for IBM zSystems architecture (CASSANDRA-11054)
 * Update CQL documentation (CASSANDRA-10899)
 * Check the column name, not cell name, for dropped columns when reading
   legacy sstables (CASSANDRA-11018)
 * Don't attempt to index clustering values of static rows (CASSANDRA-11021)
 * Remove checksum files after replaying hints (CASSANDRA-10947)
 * Support passing base table metadata to custom 2i validation (CASSANDRA-10924)
 * Ensure stale index entries are purged during reads (CASSANDRA-11013)
 * (cqlsh) Also apply --connect-timeout to control connection
   timeout (CASSANDRA-10959)
 * Fix AssertionError when removing from list using UPDATE (CASSANDRA-10954)
 * Fix UnsupportedOperationException when reading old sstable with range
   tombstone (CASSANDRA-10743)
 * MV should use the maximum timestamp of the primary key (CASSANDRA-10910)
 * Fix potential assertion error during compaction (CASSANDRA-10944)
Merged from 2.2:
 * maxPurgeableTimestamp needs to check memtables too (CASSANDRA-9949)
 * Apply change to compaction throughput in real time (CASSANDRA-10025)
 * (cqlsh) encode input correctly when saving history
 * Fix potential NPE on ORDER BY queries with IN (CASSANDRA-10955)
 * Start L0 STCS-compactions even if there is a L0 -> L1 compaction
   going (CASSANDRA-10979)
 * Make UUID LSB unique per process (CASSANDRA-7925)
 * Avoid NPE when performing sstable tasks (scrub etc.) (CASSANDRA-10980)
 * Make sure client gets tombstone overwhelmed warning (CASSANDRA-9465)
 * Fix error streaming section more than 2GB (CASSANDRA-10961)
 * Histogram buckets exposed in jmx are sorted incorrectly (CASSANDRA-10975)
 * Enable GC logging by default (CASSANDRA-10140)
 * Optimize pending range computation (CASSANDRA-9258)
 * Skip commit log and saved cache directories in SSTable version startup check (CASSANDRA-10902)
 * drop/alter user should be case sensitive (CASSANDRA-10817)
Merged from 2.1:
 * test_bulk_round_trip_blogposts is failing occasionally (CASSANDRA-10938)
 * Fix isJoined return true only after becoming cluster member (CASANDRA-11007)
 * Fix bad gossip generation seen in long-running clusters (CASSANDRA-10969)
 * Avoid NPE when incremental repair fails (CASSANDRA-10909)
 * Unmark sstables compacting once they are done in cleanup/scrub/upgradesstables (CASSANDRA-10829)
 * Allow simultaneous bootstrapping with strict consistency when no vnodes are used (CASSANDRA-11005)
 * Log a message when major compaction does not result in a single file (CASSANDRA-10847)
 * (cqlsh) fix cqlsh_copy_tests when vnodes are disabled (CASSANDRA-10997)
 * (cqlsh) Add request timeout option to cqlsh (CASSANDRA-10686)
 * Avoid AssertionError while submitting hint with LWT (CASSANDRA-10477)
 * If CompactionMetadata is not in stats file, use index summary instead (CASSANDRA-10676)
 * Retry sending gossip syn multiple times during shadow round (CASSANDRA-8072)
 * Fix pending range calculation during moves (CASSANDRA-10887)
 * Sane default (200Mbps) for inter-DC streaming througput (CASSANDRA-8708)



3.2
 * Make sure tokens don't exist in several data directories (CASSANDRA-6696)
 * Add requireAuthorization method to IAuthorizer (CASSANDRA-10852)
 * Move static JVM options to conf/jvm.options file (CASSANDRA-10494)
 * Fix CassandraVersion to accept x.y version string (CASSANDRA-10931)
 * Add forceUserDefinedCleanup to allow more flexible cleanup (CASSANDRA-10708)
 * (cqlsh) allow setting TTL with COPY (CASSANDRA-9494)
 * Fix counting of received sstables in streaming (CASSANDRA-10949)
 * Implement hints compression (CASSANDRA-9428)
 * Fix potential assertion error when reading static columns (CASSANDRA-10903)
 * Fix EstimatedHistogram creation in nodetool tablehistograms (CASSANDRA-10859)
 * Establish bootstrap stream sessions sequentially (CASSANDRA-6992)
 * Sort compactionhistory output by timestamp (CASSANDRA-10464)
 * More efficient BTree removal (CASSANDRA-9991)
 * Make tablehistograms accept the same syntax as tablestats (CASSANDRA-10149)
 * Group pending compactions based on table (CASSANDRA-10718)
 * Add compressor name in sstablemetadata output (CASSANDRA-9879)
 * Fix type casting for counter columns (CASSANDRA-10824)
 * Prevent running Cassandra as root (CASSANDRA-8142)
 * bound maximum in-flight commit log replay mutation bytes to 64 megabytes (CASSANDRA-8639)
 * Normalize all scripts (CASSANDRA-10679)
 * Make compression ratio much more accurate (CASSANDRA-10225)
 * Optimize building of Clustering object when only one is created (CASSANDRA-10409)
 * Make index building pluggable (CASSANDRA-10681)
 * Add sstable flush observer (CASSANDRA-10678)
 * Improve NTS endpoints calculation (CASSANDRA-10200)
 * Improve performance of the folderSize function (CASSANDRA-10677)
 * Add support for type casting in selection clause (CASSANDRA-10310)
 * Added graphing option to cassandra-stress (CASSANDRA-7918)
 * Abort in-progress queries that time out (CASSANDRA-7392)
 * Add transparent data encryption core classes (CASSANDRA-9945)
Merged from 3.0:
 * Better handling of SSL connection errors inter-node (CASSANDRA-10816)
 * Avoid NoSuchElementException when executing empty batch (CASSANDRA-10711)
 * Avoid building PartitionUpdate in toString (CASSANDRA-10897)
 * Reduce heap spent when receiving many SSTables (CASSANDRA-10797)
 * Add back support for 3rd party auth providers to bulk loader (CASSANDRA-10873)
 * Eliminate the dependency on jgrapht for UDT resolution (CASSANDRA-10653)
 * (Hadoop) Close Clusters and Sessions in Hadoop Input/Output classes (CASSANDRA-10837)
 * Fix sstableloader not working with upper case keyspace name (CASSANDRA-10806)
Merged from 2.2:
 * jemalloc detection fails due to quoting issues in regexv (CASSANDRA-10946)
 * (cqlsh) show correct column names for empty result sets (CASSANDRA-9813)
 * Add new types to Stress (CASSANDRA-9556)
 * Add property to allow listening on broadcast interface (CASSANDRA-9748)
Merged from 2.1:
 * Match cassandra-loader options in COPY FROM (CASSANDRA-9303)
 * Fix binding to any address in CqlBulkRecordWriter (CASSANDRA-9309)
 * cqlsh fails to decode utf-8 characters for text typed columns (CASSANDRA-10875)
 * Log error when stream session fails (CASSANDRA-9294)
 * Fix bugs in commit log archiving startup behavior (CASSANDRA-10593)
 * (cqlsh) further optimise COPY FROM (CASSANDRA-9302)
 * Allow CREATE TABLE WITH ID (CASSANDRA-9179)
 * Make Stress compiles within eclipse (CASSANDRA-10807)
 * Cassandra Daemon should print JVM arguments (CASSANDRA-10764)
 * Allow cancellation of index summary redistribution (CASSANDRA-8805)


3.1.1
Merged from 3.0:
  * Fix upgrade data loss due to range tombstone deleting more data than then should
    (CASSANDRA-10822)


3.1
Merged from 3.0:
 * Avoid MV race during node decommission (CASSANDRA-10674)
 * Disable reloading of GossipingPropertyFileSnitch (CASSANDRA-9474)
 * Handle single-column deletions correction in materialized views
   when the column is part of the view primary key (CASSANDRA-10796)
 * Fix issue with datadir migration on upgrade (CASSANDRA-10788)
 * Fix bug with range tombstones on reverse queries and test coverage for
   AbstractBTreePartition (CASSANDRA-10059)
 * Remove 64k limit on collection elements (CASSANDRA-10374)
 * Remove unclear Indexer.indexes() method (CASSANDRA-10690)
 * Fix NPE on stream read error (CASSANDRA-10771)
 * Normalize cqlsh DESC output (CASSANDRA-10431)
 * Rejects partition range deletions when columns are specified (CASSANDRA-10739)
 * Fix error when saving cached key for old format sstable (CASSANDRA-10778)
 * Invalidate prepared statements on DROP INDEX (CASSANDRA-10758)
 * Fix SELECT statement with IN restrictions on partition key,
   ORDER BY and LIMIT (CASSANDRA-10729)
 * Improve stress performance over 1k threads (CASSANDRA-7217)
 * Wait for migration responses to complete before bootstrapping (CASSANDRA-10731)
 * Unable to create a function with argument of type Inet (CASSANDRA-10741)
 * Fix backward incompatibiliy in CqlInputFormat (CASSANDRA-10717)
 * Correctly preserve deletion info on updated rows when notifying indexers
   of single-row deletions (CASSANDRA-10694)
 * Notify indexers of partition delete during cleanup (CASSANDRA-10685)
 * Keep the file open in trySkipCache (CASSANDRA-10669)
 * Updated trigger example (CASSANDRA-10257)
Merged from 2.2:
 * Verify tables in pseudo-system keyspaces at startup (CASSANDRA-10761)
 * Fix IllegalArgumentException in DataOutputBuffer.reallocate for large buffers (CASSANDRA-10592)
 * Show CQL help in cqlsh in web browser (CASSANDRA-7225)
 * Serialize on disk the proper SSTable compression ratio (CASSANDRA-10775)
 * Reject index queries while the index is building (CASSANDRA-8505)
 * CQL.textile syntax incorrectly includes optional keyspace for aggregate SFUNC and FINALFUNC (CASSANDRA-10747)
 * Fix JSON update with prepared statements (CASSANDRA-10631)
 * Don't do anticompaction after subrange repair (CASSANDRA-10422)
 * Fix SimpleDateType type compatibility (CASSANDRA-10027)
 * (Hadoop) fix splits calculation (CASSANDRA-10640)
 * (Hadoop) ensure that Cluster instances are always closed (CASSANDRA-10058)
Merged from 2.1:
 * Fix Stress profile parsing on Windows (CASSANDRA-10808)
 * Fix incremental repair hang when replica is down (CASSANDRA-10288)
 * Optimize the way we check if a token is repaired in anticompaction (CASSANDRA-10768)
 * Add proper error handling to stream receiver (CASSANDRA-10774)
 * Warn or fail when changing cluster topology live (CASSANDRA-10243)
 * Status command in debian/ubuntu init script doesn't work (CASSANDRA-10213)
 * Some DROP ... IF EXISTS incorrectly result in exceptions on non-existing KS (CASSANDRA-10658)
 * DeletionTime.compareTo wrong in rare cases (CASSANDRA-10749)
 * Force encoding when computing statement ids (CASSANDRA-10755)
 * Properly reject counters as map keys (CASSANDRA-10760)
 * Fix the sstable-needs-cleanup check (CASSANDRA-10740)
 * (cqlsh) Print column names before COPY operation (CASSANDRA-8935)
 * Fix CompressedInputStream for proper cleanup (CASSANDRA-10012)
 * (cqlsh) Support counters in COPY commands (CASSANDRA-9043)
 * Try next replica if not possible to connect to primary replica on
   ColumnFamilyRecordReader (CASSANDRA-2388)
 * Limit window size in DTCS (CASSANDRA-10280)
 * sstableloader does not use MAX_HEAP_SIZE env parameter (CASSANDRA-10188)
 * (cqlsh) Improve COPY TO performance and error handling (CASSANDRA-9304)
 * Create compression chunk for sending file only (CASSANDRA-10680)
 * Forbid compact clustering column type changes in ALTER TABLE (CASSANDRA-8879)
 * Reject incremental repair with subrange repair (CASSANDRA-10422)
 * Add a nodetool command to refresh size_estimates (CASSANDRA-9579)
 * Invalidate cache after stream receive task is completed (CASSANDRA-10341)
 * Reject counter writes in CQLSSTableWriter (CASSANDRA-10258)
 * Remove superfluous COUNTER_MUTATION stage mapping (CASSANDRA-10605)


3.0
 * Fix AssertionError while flushing memtable due to materialized views
   incorrectly inserting empty rows (CASSANDRA-10614)
 * Store UDA initcond as CQL literal in the schema table, instead of a blob (CASSANDRA-10650)
 * Don't use -1 for the position of partition key in schema (CASSANDRA-10491)
 * Fix distinct queries in mixed version cluster (CASSANDRA-10573)
 * Skip sstable on clustering in names query (CASSANDRA-10571)
 * Remove value skipping as it breaks read-repair (CASSANDRA-10655)
 * Fix bootstrapping with MVs (CASSANDRA-10621)
 * Make sure EACH_QUORUM reads are using NTS (CASSANDRA-10584)
 * Fix MV replica filtering for non-NetworkTopologyStrategy (CASSANDRA-10634)
 * (Hadoop) fix CIF describeSplits() not handling 0 size estimates (CASSANDRA-10600)
 * Fix reading of legacy sstables (CASSANDRA-10590)
 * Use CQL type names in schema metadata tables (CASSANDRA-10365)
 * Guard batchlog replay against integer division by zero (CASSANDRA-9223)
 * Fix bug when adding a column to thrift with the same name than a primary key (CASSANDRA-10608)
 * Add client address argument to IAuthenticator::newSaslNegotiator (CASSANDRA-8068)
 * Fix implementation of LegacyLayout.LegacyBoundComparator (CASSANDRA-10602)
 * Don't use 'names query' read path for counters (CASSANDRA-10572)
 * Fix backward compatibility for counters (CASSANDRA-10470)
 * Remove memory_allocator paramter from cassandra.yaml (CASSANDRA-10581,10628)
 * Execute the metadata reload task of all registered indexes on CFS::reload (CASSANDRA-10604)
 * Fix thrift cas operations with defined columns (CASSANDRA-10576)
 * Fix PartitionUpdate.operationCount()for updates with static column operations (CASSANDRA-10606)
 * Fix thrift get() queries with defined columns (CASSANDRA-10586)
 * Fix marking of indexes as built and removed (CASSANDRA-10601)
 * Skip initialization of non-registered 2i instances, remove Index::getIndexName (CASSANDRA-10595)
 * Fix batches on multiple tables (CASSANDRA-10554)
 * Ensure compaction options are validated when updating KeyspaceMetadata (CASSANDRA-10569)
 * Flatten Iterator Transformation Hierarchy (CASSANDRA-9975)
 * Remove token generator (CASSANDRA-5261)
 * RolesCache should not be created for any authenticator that does not requireAuthentication (CASSANDRA-10562)
 * Fix LogTransaction checking only a single directory for files (CASSANDRA-10421)
 * Fix handling of range tombstones when reading old format sstables (CASSANDRA-10360)
 * Aggregate with Initial Condition fails with C* 3.0 (CASSANDRA-10367)
Merged from 2.2:
 * (cqlsh) show partial trace if incomplete after max_trace_wait (CASSANDRA-7645)
 * Use most up-to-date version of schema for system tables (CASSANDRA-10652)
 * Deprecate memory_allocator in cassandra.yaml (CASSANDRA-10581,10628)
 * Expose phi values from failure detector via JMX and tweak debug
   and trace logging (CASSANDRA-9526)
 * Fix IllegalArgumentException in DataOutputBuffer.reallocate for large buffers (CASSANDRA-10592)
Merged from 2.1:
 * Shutdown compaction in drain to prevent leak (CASSANDRA-10079)
 * (cqlsh) fix COPY using wrong variable name for time_format (CASSANDRA-10633)
 * Do not run SizeEstimatesRecorder if a node is not a member of the ring (CASSANDRA-9912)
 * Improve handling of dead nodes in gossip (CASSANDRA-10298)
 * Fix logback-tools.xml incorrectly configured for outputing to System.err
   (CASSANDRA-9937)
 * Fix streaming to catch exception so retry not fail (CASSANDRA-10557)
 * Add validation method to PerRowSecondaryIndex (CASSANDRA-10092)
 * Support encrypted and plain traffic on the same port (CASSANDRA-10559)
 * Do STCS in DTCS windows (CASSANDRA-10276)
 * Avoid repetition of JVM_OPTS in debian package (CASSANDRA-10251)
 * Fix potential NPE from handling result of SIM.highestSelectivityIndex (CASSANDRA-10550)
 * Fix paging issues with partitions containing only static columns data (CASSANDRA-10381)
 * Fix conditions on static columns (CASSANDRA-10264)
 * AssertionError: attempted to delete non-existing file CommitLog (CASSANDRA-10377)
 * Fix sorting for queries with an IN condition on partition key columns (CASSANDRA-10363)


3.0-rc2
 * Fix SELECT DISTINCT queries between 2.2.2 nodes and 3.0 nodes (CASSANDRA-10473)
 * Remove circular references in SegmentedFile (CASSANDRA-10543)
 * Ensure validation of indexed values only occurs once per-partition (CASSANDRA-10536)
 * Fix handling of static columns for range tombstones in thrift (CASSANDRA-10174)
 * Support empty ColumnFilter for backward compatility on empty IN (CASSANDRA-10471)
 * Remove Pig support (CASSANDRA-10542)
 * Fix LogFile throws Exception when assertion is disabled (CASSANDRA-10522)
 * Revert CASSANDRA-7486, make CMS default GC, move GC config to
   conf/jvm.options (CASSANDRA-10403)
 * Fix TeeingAppender causing some logs to be truncated/empty (CASSANDRA-10447)
 * Allow EACH_QUORUM for reads (CASSANDRA-9602)
 * Fix potential ClassCastException while upgrading (CASSANDRA-10468)
 * Fix NPE in MVs on update (CASSANDRA-10503)
 * Only include modified cell data in indexing deltas (CASSANDRA-10438)
 * Do not load keyspace when creating sstable writer (CASSANDRA-10443)
 * If node is not yet gossiping write all MV updates to batchlog only (CASSANDRA-10413)
 * Re-populate token metadata after commit log recovery (CASSANDRA-10293)
 * Provide additional metrics for materialized views (CASSANDRA-10323)
 * Flush system schema tables after local schema changes (CASSANDRA-10429)
Merged from 2.2:
 * Reduce contention getting instances of CompositeType (CASSANDRA-10433)
 * Fix the regression when using LIMIT with aggregates (CASSANDRA-10487)
 * Avoid NoClassDefFoundError during DataDescriptor initialization on windows (CASSANDRA-10412)
 * Preserve case of quoted Role & User names (CASSANDRA-10394)
 * cqlsh pg-style-strings broken (CASSANDRA-10484)
 * cqlsh prompt includes name of keyspace after failed `use` statement (CASSANDRA-10369)
Merged from 2.1:
 * (cqlsh) Distinguish negative and positive infinity in output (CASSANDRA-10523)
 * (cqlsh) allow custom time_format for COPY TO (CASSANDRA-8970)
 * Don't allow startup if the node's rack has changed (CASSANDRA-10242)
 * (cqlsh) show partial trace if incomplete after max_trace_wait (CASSANDRA-7645)
 * Allow LOCAL_JMX to be easily overridden (CASSANDRA-10275)
 * Mark nodes as dead even if they've already left (CASSANDRA-10205)


3.0.0-rc1
 * Fix mixed version read request compatibility for compact static tables
   (CASSANDRA-10373)
 * Fix paging of DISTINCT with static and IN (CASSANDRA-10354)
 * Allow MATERIALIZED VIEW's SELECT statement to restrict primary key
   columns (CASSANDRA-9664)
 * Move crc_check_chance out of compression options (CASSANDRA-9839)
 * Fix descending iteration past end of BTreeSearchIterator (CASSANDRA-10301)
 * Transfer hints to a different node on decommission (CASSANDRA-10198)
 * Check partition keys for CAS operations during stmt validation (CASSANDRA-10338)
 * Add custom query expressions to SELECT (CASSANDRA-10217)
 * Fix minor bugs in MV handling (CASSANDRA-10362)
 * Allow custom indexes with 0,1 or multiple target columns (CASSANDRA-10124)
 * Improve MV schema representation (CASSANDRA-9921)
 * Add flag to enable/disable coordinator batchlog for MV writes (CASSANDRA-10230)
 * Update cqlsh COPY for new internal driver serialization interface (CASSANDRA-10318)
 * Give index implementations more control over rebuild operations (CASSANDRA-10312)
 * Update index file format (CASSANDRA-10314)
 * Add "shadowable" row tombstones to deal with mv timestamp issues (CASSANDRA-10261)
 * CFS.loadNewSSTables() broken for pre-3.0 sstables
 * Cache selected index in read command to reduce lookups (CASSANDRA-10215)
 * Small optimizations of sstable index serialization (CASSANDRA-10232)
 * Support for both encrypted and unencrypted native transport connections (CASSANDRA-9590)
Merged from 2.2:
 * Configurable page size in cqlsh (CASSANDRA-9855)
 * Defer default role manager setup until all nodes are on 2.2+ (CASSANDRA-9761)
 * Handle missing RoleManager in config after upgrade to 2.2 (CASSANDRA-10209)
Merged from 2.1:
 * Bulk Loader API could not tolerate even node failure (CASSANDRA-10347)
 * Avoid misleading pushed notifications when multiple nodes
   share an rpc_address (CASSANDRA-10052)
 * Fix dropping undroppable when message queue is full (CASSANDRA-10113)
 * Fix potential ClassCastException during paging (CASSANDRA-10352)
 * Prevent ALTER TYPE from creating circular references (CASSANDRA-10339)
 * Fix cache handling of 2i and base tables (CASSANDRA-10155, 10359)
 * Fix NPE in nodetool compactionhistory (CASSANDRA-9758)
 * (Pig) support BulkOutputFormat as a URL parameter (CASSANDRA-7410)
 * BATCH statement is broken in cqlsh (CASSANDRA-10272)
 * (cqlsh) Make cqlsh PEP8 Compliant (CASSANDRA-10066)
 * (cqlsh) Fix error when starting cqlsh with --debug (CASSANDRA-10282)
 * Scrub, Cleanup and Upgrade do not unmark compacting until all operations
   have completed, regardless of the occurence of exceptions (CASSANDRA-10274)


3.0.0-beta2
 * Fix columns returned by AbstractBtreePartitions (CASSANDRA-10220)
 * Fix backward compatibility issue due to AbstractBounds serialization bug (CASSANDRA-9857)
 * Fix startup error when upgrading nodes (CASSANDRA-10136)
 * Base table PRIMARY KEY can be assumed to be NOT NULL in MV creation (CASSANDRA-10147)
 * Improve batchlog write patch (CASSANDRA-9673)
 * Re-apply MaterializedView updates on commitlog replay (CASSANDRA-10164)
 * Require AbstractType.isByteOrderComparable declaration in constructor (CASSANDRA-9901)
 * Avoid digest mismatch on upgrade to 3.0 (CASSANDRA-9554)
 * Fix Materialized View builder when adding multiple MVs (CASSANDRA-10156)
 * Choose better poolingOptions for protocol v4 in cassandra-stress (CASSANDRA-10182)
 * Fix LWW bug affecting Materialized Views (CASSANDRA-10197)
 * Ensures frozen sets and maps are always sorted (CASSANDRA-10162)
 * Don't deadlock when flushing CFS backed custom indexes (CASSANDRA-10181)
 * Fix double flushing of secondary index tables (CASSANDRA-10180)
 * Fix incorrect handling of range tombstones in thrift (CASSANDRA-10046)
 * Only use batchlog when paired materialized view replica is remote (CASSANDRA-10061)
 * Reuse TemporalRow when updating multiple MaterializedViews (CASSANDRA-10060)
 * Validate gc_grace_seconds for batchlog writes and MVs (CASSANDRA-9917)
 * Fix sstablerepairedset (CASSANDRA-10132)
Merged from 2.2:
 * Cancel transaction for sstables we wont redistribute index summary
   for (CASSANDRA-10270)
 * Retry snapshot deletion after compaction and gc on Windows (CASSANDRA-10222)
 * Fix failure to start with space in directory path on Windows (CASSANDRA-10239)
 * Fix repair hang when snapshot failed (CASSANDRA-10057)
 * Fall back to 1/4 commitlog volume for commitlog_total_space on small disks
   (CASSANDRA-10199)
Merged from 2.1:
 * Added configurable warning threshold for GC duration (CASSANDRA-8907)
 * Fix handling of streaming EOF (CASSANDRA-10206)
 * Only check KeyCache when it is enabled
 * Change streaming_socket_timeout_in_ms default to 1 hour (CASSANDRA-8611)
 * (cqlsh) update list of CQL keywords (CASSANDRA-9232)
 * Add nodetool gettraceprobability command (CASSANDRA-10234)
Merged from 2.0:
 * Fix rare race where older gossip states can be shadowed (CASSANDRA-10366)
 * Fix consolidating racks violating the RF contract (CASSANDRA-10238)
 * Disallow decommission when node is in drained state (CASSANDRA-8741)


2.2.1
 * Fix race during construction of commit log (CASSANDRA-10049)
 * Fix LeveledCompactionStrategyTest (CASSANDRA-9757)
 * Fix broken UnbufferedDataOutputStreamPlus.writeUTF (CASSANDRA-10203)
 * (cqlsh) default load-from-file encoding to utf-8 (CASSANDRA-9898)
 * Avoid returning Permission.NONE when failing to query users table (CASSANDRA-10168)
 * (cqlsh) add CLEAR command (CASSANDRA-10086)
 * Support string literals as Role names for compatibility (CASSANDRA-10135)
Merged from 2.1:
 * Only check KeyCache when it is enabled
 * Change streaming_socket_timeout_in_ms default to 1 hour (CASSANDRA-8611)
 * (cqlsh) update list of CQL keywords (CASSANDRA-9232)


3.0.0-beta1
 * Redesign secondary index API (CASSANDRA-9459, 7771, 9041)
 * Fix throwing ReadFailure instead of ReadTimeout on range queries (CASSANDRA-10125)
 * Rewrite hinted handoff (CASSANDRA-6230)
 * Fix query on static compact tables (CASSANDRA-10093)
 * Fix race during construction of commit log (CASSANDRA-10049)
 * Add option to only purge repaired tombstones (CASSANDRA-6434)
 * Change authorization handling for MVs (CASSANDRA-9927)
 * Add custom JMX enabled executor for UDF sandbox (CASSANDRA-10026)
 * Fix row deletion bug for Materialized Views (CASSANDRA-10014)
 * Support mixed-version clusters with Cassandra 2.1 and 2.2 (CASSANDRA-9704)
 * Fix multiple slices on RowSearchers (CASSANDRA-10002)
 * Fix bug in merging of collections (CASSANDRA-10001)
 * Optimize batchlog replay to avoid full scans (CASSANDRA-7237)
 * Repair improvements when using vnodes (CASSANDRA-5220)
 * Disable scripted UDFs by default (CASSANDRA-9889)
 * Bytecode inspection for Java-UDFs (CASSANDRA-9890)
 * Use byte to serialize MT hash length (CASSANDRA-9792)
 * Replace usage of Adler32 with CRC32 (CASSANDRA-8684)
 * Fix migration to new format from 2.1 SSTable (CASSANDRA-10006)
 * SequentialWriter should extend BufferedDataOutputStreamPlus (CASSANDRA-9500)
 * Use the same repairedAt timestamp within incremental repair session (CASSANDRA-9111)
Merged from 2.2:
 * Allow count(*) and count(1) to be use as normal aggregation (CASSANDRA-10114)
 * An NPE is thrown if the column name is unknown for an IN relation (CASSANDRA-10043)
 * Apply commit_failure_policy to more errors on startup (CASSANDRA-9749)
 * Fix histogram overflow exception (CASSANDRA-9973)
 * Route gossip messages over dedicated socket (CASSANDRA-9237)
 * Add checksum to saved cache files (CASSANDRA-9265)
 * Log warning when using an aggregate without partition key (CASSANDRA-9737)
Merged from 2.1:
 * (cqlsh) Allow encoding to be set through command line (CASSANDRA-10004)
 * Add new JMX methods to change local compaction strategy (CASSANDRA-9965)
 * Write hints for paxos commits (CASSANDRA-7342)
 * (cqlsh) Fix timestamps before 1970 on Windows, always
   use UTC for timestamp display (CASSANDRA-10000)
 * (cqlsh) Avoid overwriting new config file with old config
   when both exist (CASSANDRA-9777)
 * Release snapshot selfRef when doing snapshot repair (CASSANDRA-9998)
 * Cannot replace token does not exist - DN node removed as Fat Client (CASSANDRA-9871)
Merged from 2.0:
 * Don't cast expected bf size to an int (CASSANDRA-9959)
 * Make getFullyExpiredSSTables less expensive (CASSANDRA-9882)


3.0.0-alpha1
 * Implement proper sandboxing for UDFs (CASSANDRA-9402)
 * Simplify (and unify) cleanup of compaction leftovers (CASSANDRA-7066)
 * Allow extra schema definitions in cassandra-stress yaml (CASSANDRA-9850)
 * Metrics should use up to date nomenclature (CASSANDRA-9448)
 * Change CREATE/ALTER TABLE syntax for compression (CASSANDRA-8384)
 * Cleanup crc and adler code for java 8 (CASSANDRA-9650)
 * Storage engine refactor (CASSANDRA-8099, 9743, 9746, 9759, 9781, 9808, 9825,
   9848, 9705, 9859, 9867, 9874, 9828, 9801)
 * Update Guava to 18.0 (CASSANDRA-9653)
 * Bloom filter false positive ratio is not honoured (CASSANDRA-8413)
 * New option for cassandra-stress to leave a ratio of columns null (CASSANDRA-9522)
 * Change hinted_handoff_enabled yaml setting, JMX (CASSANDRA-9035)
 * Add algorithmic token allocation (CASSANDRA-7032)
 * Add nodetool command to replay batchlog (CASSANDRA-9547)
 * Make file buffer cache independent of paths being read (CASSANDRA-8897)
 * Remove deprecated legacy Hadoop code (CASSANDRA-9353)
 * Decommissioned nodes will not rejoin the cluster (CASSANDRA-8801)
 * Change gossip stabilization to use endpoit size (CASSANDRA-9401)
 * Change default garbage collector to G1 (CASSANDRA-7486)
 * Populate TokenMetadata early during startup (CASSANDRA-9317)
 * Undeprecate cache recentHitRate (CASSANDRA-6591)
 * Add support for selectively varint encoding fields (CASSANDRA-9499, 9865)
 * Materialized Views (CASSANDRA-6477)
Merged from 2.2:
 * Avoid grouping sstables for anticompaction with DTCS (CASSANDRA-9900)
 * UDF / UDA execution time in trace (CASSANDRA-9723)
 * Fix broken internode SSL (CASSANDRA-9884)
Merged from 2.1:
 * Add new JMX methods to change local compaction strategy (CASSANDRA-9965)
 * Fix handling of enable/disable autocompaction (CASSANDRA-9899)
 * Add consistency level to tracing ouput (CASSANDRA-9827)
 * Remove repair snapshot leftover on startup (CASSANDRA-7357)
 * Use random nodes for batch log when only 2 racks (CASSANDRA-8735)
 * Ensure atomicity inside thrift and stream session (CASSANDRA-7757)
 * Fix nodetool info error when the node is not joined (CASSANDRA-9031)
Merged from 2.0:
 * Log when messages are dropped due to cross_node_timeout (CASSANDRA-9793)
 * Don't track hotness when opening from snapshot for validation (CASSANDRA-9382)


2.2.0
 * Allow the selection of columns together with aggregates (CASSANDRA-9767)
 * Fix cqlsh copy methods and other windows specific issues (CASSANDRA-9795)
 * Don't wrap byte arrays in SequentialWriter (CASSANDRA-9797)
 * sum() and avg() functions missing for smallint and tinyint types (CASSANDRA-9671)
 * Revert CASSANDRA-9542 (allow native functions in UDA) (CASSANDRA-9771)
Merged from 2.1:
 * Fix MarshalException when upgrading superColumn family (CASSANDRA-9582)
 * Fix broken logging for "empty" flushes in Memtable (CASSANDRA-9837)
 * Handle corrupt files on startup (CASSANDRA-9686)
 * Fix clientutil jar and tests (CASSANDRA-9760)
 * (cqlsh) Allow the SSL protocol version to be specified through the
    config file or environment variables (CASSANDRA-9544)
Merged from 2.0:
 * Add tool to find why expired sstables are not getting dropped (CASSANDRA-10015)
 * Remove erroneous pending HH tasks from tpstats/jmx (CASSANDRA-9129)
 * Don't cast expected bf size to an int (CASSANDRA-9959)
 * checkForEndpointCollision fails for legitimate collisions (CASSANDRA-9765)
 * Complete CASSANDRA-8448 fix (CASSANDRA-9519)
 * Don't include auth credentials in debug log (CASSANDRA-9682)
 * Can't transition from write survey to normal mode (CASSANDRA-9740)
 * Scrub (recover) sstables even when -Index.db is missing (CASSANDRA-9591)
 * Fix growing pending background compaction (CASSANDRA-9662)


2.2.0-rc2
 * Re-enable memory-mapped I/O on Windows (CASSANDRA-9658)
 * Warn when an extra-large partition is compacted (CASSANDRA-9643)
 * (cqlsh) Allow setting the initial connection timeout (CASSANDRA-9601)
 * BulkLoader has --transport-factory option but does not use it (CASSANDRA-9675)
 * Allow JMX over SSL directly from nodetool (CASSANDRA-9090)
 * Update cqlsh for UDFs (CASSANDRA-7556)
 * Change Windows kernel default timer resolution (CASSANDRA-9634)
 * Deprected sstable2json and json2sstable (CASSANDRA-9618)
 * Allow native functions in user-defined aggregates (CASSANDRA-9542)
 * Don't repair system_distributed by default (CASSANDRA-9621)
 * Fix mixing min, max, and count aggregates for blob type (CASSANRA-9622)
 * Rename class for DATE type in Java driver (CASSANDRA-9563)
 * Duplicate compilation of UDFs on coordinator (CASSANDRA-9475)
 * Fix connection leak in CqlRecordWriter (CASSANDRA-9576)
 * Mlockall before opening system sstables & remove boot_without_jna option (CASSANDRA-9573)
 * Add functions to convert timeuuid to date or time, deprecate dateOf and unixTimestampOf (CASSANDRA-9229)
 * Make sure we cancel non-compacting sstables from LifecycleTransaction (CASSANDRA-9566)
 * Fix deprecated repair JMX API (CASSANDRA-9570)
 * Add logback metrics (CASSANDRA-9378)
 * Update and refactor ant test/test-compression to run the tests in parallel (CASSANDRA-9583)
 * Fix upgrading to new directory for secondary index (CASSANDRA-9687)
Merged from 2.1:
 * (cqlsh) Fix bad check for CQL compatibility when DESCRIBE'ing
   COMPACT STORAGE tables with no clustering columns
 * Eliminate strong self-reference chains in sstable ref tidiers (CASSANDRA-9656)
 * Ensure StreamSession uses canonical sstable reader instances (CASSANDRA-9700)
 * Ensure memtable book keeping is not corrupted in the event we shrink usage (CASSANDRA-9681)
 * Update internal python driver for cqlsh (CASSANDRA-9064)
 * Fix IndexOutOfBoundsException when inserting tuple with too many
   elements using the string literal notation (CASSANDRA-9559)
 * Enable describe on indices (CASSANDRA-7814)
 * Fix incorrect result for IN queries where column not found (CASSANDRA-9540)
 * ColumnFamilyStore.selectAndReference may block during compaction (CASSANDRA-9637)
 * Fix bug in cardinality check when compacting (CASSANDRA-9580)
 * Fix memory leak in Ref due to ConcurrentLinkedQueue.remove() behaviour (CASSANDRA-9549)
 * Make rebuild only run one at a time (CASSANDRA-9119)
Merged from 2.0:
 * Avoid NPE in AuthSuccess#decode (CASSANDRA-9727)
 * Add listen_address to system.local (CASSANDRA-9603)
 * Bug fixes to resultset metadata construction (CASSANDRA-9636)
 * Fix setting 'durable_writes' in ALTER KEYSPACE (CASSANDRA-9560)
 * Avoids ballot clash in Paxos (CASSANDRA-9649)
 * Improve trace messages for RR (CASSANDRA-9479)
 * Fix suboptimal secondary index selection when restricted
   clustering column is also indexed (CASSANDRA-9631)
 * (cqlsh) Add min_threshold to DTCS option autocomplete (CASSANDRA-9385)
 * Fix error message when attempting to create an index on a column
   in a COMPACT STORAGE table with clustering columns (CASSANDRA-9527)
 * 'WITH WITH' in alter keyspace statements causes NPE (CASSANDRA-9565)
 * Expose some internals of SelectStatement for inspection (CASSANDRA-9532)
 * ArrivalWindow should use primitives (CASSANDRA-9496)
 * Periodically submit background compaction tasks (CASSANDRA-9592)
 * Set HAS_MORE_PAGES flag to false when PagingState is null (CASSANDRA-9571)


2.2.0-rc1
 * Compressed commit log should measure compressed space used (CASSANDRA-9095)
 * Fix comparison bug in CassandraRoleManager#collectRoles (CASSANDRA-9551)
 * Add tinyint,smallint,time,date support for UDFs (CASSANDRA-9400)
 * Deprecates SSTableSimpleWriter and SSTableSimpleUnsortedWriter (CASSANDRA-9546)
 * Empty INITCOND treated as null in aggregate (CASSANDRA-9457)
 * Remove use of Cell in Thrift MapReduce classes (CASSANDRA-8609)
 * Integrate pre-release Java Driver 2.2-rc1, custom build (CASSANDRA-9493)
 * Clean up gossiper logic for old versions (CASSANDRA-9370)
 * Fix custom payload coding/decoding to match the spec (CASSANDRA-9515)
 * ant test-all results incomplete when parsed (CASSANDRA-9463)
 * Disallow frozen<> types in function arguments and return types for
   clarity (CASSANDRA-9411)
 * Static Analysis to warn on unsafe use of Autocloseable instances (CASSANDRA-9431)
 * Update commitlog archiving examples now that commitlog segments are
   not recycled (CASSANDRA-9350)
 * Extend Transactional API to sstable lifecycle management (CASSANDRA-8568)
 * (cqlsh) Add support for native protocol 4 (CASSANDRA-9399)
 * Ensure that UDF and UDAs are keyspace-isolated (CASSANDRA-9409)
 * Revert CASSANDRA-7807 (tracing completion client notifications) (CASSANDRA-9429)
 * Add ability to stop compaction by ID (CASSANDRA-7207)
 * Let CassandraVersion handle SNAPSHOT version (CASSANDRA-9438)
Merged from 2.1:
 * (cqlsh) Fix using COPY through SOURCE or -f (CASSANDRA-9083)
 * Fix occasional lack of `system` keyspace in schema tables (CASSANDRA-8487)
 * Use ProtocolError code instead of ServerError code for native protocol
   error responses to unsupported protocol versions (CASSANDRA-9451)
 * Default commitlog_sync_batch_window_in_ms changed to 2ms (CASSANDRA-9504)
 * Fix empty partition assertion in unsorted sstable writing tools (CASSANDRA-9071)
 * Ensure truncate without snapshot cannot produce corrupt responses (CASSANDRA-9388)
 * Consistent error message when a table mixes counter and non-counter
   columns (CASSANDRA-9492)
 * Avoid getting unreadable keys during anticompaction (CASSANDRA-9508)
 * (cqlsh) Better float precision by default (CASSANDRA-9224)
 * Improve estimated row count (CASSANDRA-9107)
 * Optimize range tombstone memory footprint (CASSANDRA-8603)
 * Use configured gcgs in anticompaction (CASSANDRA-9397)
Merged from 2.0:
 * Don't accumulate more range than necessary in RangeTombstone.Tracker (CASSANDRA-9486)
 * Add broadcast and rpc addresses to system.local (CASSANDRA-9436)
 * Always mark sstable suspect when corrupted (CASSANDRA-9478)
 * Add database users and permissions to CQL3 documentation (CASSANDRA-7558)
 * Allow JVM_OPTS to be passed to standalone tools (CASSANDRA-5969)
 * Fix bad condition in RangeTombstoneList (CASSANDRA-9485)
 * Fix potential StackOverflow when setting CrcCheckChance over JMX (CASSANDRA-9488)
 * Fix null static columns in pages after the first, paged reversed
   queries (CASSANDRA-8502)
 * Fix counting cache serialization in request metrics (CASSANDRA-9466)
 * Add option not to validate atoms during scrub (CASSANDRA-9406)


2.2.0-beta1
 * Introduce Transactional API for internal state changes (CASSANDRA-8984)
 * Add a flag in cassandra.yaml to enable UDFs (CASSANDRA-9404)
 * Better support of null for UDF (CASSANDRA-8374)
 * Use ecj instead of javassist for UDFs (CASSANDRA-8241)
 * faster async logback configuration for tests (CASSANDRA-9376)
 * Add `smallint` and `tinyint` data types (CASSANDRA-8951)
 * Avoid thrift schema creation when native driver is used in stress tool (CASSANDRA-9374)
 * Make Functions.declared thread-safe
 * Add client warnings to native protocol v4 (CASSANDRA-8930)
 * Allow roles cache to be invalidated (CASSANDRA-8967)
 * Upgrade Snappy (CASSANDRA-9063)
 * Don't start Thrift rpc by default (CASSANDRA-9319)
 * Only stream from unrepaired sstables with incremental repair (CASSANDRA-8267)
 * Aggregate UDFs allow SFUNC return type to differ from STYPE if FFUNC specified (CASSANDRA-9321)
 * Remove Thrift dependencies in bundled tools (CASSANDRA-8358)
 * Disable memory mapping of hsperfdata file for JVM statistics (CASSANDRA-9242)
 * Add pre-startup checks to detect potential incompatibilities (CASSANDRA-8049)
 * Distinguish between null and unset in protocol v4 (CASSANDRA-7304)
 * Add user/role permissions for user-defined functions (CASSANDRA-7557)
 * Allow cassandra config to be updated to restart daemon without unloading classes (CASSANDRA-9046)
 * Don't initialize compaction writer before checking if iter is empty (CASSANDRA-9117)
 * Don't execute any functions at prepare-time (CASSANDRA-9037)
 * Share file handles between all instances of a SegmentedFile (CASSANDRA-8893)
 * Make it possible to major compact LCS (CASSANDRA-7272)
 * Make FunctionExecutionException extend RequestExecutionException
   (CASSANDRA-9055)
 * Add support for SELECT JSON, INSERT JSON syntax and new toJson(), fromJson()
   functions (CASSANDRA-7970)
 * Optimise max purgeable timestamp calculation in compaction (CASSANDRA-8920)
 * Constrain internode message buffer sizes, and improve IO class hierarchy (CASSANDRA-8670)
 * New tool added to validate all sstables in a node (CASSANDRA-5791)
 * Push notification when tracing completes for an operation (CASSANDRA-7807)
 * Delay "node up" and "node added" notifications until native protocol server is started (CASSANDRA-8236)
 * Compressed Commit Log (CASSANDRA-6809)
 * Optimise IntervalTree (CASSANDRA-8988)
 * Add a key-value payload for third party usage (CASSANDRA-8553, 9212)
 * Bump metrics-reporter-config dependency for metrics 3.0 (CASSANDRA-8149)
 * Partition intra-cluster message streams by size, not type (CASSANDRA-8789)
 * Add WriteFailureException to native protocol, notify coordinator of
   write failures (CASSANDRA-8592)
 * Convert SequentialWriter to nio (CASSANDRA-8709)
 * Add role based access control (CASSANDRA-7653, 8650, 7216, 8760, 8849, 8761, 8850)
 * Record client ip address in tracing sessions (CASSANDRA-8162)
 * Indicate partition key columns in response metadata for prepared
   statements (CASSANDRA-7660)
 * Merge UUIDType and TimeUUIDType parse logic (CASSANDRA-8759)
 * Avoid memory allocation when searching index summary (CASSANDRA-8793)
 * Optimise (Time)?UUIDType Comparisons (CASSANDRA-8730)
 * Make CRC32Ex into a separate maven dependency (CASSANDRA-8836)
 * Use preloaded jemalloc w/ Unsafe (CASSANDRA-8714, 9197)
 * Avoid accessing partitioner through StorageProxy (CASSANDRA-8244, 8268)
 * Upgrade Metrics library and remove depricated metrics (CASSANDRA-5657)
 * Serializing Row cache alternative, fully off heap (CASSANDRA-7438)
 * Duplicate rows returned when in clause has repeated values (CASSANDRA-6706)
 * Make CassandraException unchecked, extend RuntimeException (CASSANDRA-8560)
 * Support direct buffer decompression for reads (CASSANDRA-8464)
 * DirectByteBuffer compatible LZ4 methods (CASSANDRA-7039)
 * Group sstables for anticompaction correctly (CASSANDRA-8578)
 * Add ReadFailureException to native protocol, respond
   immediately when replicas encounter errors while handling
   a read request (CASSANDRA-7886)
 * Switch CommitLogSegment from RandomAccessFile to nio (CASSANDRA-8308)
 * Allow mixing token and partition key restrictions (CASSANDRA-7016)
 * Support index key/value entries on map collections (CASSANDRA-8473)
 * Modernize schema tables (CASSANDRA-8261)
 * Support for user-defined aggregation functions (CASSANDRA-8053)
 * Fix NPE in SelectStatement with empty IN values (CASSANDRA-8419)
 * Refactor SelectStatement, return IN results in natural order instead
   of IN value list order and ignore duplicate values in partition key IN restrictions (CASSANDRA-7981)
 * Support UDTs, tuples, and collections in user-defined
   functions (CASSANDRA-7563)
 * Fix aggregate fn results on empty selection, result column name,
   and cqlsh parsing (CASSANDRA-8229)
 * Mark sstables as repaired after full repair (CASSANDRA-7586)
 * Extend Descriptor to include a format value and refactor reader/writer
   APIs (CASSANDRA-7443)
 * Integrate JMH for microbenchmarks (CASSANDRA-8151)
 * Keep sstable levels when bootstrapping (CASSANDRA-7460)
 * Add Sigar library and perform basic OS settings check on startup (CASSANDRA-7838)
 * Support for aggregation functions (CASSANDRA-4914)
 * Remove cassandra-cli (CASSANDRA-7920)
 * Accept dollar quoted strings in CQL (CASSANDRA-7769)
 * Make assassinate a first class command (CASSANDRA-7935)
 * Support IN clause on any partition key column (CASSANDRA-7855)
 * Support IN clause on any clustering column (CASSANDRA-4762)
 * Improve compaction logging (CASSANDRA-7818)
 * Remove YamlFileNetworkTopologySnitch (CASSANDRA-7917)
 * Do anticompaction in groups (CASSANDRA-6851)
 * Support user-defined functions (CASSANDRA-7395, 7526, 7562, 7740, 7781, 7929,
   7924, 7812, 8063, 7813, 7708)
 * Permit configurable timestamps with cassandra-stress (CASSANDRA-7416)
 * Move sstable RandomAccessReader to nio2, which allows using the
   FILE_SHARE_DELETE flag on Windows (CASSANDRA-4050)
 * Remove CQL2 (CASSANDRA-5918)
 * Optimize fetching multiple cells by name (CASSANDRA-6933)
 * Allow compilation in java 8 (CASSANDRA-7028)
 * Make incremental repair default (CASSANDRA-7250)
 * Enable code coverage thru JaCoCo (CASSANDRA-7226)
 * Switch external naming of 'column families' to 'tables' (CASSANDRA-4369)
 * Shorten SSTable path (CASSANDRA-6962)
 * Use unsafe mutations for most unit tests (CASSANDRA-6969)
 * Fix race condition during calculation of pending ranges (CASSANDRA-7390)
 * Fail on very large batch sizes (CASSANDRA-8011)
 * Improve concurrency of repair (CASSANDRA-6455, 8208, 9145)
 * Select optimal CRC32 implementation at runtime (CASSANDRA-8614)
 * Evaluate MurmurHash of Token once per query (CASSANDRA-7096)
 * Generalize progress reporting (CASSANDRA-8901)
 * Resumable bootstrap streaming (CASSANDRA-8838, CASSANDRA-8942)
 * Allow scrub for secondary index (CASSANDRA-5174)
 * Save repair data to system table (CASSANDRA-5839)
 * fix nodetool names that reference column families (CASSANDRA-8872)
 Merged from 2.1:
 * Warn on misuse of unlogged batches (CASSANDRA-9282)
 * Failure detector detects and ignores local pauses (CASSANDRA-9183)
 * Add utility class to support for rate limiting a given log statement (CASSANDRA-9029)
 * Add missing consistency levels to cassandra-stess (CASSANDRA-9361)
 * Fix commitlog getCompletedTasks to not increment (CASSANDRA-9339)
 * Fix for harmless exceptions logged as ERROR (CASSANDRA-8564)
 * Delete processed sstables in sstablesplit/sstableupgrade (CASSANDRA-8606)
 * Improve sstable exclusion from partition tombstones (CASSANDRA-9298)
 * Validate the indexed column rather than the cell's contents for 2i (CASSANDRA-9057)
 * Add support for top-k custom 2i queries (CASSANDRA-8717)
 * Fix error when dropping table during compaction (CASSANDRA-9251)
 * cassandra-stress supports validation operations over user profiles (CASSANDRA-8773)
 * Add support for rate limiting log messages (CASSANDRA-9029)
 * Log the partition key with tombstone warnings (CASSANDRA-8561)
 * Reduce runWithCompactionsDisabled poll interval to 1ms (CASSANDRA-9271)
 * Fix PITR commitlog replay (CASSANDRA-9195)
 * GCInspector logs very different times (CASSANDRA-9124)
 * Fix deleting from an empty list (CASSANDRA-9198)
 * Update tuple and collection types that use a user-defined type when that UDT
   is modified (CASSANDRA-9148, CASSANDRA-9192)
 * Use higher timeout for prepair and snapshot in repair (CASSANDRA-9261)
 * Fix anticompaction blocking ANTI_ENTROPY stage (CASSANDRA-9151)
 * Repair waits for anticompaction to finish (CASSANDRA-9097)
 * Fix streaming not holding ref when stream error (CASSANDRA-9295)
 * Fix canonical view returning early opened SSTables (CASSANDRA-9396)
Merged from 2.0:
 * (cqlsh) Add LOGIN command to switch users (CASSANDRA-7212)
 * Clone SliceQueryFilter in AbstractReadCommand implementations (CASSANDRA-8940)
 * Push correct protocol notification for DROP INDEX (CASSANDRA-9310)
 * token-generator - generated tokens too long (CASSANDRA-9300)
 * Fix counting of tombstones for TombstoneOverwhelmingException (CASSANDRA-9299)
 * Fix ReconnectableSnitch reconnecting to peers during upgrade (CASSANDRA-6702)
 * Include keyspace and table name in error log for collections over the size
   limit (CASSANDRA-9286)
 * Avoid potential overlap in LCS with single-partition sstables (CASSANDRA-9322)
 * Log warning message when a table is queried before the schema has fully
   propagated (CASSANDRA-9136)
 * Overload SecondaryIndex#indexes to accept the column definition (CASSANDRA-9314)
 * (cqlsh) Add SERIAL and LOCAL_SERIAL consistency levels (CASSANDRA-8051)
 * Fix index selection during rebuild with certain table layouts (CASSANDRA-9281)
 * Fix partition-level-delete-only workload accounting (CASSANDRA-9194)
 * Allow scrub to handle corrupted compressed chunks (CASSANDRA-9140)
 * Fix assertion error when resetlocalschema is run during repair (CASSANDRA-9249)
 * Disable single sstable tombstone compactions for DTCS by default (CASSANDRA-9234)
 * IncomingTcpConnection thread is not named (CASSANDRA-9262)
 * Close incoming connections when MessagingService is stopped (CASSANDRA-9238)
 * Fix streaming hang when retrying (CASSANDRA-9132)


2.1.5
 * Re-add deprecated cold_reads_to_omit param for backwards compat (CASSANDRA-9203)
 * Make anticompaction visible in compactionstats (CASSANDRA-9098)
 * Improve nodetool getendpoints documentation about the partition
   key parameter (CASSANDRA-6458)
 * Don't check other keyspaces for schema changes when an user-defined
   type is altered (CASSANDRA-9187)
 * Add generate-idea-files target to build.xml (CASSANDRA-9123)
 * Allow takeColumnFamilySnapshot to take a list of tables (CASSANDRA-8348)
 * Limit major sstable operations to their canonical representation (CASSANDRA-8669)
 * cqlsh: Add tests for INSERT and UPDATE tab completion (CASSANDRA-9125)
 * cqlsh: quote column names when needed in COPY FROM inserts (CASSANDRA-9080)
 * Do not load read meter for offline operations (CASSANDRA-9082)
 * cqlsh: Make CompositeType data readable (CASSANDRA-8919)
 * cqlsh: Fix display of triggers (CASSANDRA-9081)
 * Fix NullPointerException when deleting or setting an element by index on
   a null list collection (CASSANDRA-9077)
 * Buffer bloom filter serialization (CASSANDRA-9066)
 * Fix anti-compaction target bloom filter size (CASSANDRA-9060)
 * Make FROZEN and TUPLE unreserved keywords in CQL (CASSANDRA-9047)
 * Prevent AssertionError from SizeEstimatesRecorder (CASSANDRA-9034)
 * Avoid overwriting index summaries for sstables with an older format that
   does not support downsampling; rebuild summaries on startup when this
   is detected (CASSANDRA-8993)
 * Fix potential data loss in CompressedSequentialWriter (CASSANDRA-8949)
 * Make PasswordAuthenticator number of hashing rounds configurable (CASSANDRA-8085)
 * Fix AssertionError when binding nested collections in DELETE (CASSANDRA-8900)
 * Check for overlap with non-early sstables in LCS (CASSANDRA-8739)
 * Only calculate max purgable timestamp if we have to (CASSANDRA-8914)
 * (cqlsh) Greatly improve performance of COPY FROM (CASSANDRA-8225)
 * IndexSummary effectiveIndexInterval is now a guideline, not a rule (CASSANDRA-8993)
 * Use correct bounds for page cache eviction of compressed files (CASSANDRA-8746)
 * SSTableScanner enforces its bounds (CASSANDRA-8946)
 * Cleanup cell equality (CASSANDRA-8947)
 * Introduce intra-cluster message coalescing (CASSANDRA-8692)
 * DatabaseDescriptor throws NPE when rpc_interface is used (CASSANDRA-8839)
 * Don't check if an sstable is live for offline compactions (CASSANDRA-8841)
 * Don't set clientMode in SSTableLoader (CASSANDRA-8238)
 * Fix SSTableRewriter with disabled early open (CASSANDRA-8535)
 * Fix cassandra-stress so it respects the CL passed in user mode (CASSANDRA-8948)
 * Fix rare NPE in ColumnDefinition#hasIndexOption() (CASSANDRA-8786)
 * cassandra-stress reports per-operation statistics, plus misc (CASSANDRA-8769)
 * Add SimpleDate (cql date) and Time (cql time) types (CASSANDRA-7523)
 * Use long for key count in cfstats (CASSANDRA-8913)
 * Make SSTableRewriter.abort() more robust to failure (CASSANDRA-8832)
 * Remove cold_reads_to_omit from STCS (CASSANDRA-8860)
 * Make EstimatedHistogram#percentile() use ceil instead of floor (CASSANDRA-8883)
 * Fix top partitions reporting wrong cardinality (CASSANDRA-8834)
 * Fix rare NPE in KeyCacheSerializer (CASSANDRA-8067)
 * Pick sstables for validation as late as possible inc repairs (CASSANDRA-8366)
 * Fix commitlog getPendingTasks to not increment (CASSANDRA-8862)
 * Fix parallelism adjustment in range and secondary index queries
   when the first fetch does not satisfy the limit (CASSANDRA-8856)
 * Check if the filtered sstables is non-empty in STCS (CASSANDRA-8843)
 * Upgrade java-driver used for cassandra-stress (CASSANDRA-8842)
 * Fix CommitLog.forceRecycleAllSegments() memory access error (CASSANDRA-8812)
 * Improve assertions in Memory (CASSANDRA-8792)
 * Fix SSTableRewriter cleanup (CASSANDRA-8802)
 * Introduce SafeMemory for CompressionMetadata.Writer (CASSANDRA-8758)
 * 'nodetool info' prints exception against older node (CASSANDRA-8796)
 * Ensure SSTableReader.last corresponds exactly with the file end (CASSANDRA-8750)
 * Make SSTableWriter.openEarly more robust and obvious (CASSANDRA-8747)
 * Enforce SSTableReader.first/last (CASSANDRA-8744)
 * Cleanup SegmentedFile API (CASSANDRA-8749)
 * Avoid overlap with early compaction replacement (CASSANDRA-8683)
 * Safer Resource Management++ (CASSANDRA-8707)
 * Write partition size estimates into a system table (CASSANDRA-7688)
 * cqlsh: Fix keys() and full() collection indexes in DESCRIBE output
   (CASSANDRA-8154)
 * Show progress of streaming in nodetool netstats (CASSANDRA-8886)
 * IndexSummaryBuilder utilises offheap memory, and shares data between
   each IndexSummary opened from it (CASSANDRA-8757)
 * markCompacting only succeeds if the exact SSTableReader instances being
   marked are in the live set (CASSANDRA-8689)
 * cassandra-stress support for varint (CASSANDRA-8882)
 * Fix Adler32 digest for compressed sstables (CASSANDRA-8778)
 * Add nodetool statushandoff/statusbackup (CASSANDRA-8912)
 * Use stdout for progress and stats in sstableloader (CASSANDRA-8982)
 * Correctly identify 2i datadir from older versions (CASSANDRA-9116)
Merged from 2.0:
 * Ignore gossip SYNs after shutdown (CASSANDRA-9238)
 * Avoid overflow when calculating max sstable size in LCS (CASSANDRA-9235)
 * Make sstable blacklisting work with compression (CASSANDRA-9138)
 * Do not attempt to rebuild indexes if no index accepts any column (CASSANDRA-9196)
 * Don't initiate snitch reconnection for dead states (CASSANDRA-7292)
 * Fix ArrayIndexOutOfBoundsException in CQLSSTableWriter (CASSANDRA-8978)
 * Add shutdown gossip state to prevent timeouts during rolling restarts (CASSANDRA-8336)
 * Fix running with java.net.preferIPv6Addresses=true (CASSANDRA-9137)
 * Fix failed bootstrap/replace attempts being persisted in system.peers (CASSANDRA-9180)
 * Flush system.IndexInfo after marking index built (CASSANDRA-9128)
 * Fix updates to min/max_compaction_threshold through cassandra-cli
   (CASSANDRA-8102)
 * Don't include tmp files when doing offline relevel (CASSANDRA-9088)
 * Use the proper CAS WriteType when finishing a previous round during Paxos
   preparation (CASSANDRA-8672)
 * Avoid race in cancelling compactions (CASSANDRA-9070)
 * More aggressive check for expired sstables in DTCS (CASSANDRA-8359)
 * Fix ignored index_interval change in ALTER TABLE statements (CASSANDRA-7976)
 * Do more aggressive compaction in old time windows in DTCS (CASSANDRA-8360)
 * java.lang.AssertionError when reading saved cache (CASSANDRA-8740)
 * "disk full" when running cleanup (CASSANDRA-9036)
 * Lower logging level from ERROR to DEBUG when a scheduled schema pull
   cannot be completed due to a node being down (CASSANDRA-9032)
 * Fix MOVED_NODE client event (CASSANDRA-8516)
 * Allow overriding MAX_OUTSTANDING_REPLAY_COUNT (CASSANDRA-7533)
 * Fix malformed JMX ObjectName containing IPv6 addresses (CASSANDRA-9027)
 * (cqlsh) Allow increasing CSV field size limit through
   cqlshrc config option (CASSANDRA-8934)
 * Stop logging range tombstones when exceeding the threshold
   (CASSANDRA-8559)
 * Fix NullPointerException when nodetool getendpoints is run
   against invalid keyspaces or tables (CASSANDRA-8950)
 * Allow specifying the tmp dir (CASSANDRA-7712)
 * Improve compaction estimated tasks estimation (CASSANDRA-8904)
 * Fix duplicate up/down messages sent to native clients (CASSANDRA-7816)
 * Expose commit log archive status via JMX (CASSANDRA-8734)
 * Provide better exceptions for invalid replication strategy parameters
   (CASSANDRA-8909)
 * Fix regression in mixed single and multi-column relation support for
   SELECT statements (CASSANDRA-8613)
 * Add ability to limit number of native connections (CASSANDRA-8086)
 * Fix CQLSSTableWriter throwing exception and spawning threads
   (CASSANDRA-8808)
 * Fix MT mismatch between empty and GC-able data (CASSANDRA-8979)
 * Fix incorrect validation when snapshotting single table (CASSANDRA-8056)
 * Add offline tool to relevel sstables (CASSANDRA-8301)
 * Preserve stream ID for more protocol errors (CASSANDRA-8848)
 * Fix combining token() function with multi-column relations on
   clustering columns (CASSANDRA-8797)
 * Make CFS.markReferenced() resistant to bad refcounting (CASSANDRA-8829)
 * Fix StreamTransferTask abort/complete bad refcounting (CASSANDRA-8815)
 * Fix AssertionError when querying a DESC clustering ordered
   table with ASC ordering and paging (CASSANDRA-8767)
 * AssertionError: "Memory was freed" when running cleanup (CASSANDRA-8716)
 * Make it possible to set max_sstable_age to fractional days (CASSANDRA-8406)
 * Fix some multi-column relations with indexes on some clustering
   columns (CASSANDRA-8275)
 * Fix memory leak in SSTableSimple*Writer and SSTableReader.validate()
   (CASSANDRA-8748)
 * Throw OOM if allocating memory fails to return a valid pointer (CASSANDRA-8726)
 * Fix SSTableSimpleUnsortedWriter ConcurrentModificationException (CASSANDRA-8619)
 * 'nodetool info' prints exception against older node (CASSANDRA-8796)
 * Ensure SSTableSimpleUnsortedWriter.close() terminates if
   disk writer has crashed (CASSANDRA-8807)


2.1.4
 * Bind JMX to localhost unless explicitly configured otherwise (CASSANDRA-9085)


2.1.3
 * Fix HSHA/offheap_objects corruption (CASSANDRA-8719)
 * Upgrade libthrift to 0.9.2 (CASSANDRA-8685)
 * Don't use the shared ref in sstableloader (CASSANDRA-8704)
 * Purge internal prepared statements if related tables or
   keyspaces are dropped (CASSANDRA-8693)
 * (cqlsh) Handle unicode BOM at start of files (CASSANDRA-8638)
 * Stop compactions before exiting offline tools (CASSANDRA-8623)
 * Update tools/stress/README.txt to match current behaviour (CASSANDRA-7933)
 * Fix schema from Thrift conversion with empty metadata (CASSANDRA-8695)
 * Safer Resource Management (CASSANDRA-7705)
 * Make sure we compact highly overlapping cold sstables with
   STCS (CASSANDRA-8635)
 * rpc_interface and listen_interface generate NPE on startup when specified
   interface doesn't exist (CASSANDRA-8677)
 * Fix ArrayIndexOutOfBoundsException in nodetool cfhistograms (CASSANDRA-8514)
 * Switch from yammer metrics for nodetool cf/proxy histograms (CASSANDRA-8662)
 * Make sure we don't add tmplink files to the compaction
   strategy (CASSANDRA-8580)
 * (cqlsh) Handle maps with blob keys (CASSANDRA-8372)
 * (cqlsh) Handle DynamicCompositeType schemas correctly (CASSANDRA-8563)
 * Duplicate rows returned when in clause has repeated values (CASSANDRA-6706)
 * Add tooling to detect hot partitions (CASSANDRA-7974)
 * Fix cassandra-stress user-mode truncation of partition generation (CASSANDRA-8608)
 * Only stream from unrepaired sstables during inc repair (CASSANDRA-8267)
 * Don't allow starting multiple inc repairs on the same sstables (CASSANDRA-8316)
 * Invalidate prepared BATCH statements when related tables
   or keyspaces are dropped (CASSANDRA-8652)
 * Fix missing results in secondary index queries on collections
   with ALLOW FILTERING (CASSANDRA-8421)
 * Expose EstimatedHistogram metrics for range slices (CASSANDRA-8627)
 * (cqlsh) Escape clqshrc passwords properly (CASSANDRA-8618)
 * Fix NPE when passing wrong argument in ALTER TABLE statement (CASSANDRA-8355)
 * Pig: Refactor and deprecate CqlStorage (CASSANDRA-8599)
 * Don't reuse the same cleanup strategy for all sstables (CASSANDRA-8537)
 * Fix case-sensitivity of index name on CREATE and DROP INDEX
   statements (CASSANDRA-8365)
 * Better detection/logging for corruption in compressed sstables (CASSANDRA-8192)
 * Use the correct repairedAt value when closing writer (CASSANDRA-8570)
 * (cqlsh) Handle a schema mismatch being detected on startup (CASSANDRA-8512)
 * Properly calculate expected write size during compaction (CASSANDRA-8532)
 * Invalidate affected prepared statements when a table's columns
   are altered (CASSANDRA-7910)
 * Stress - user defined writes should populate sequentally (CASSANDRA-8524)
 * Fix regression in SSTableRewriter causing some rows to become unreadable
   during compaction (CASSANDRA-8429)
 * Run major compactions for repaired/unrepaired in parallel (CASSANDRA-8510)
 * (cqlsh) Fix compression options in DESCRIBE TABLE output when compression
   is disabled (CASSANDRA-8288)
 * (cqlsh) Fix DESCRIBE output after keyspaces are altered (CASSANDRA-7623)
 * Make sure we set lastCompactedKey correctly (CASSANDRA-8463)
 * (cqlsh) Fix output of CONSISTENCY command (CASSANDRA-8507)
 * (cqlsh) Fixed the handling of LIST statements (CASSANDRA-8370)
 * Make sstablescrub check leveled manifest again (CASSANDRA-8432)
 * Check first/last keys in sstable when giving out positions (CASSANDRA-8458)
 * Disable mmap on Windows (CASSANDRA-6993)
 * Add missing ConsistencyLevels to cassandra-stress (CASSANDRA-8253)
 * Add auth support to cassandra-stress (CASSANDRA-7985)
 * Fix ArrayIndexOutOfBoundsException when generating error message
   for some CQL syntax errors (CASSANDRA-8455)
 * Scale memtable slab allocation logarithmically (CASSANDRA-7882)
 * cassandra-stress simultaneous inserts over same seed (CASSANDRA-7964)
 * Reduce cassandra-stress sampling memory requirements (CASSANDRA-7926)
 * Ensure memtable flush cannot expire commit log entries from its future (CASSANDRA-8383)
 * Make read "defrag" async to reclaim memtables (CASSANDRA-8459)
 * Remove tmplink files for offline compactions (CASSANDRA-8321)
 * Reduce maxHintsInProgress (CASSANDRA-8415)
 * BTree updates may call provided update function twice (CASSANDRA-8018)
 * Release sstable references after anticompaction (CASSANDRA-8386)
 * Handle abort() in SSTableRewriter properly (CASSANDRA-8320)
 * Centralize shared executors (CASSANDRA-8055)
 * Fix filtering for CONTAINS (KEY) relations on frozen collection
   clustering columns when the query is restricted to a single
   partition (CASSANDRA-8203)
 * Do more aggressive entire-sstable TTL expiry checks (CASSANDRA-8243)
 * Add more log info if readMeter is null (CASSANDRA-8238)
 * add check of the system wall clock time at startup (CASSANDRA-8305)
 * Support for frozen collections (CASSANDRA-7859)
 * Fix overflow on histogram computation (CASSANDRA-8028)
 * Have paxos reuse the timestamp generation of normal queries (CASSANDRA-7801)
 * Fix incremental repair not remove parent session on remote (CASSANDRA-8291)
 * Improve JBOD disk utilization (CASSANDRA-7386)
 * Log failed host when preparing incremental repair (CASSANDRA-8228)
 * Force config client mode in CQLSSTableWriter (CASSANDRA-8281)
 * Fix sstableupgrade throws exception (CASSANDRA-8688)
 * Fix hang when repairing empty keyspace (CASSANDRA-8694)
Merged from 2.0:
 * Fix IllegalArgumentException in dynamic snitch (CASSANDRA-8448)
 * Add support for UPDATE ... IF EXISTS (CASSANDRA-8610)
 * Fix reversal of list prepends (CASSANDRA-8733)
 * Prevent non-zero default_time_to_live on tables with counters
   (CASSANDRA-8678)
 * Fix SSTableSimpleUnsortedWriter ConcurrentModificationException
   (CASSANDRA-8619)
 * Round up time deltas lower than 1ms in BulkLoader (CASSANDRA-8645)
 * Add batch remove iterator to ABSC (CASSANDRA-8414, 8666)
 * Round up time deltas lower than 1ms in BulkLoader (CASSANDRA-8645)
 * Fix isClientMode check in Keyspace (CASSANDRA-8687)
 * Use more efficient slice size for querying internal secondary
   index tables (CASSANDRA-8550)
 * Fix potentially returning deleted rows with range tombstone (CASSANDRA-8558)
 * Check for available disk space before starting a compaction (CASSANDRA-8562)
 * Fix DISTINCT queries with LIMITs or paging when some partitions
   contain only tombstones (CASSANDRA-8490)
 * Introduce background cache refreshing to permissions cache
   (CASSANDRA-8194)
 * Fix race condition in StreamTransferTask that could lead to
   infinite loops and premature sstable deletion (CASSANDRA-7704)
 * Add an extra version check to MigrationTask (CASSANDRA-8462)
 * Ensure SSTableWriter cleans up properly after failure (CASSANDRA-8499)
 * Increase bf true positive count on key cache hit (CASSANDRA-8525)
 * Move MeteredFlusher to its own thread (CASSANDRA-8485)
 * Fix non-distinct results in DISTNCT queries on static columns when
   paging is enabled (CASSANDRA-8087)
 * Move all hints related tasks to hints internal executor (CASSANDRA-8285)
 * Fix paging for multi-partition IN queries (CASSANDRA-8408)
 * Fix MOVED_NODE topology event never being emitted when a node
   moves its token (CASSANDRA-8373)
 * Fix validation of indexes in COMPACT tables (CASSANDRA-8156)
 * Avoid StackOverflowError when a large list of IN values
   is used for a clustering column (CASSANDRA-8410)
 * Fix NPE when writetime() or ttl() calls are wrapped by
   another function call (CASSANDRA-8451)
 * Fix NPE after dropping a keyspace (CASSANDRA-8332)
 * Fix error message on read repair timeouts (CASSANDRA-7947)
 * Default DTCS base_time_seconds changed to 60 (CASSANDRA-8417)
 * Refuse Paxos operation with more than one pending endpoint (CASSANDRA-8346, 8640)
 * Throw correct exception when trying to bind a keyspace or table
   name (CASSANDRA-6952)
 * Make HHOM.compact synchronized (CASSANDRA-8416)
 * cancel latency-sampling task when CF is dropped (CASSANDRA-8401)
 * don't block SocketThread for MessagingService (CASSANDRA-8188)
 * Increase quarantine delay on replacement (CASSANDRA-8260)
 * Expose off-heap memory usage stats (CASSANDRA-7897)
 * Ignore Paxos commits for truncated tables (CASSANDRA-7538)
 * Validate size of indexed column values (CASSANDRA-8280)
 * Make LCS split compaction results over all data directories (CASSANDRA-8329)
 * Fix some failing queries that use multi-column relations
   on COMPACT STORAGE tables (CASSANDRA-8264)
 * Fix InvalidRequestException with ORDER BY (CASSANDRA-8286)
 * Disable SSLv3 for POODLE (CASSANDRA-8265)
 * Fix millisecond timestamps in Tracing (CASSANDRA-8297)
 * Include keyspace name in error message when there are insufficient
   live nodes to stream from (CASSANDRA-8221)
 * Avoid overlap in L1 when L0 contains many nonoverlapping
   sstables (CASSANDRA-8211)
 * Improve PropertyFileSnitch logging (CASSANDRA-8183)
 * Add DC-aware sequential repair (CASSANDRA-8193)
 * Use live sstables in snapshot repair if possible (CASSANDRA-8312)
 * Fix hints serialized size calculation (CASSANDRA-8587)


2.1.2
 * (cqlsh) parse_for_table_meta errors out on queries with undefined
   grammars (CASSANDRA-8262)
 * (cqlsh) Fix SELECT ... TOKEN() function broken in C* 2.1.1 (CASSANDRA-8258)
 * Fix Cassandra crash when running on JDK8 update 40 (CASSANDRA-8209)
 * Optimize partitioner tokens (CASSANDRA-8230)
 * Improve compaction of repaired/unrepaired sstables (CASSANDRA-8004)
 * Make cache serializers pluggable (CASSANDRA-8096)
 * Fix issues with CONTAINS (KEY) queries on secondary indexes
   (CASSANDRA-8147)
 * Fix read-rate tracking of sstables for some queries (CASSANDRA-8239)
 * Fix default timestamp in QueryOptions (CASSANDRA-8246)
 * Set socket timeout when reading remote version (CASSANDRA-8188)
 * Refactor how we track live size (CASSANDRA-7852)
 * Make sure unfinished compaction files are removed (CASSANDRA-8124)
 * Fix shutdown when run as Windows service (CASSANDRA-8136)
 * Fix DESCRIBE TABLE with custom indexes (CASSANDRA-8031)
 * Fix race in RecoveryManagerTest (CASSANDRA-8176)
 * Avoid IllegalArgumentException while sorting sstables in
   IndexSummaryManager (CASSANDRA-8182)
 * Shutdown JVM on file descriptor exhaustion (CASSANDRA-7579)
 * Add 'die' policy for commit log and disk failure (CASSANDRA-7927)
 * Fix installing as service on Windows (CASSANDRA-8115)
 * Fix CREATE TABLE for CQL2 (CASSANDRA-8144)
 * Avoid boxing in ColumnStats min/max trackers (CASSANDRA-8109)
Merged from 2.0:
 * Correctly handle non-text column names in cql3 (CASSANDRA-8178)
 * Fix deletion for indexes on primary key columns (CASSANDRA-8206)
 * Add 'nodetool statusgossip' (CASSANDRA-8125)
 * Improve client notification that nodes are ready for requests (CASSANDRA-7510)
 * Handle negative timestamp in writetime method (CASSANDRA-8139)
 * Pig: Remove errant LIMIT clause in CqlNativeStorage (CASSANDRA-8166)
 * Throw ConfigurationException when hsha is used with the default
   rpc_max_threads setting of 'unlimited' (CASSANDRA-8116)
 * Allow concurrent writing of the same table in the same JVM using
   CQLSSTableWriter (CASSANDRA-7463)
 * Fix totalDiskSpaceUsed calculation (CASSANDRA-8205)


2.1.1
 * Fix spin loop in AtomicSortedColumns (CASSANDRA-7546)
 * Dont notify when replacing tmplink files (CASSANDRA-8157)
 * Fix validation with multiple CONTAINS clause (CASSANDRA-8131)
 * Fix validation of collections in TriggerExecutor (CASSANDRA-8146)
 * Fix IllegalArgumentException when a list of IN values containing tuples
   is passed as a single arg to a prepared statement with the v1 or v2
   protocol (CASSANDRA-8062)
 * Fix ClassCastException in DISTINCT query on static columns with
   query paging (CASSANDRA-8108)
 * Fix NPE on null nested UDT inside a set (CASSANDRA-8105)
 * Fix exception when querying secondary index on set items or map keys
   when some clustering columns are specified (CASSANDRA-8073)
 * Send proper error response when there is an error during native
   protocol message decode (CASSANDRA-8118)
 * Gossip should ignore generation numbers too far in the future (CASSANDRA-8113)
 * Fix NPE when creating a table with frozen sets, lists (CASSANDRA-8104)
 * Fix high memory use due to tracking reads on incrementally opened sstable
   readers (CASSANDRA-8066)
 * Fix EXECUTE request with skipMetadata=false returning no metadata
   (CASSANDRA-8054)
 * Allow concurrent use of CQLBulkOutputFormat (CASSANDRA-7776)
 * Shutdown JVM on OOM (CASSANDRA-7507)
 * Upgrade netty version and enable epoll event loop (CASSANDRA-7761)
 * Don't duplicate sstables smaller than split size when using
   the sstablesplitter tool (CASSANDRA-7616)
 * Avoid re-parsing already prepared statements (CASSANDRA-7923)
 * Fix some Thrift slice deletions and updates of COMPACT STORAGE
   tables with some clustering columns omitted (CASSANDRA-7990)
 * Fix filtering for CONTAINS on sets (CASSANDRA-8033)
 * Properly track added size (CASSANDRA-7239)
 * Allow compilation in java 8 (CASSANDRA-7208)
 * Fix Assertion error on RangeTombstoneList diff (CASSANDRA-8013)
 * Release references to overlapping sstables during compaction (CASSANDRA-7819)
 * Send notification when opening compaction results early (CASSANDRA-8034)
 * Make native server start block until properly bound (CASSANDRA-7885)
 * (cqlsh) Fix IPv6 support (CASSANDRA-7988)
 * Ignore fat clients when checking for endpoint collision (CASSANDRA-7939)
 * Make sstablerepairedset take a list of files (CASSANDRA-7995)
 * (cqlsh) Tab completeion for indexes on map keys (CASSANDRA-7972)
 * (cqlsh) Fix UDT field selection in select clause (CASSANDRA-7891)
 * Fix resource leak in event of corrupt sstable
 * (cqlsh) Add command line option for cqlshrc file path (CASSANDRA-7131)
 * Provide visibility into prepared statements churn (CASSANDRA-7921, CASSANDRA-7930)
 * Invalidate prepared statements when their keyspace or table is
   dropped (CASSANDRA-7566)
 * cassandra-stress: fix support for NetworkTopologyStrategy (CASSANDRA-7945)
 * Fix saving caches when a table is dropped (CASSANDRA-7784)
 * Add better error checking of new stress profile (CASSANDRA-7716)
 * Use ThreadLocalRandom and remove FBUtilities.threadLocalRandom (CASSANDRA-7934)
 * Prevent operator mistakes due to simultaneous bootstrap (CASSANDRA-7069)
 * cassandra-stress supports whitelist mode for node config (CASSANDRA-7658)
 * GCInspector more closely tracks GC; cassandra-stress and nodetool report it (CASSANDRA-7916)
 * nodetool won't output bogus ownership info without a keyspace (CASSANDRA-7173)
 * Add human readable option to nodetool commands (CASSANDRA-5433)
 * Don't try to set repairedAt on old sstables (CASSANDRA-7913)
 * Add metrics for tracking PreparedStatement use (CASSANDRA-7719)
 * (cqlsh) tab-completion for triggers (CASSANDRA-7824)
 * (cqlsh) Support for query paging (CASSANDRA-7514)
 * (cqlsh) Show progress of COPY operations (CASSANDRA-7789)
 * Add syntax to remove multiple elements from a map (CASSANDRA-6599)
 * Support non-equals conditions in lightweight transactions (CASSANDRA-6839)
 * Add IF [NOT] EXISTS to create/drop triggers (CASSANDRA-7606)
 * (cqlsh) Display the current logged-in user (CASSANDRA-7785)
 * (cqlsh) Don't ignore CTRL-C during COPY FROM execution (CASSANDRA-7815)
 * (cqlsh) Order UDTs according to cross-type dependencies in DESCRIBE
   output (CASSANDRA-7659)
 * (cqlsh) Fix handling of CAS statement results (CASSANDRA-7671)
 * (cqlsh) COPY TO/FROM improvements (CASSANDRA-7405)
 * Support list index operations with conditions (CASSANDRA-7499)
 * Add max live/tombstoned cells to nodetool cfstats output (CASSANDRA-7731)
 * Validate IPv6 wildcard addresses properly (CASSANDRA-7680)
 * (cqlsh) Error when tracing query (CASSANDRA-7613)
 * Avoid IOOBE when building SyntaxError message snippet (CASSANDRA-7569)
 * SSTableExport uses correct validator to create string representation of partition
   keys (CASSANDRA-7498)
 * Avoid NPEs when receiving type changes for an unknown keyspace (CASSANDRA-7689)
 * Add support for custom 2i validation (CASSANDRA-7575)
 * Pig support for hadoop CqlInputFormat (CASSANDRA-6454)
 * Add duration mode to cassandra-stress (CASSANDRA-7468)
 * Add listen_interface and rpc_interface options (CASSANDRA-7417)
 * Improve schema merge performance (CASSANDRA-7444)
 * Adjust MT depth based on # of partition validating (CASSANDRA-5263)
 * Optimise NativeCell comparisons (CASSANDRA-6755)
 * Configurable client timeout for cqlsh (CASSANDRA-7516)
 * Include snippet of CQL query near syntax error in messages (CASSANDRA-7111)
 * Make repair -pr work with -local (CASSANDRA-7450)
 * Fix error in sstableloader with -cph > 1 (CASSANDRA-8007)
 * Fix snapshot repair error on indexed tables (CASSANDRA-8020)
 * Do not exit nodetool repair when receiving JMX NOTIF_LOST (CASSANDRA-7909)
 * Stream to private IP when available (CASSANDRA-8084)
Merged from 2.0:
 * Reject conditions on DELETE unless full PK is given (CASSANDRA-6430)
 * Properly reject the token function DELETE (CASSANDRA-7747)
 * Force batchlog replay before decommissioning a node (CASSANDRA-7446)
 * Fix hint replay with many accumulated expired hints (CASSANDRA-6998)
 * Fix duplicate results in DISTINCT queries on static columns with query
   paging (CASSANDRA-8108)
 * Add DateTieredCompactionStrategy (CASSANDRA-6602)
 * Properly validate ascii and utf8 string literals in CQL queries (CASSANDRA-8101)
 * (cqlsh) Fix autocompletion for alter keyspace (CASSANDRA-8021)
 * Create backup directories for commitlog archiving during startup (CASSANDRA-8111)
 * Reduce totalBlockFor() for LOCAL_* consistency levels (CASSANDRA-8058)
 * Fix merging schemas with re-dropped keyspaces (CASSANDRA-7256)
 * Fix counters in supercolumns during live upgrades from 1.2 (CASSANDRA-7188)
 * Notify DT subscribers when a column family is truncated (CASSANDRA-8088)
 * Add sanity check of $JAVA on startup (CASSANDRA-7676)
 * Schedule fat client schema pull on join (CASSANDRA-7993)
 * Don't reset nodes' versions when closing IncomingTcpConnections
   (CASSANDRA-7734)
 * Record the real messaging version in all cases in OutboundTcpConnection
   (CASSANDRA-8057)
 * SSL does not work in cassandra-cli (CASSANDRA-7899)
 * Fix potential exception when using ReversedType in DynamicCompositeType
   (CASSANDRA-7898)
 * Better validation of collection values (CASSANDRA-7833)
 * Track min/max timestamps correctly (CASSANDRA-7969)
 * Fix possible overflow while sorting CL segments for replay (CASSANDRA-7992)
 * Increase nodetool Xmx (CASSANDRA-7956)
 * Archive any commitlog segments present at startup (CASSANDRA-6904)
 * CrcCheckChance should adjust based on live CFMetadata not
   sstable metadata (CASSANDRA-7978)
 * token() should only accept columns in the partitioning
   key order (CASSANDRA-6075)
 * Add method to invalidate permission cache via JMX (CASSANDRA-7977)
 * Allow propagating multiple gossip states atomically (CASSANDRA-6125)
 * Log exceptions related to unclean native protocol client disconnects
   at DEBUG or INFO (CASSANDRA-7849)
 * Allow permissions cache to be set via JMX (CASSANDRA-7698)
 * Include schema_triggers CF in readable system resources (CASSANDRA-7967)
 * Fix RowIndexEntry to report correct serializedSize (CASSANDRA-7948)
 * Make CQLSSTableWriter sync within partitions (CASSANDRA-7360)
 * Potentially use non-local replicas in CqlConfigHelper (CASSANDRA-7906)
 * Explicitly disallow mixing multi-column and single-column
   relations on clustering columns (CASSANDRA-7711)
 * Better error message when condition is set on PK column (CASSANDRA-7804)
 * Don't send schema change responses and events for no-op DDL
   statements (CASSANDRA-7600)
 * (Hadoop) fix cluster initialisation for a split fetching (CASSANDRA-7774)
 * Throw InvalidRequestException when queries contain relations on entire
   collection columns (CASSANDRA-7506)
 * (cqlsh) enable CTRL-R history search with libedit (CASSANDRA-7577)
 * (Hadoop) allow ACFRW to limit nodes to local DC (CASSANDRA-7252)
 * (cqlsh) cqlsh should automatically disable tracing when selecting
   from system_traces (CASSANDRA-7641)
 * (Hadoop) Add CqlOutputFormat (CASSANDRA-6927)
 * Don't depend on cassandra config for nodetool ring (CASSANDRA-7508)
 * (cqlsh) Fix failing cqlsh formatting tests (CASSANDRA-7703)
 * Fix IncompatibleClassChangeError from hadoop2 (CASSANDRA-7229)
 * Add 'nodetool sethintedhandoffthrottlekb' (CASSANDRA-7635)
 * (cqlsh) Add tab-completion for CREATE/DROP USER IF [NOT] EXISTS (CASSANDRA-7611)
 * Catch errors when the JVM pulls the rug out from GCInspector (CASSANDRA-5345)
 * cqlsh fails when version number parts are not int (CASSANDRA-7524)
 * Fix NPE when table dropped during streaming (CASSANDRA-7946)
 * Fix wrong progress when streaming uncompressed (CASSANDRA-7878)
 * Fix possible infinite loop in creating repair range (CASSANDRA-7983)
 * Fix unit in nodetool for streaming throughput (CASSANDRA-7375)
Merged from 1.2:
 * Don't index tombstones (CASSANDRA-7828)
 * Improve PasswordAuthenticator default super user setup (CASSANDRA-7788)


2.1.0
 * (cqlsh) Removed "ALTER TYPE <name> RENAME TO <name>" from tab-completion
   (CASSANDRA-7895)
 * Fixed IllegalStateException in anticompaction (CASSANDRA-7892)
 * cqlsh: DESCRIBE support for frozen UDTs, tuples (CASSANDRA-7863)
 * Avoid exposing internal classes over JMX (CASSANDRA-7879)
 * Add null check for keys when freezing collection (CASSANDRA-7869)
 * Improve stress workload realism (CASSANDRA-7519)
Merged from 2.0:
 * Configure system.paxos with LeveledCompactionStrategy (CASSANDRA-7753)
 * Fix ALTER clustering column type from DateType to TimestampType when
   using DESC clustering order (CASSANRDA-7797)
 * Throw EOFException if we run out of chunks in compressed datafile
   (CASSANDRA-7664)
 * Fix PRSI handling of CQL3 row markers for row cleanup (CASSANDRA-7787)
 * Fix dropping collection when it's the last regular column (CASSANDRA-7744)
 * Make StreamReceiveTask thread safe and gc friendly (CASSANDRA-7795)
 * Validate empty cell names from counter updates (CASSANDRA-7798)
Merged from 1.2:
 * Don't allow compacted sstables to be marked as compacting (CASSANDRA-7145)
 * Track expired tombstones (CASSANDRA-7810)


2.1.0-rc7
 * Add frozen keyword and require UDT to be frozen (CASSANDRA-7857)
 * Track added sstable size correctly (CASSANDRA-7239)
 * (cqlsh) Fix case insensitivity (CASSANDRA-7834)
 * Fix failure to stream ranges when moving (CASSANDRA-7836)
 * Correctly remove tmplink files (CASSANDRA-7803)
 * (cqlsh) Fix column name formatting for functions, CAS operations,
   and UDT field selections (CASSANDRA-7806)
 * (cqlsh) Fix COPY FROM handling of null/empty primary key
   values (CASSANDRA-7792)
 * Fix ordering of static cells (CASSANDRA-7763)
Merged from 2.0:
 * Forbid re-adding dropped counter columns (CASSANDRA-7831)
 * Fix CFMetaData#isThriftCompatible() for PK-only tables (CASSANDRA-7832)
 * Always reject inequality on the partition key without token()
   (CASSANDRA-7722)
 * Always send Paxos commit to all replicas (CASSANDRA-7479)
 * Make disruptor_thrift_server invocation pool configurable (CASSANDRA-7594)
 * Make repair no-op when RF=1 (CASSANDRA-7864)


2.1.0-rc6
 * Fix OOM issue from netty caching over time (CASSANDRA-7743)
 * json2sstable couldn't import JSON for CQL table (CASSANDRA-7477)
 * Invalidate all caches on table drop (CASSANDRA-7561)
 * Skip strict endpoint selection for ranges if RF == nodes (CASSANRA-7765)
 * Fix Thrift range filtering without 2ary index lookups (CASSANDRA-7741)
 * Add tracing entries about concurrent range requests (CASSANDRA-7599)
 * (cqlsh) Fix DESCRIBE for NTS keyspaces (CASSANDRA-7729)
 * Remove netty buffer ref-counting (CASSANDRA-7735)
 * Pass mutated cf to index updater for use by PRSI (CASSANDRA-7742)
 * Include stress yaml example in release and deb (CASSANDRA-7717)
 * workaround for netty issue causing corrupted data off the wire (CASSANDRA-7695)
 * cqlsh DESC CLUSTER fails retrieving ring information (CASSANDRA-7687)
 * Fix binding null values inside UDT (CASSANDRA-7685)
 * Fix UDT field selection with empty fields (CASSANDRA-7670)
 * Bogus deserialization of static cells from sstable (CASSANDRA-7684)
 * Fix NPE on compaction leftover cleanup for dropped table (CASSANDRA-7770)
Merged from 2.0:
 * Fix race condition in StreamTransferTask that could lead to
   infinite loops and premature sstable deletion (CASSANDRA-7704)
 * (cqlsh) Wait up to 10 sec for a tracing session (CASSANDRA-7222)
 * Fix NPE in FileCacheService.sizeInBytes (CASSANDRA-7756)
 * Remove duplicates from StorageService.getJoiningNodes (CASSANDRA-7478)
 * Clone token map outside of hot gossip loops (CASSANDRA-7758)
 * Fix MS expiring map timeout for Paxos messages (CASSANDRA-7752)
 * Do not flush on truncate if durable_writes is false (CASSANDRA-7750)
 * Give CRR a default input_cql Statement (CASSANDRA-7226)
 * Better error message when adding a collection with the same name
   than a previously dropped one (CASSANDRA-6276)
 * Fix validation when adding static columns (CASSANDRA-7730)
 * (Thrift) fix range deletion of supercolumns (CASSANDRA-7733)
 * Fix potential AssertionError in RangeTombstoneList (CASSANDRA-7700)
 * Validate arguments of blobAs* functions (CASSANDRA-7707)
 * Fix potential AssertionError with 2ndary indexes (CASSANDRA-6612)
 * Avoid logging CompactionInterrupted at ERROR (CASSANDRA-7694)
 * Minor leak in sstable2jon (CASSANDRA-7709)
 * Add cassandra.auto_bootstrap system property (CASSANDRA-7650)
 * Update java driver (for hadoop) (CASSANDRA-7618)
 * Remove CqlPagingRecordReader/CqlPagingInputFormat (CASSANDRA-7570)
 * Support connecting to ipv6 jmx with nodetool (CASSANDRA-7669)


2.1.0-rc5
 * Reject counters inside user types (CASSANDRA-7672)
 * Switch to notification-based GCInspector (CASSANDRA-7638)
 * (cqlsh) Handle nulls in UDTs and tuples correctly (CASSANDRA-7656)
 * Don't use strict consistency when replacing (CASSANDRA-7568)
 * Fix min/max cell name collection on 2.0 SSTables with range
   tombstones (CASSANDRA-7593)
 * Tolerate min/max cell names of different lengths (CASSANDRA-7651)
 * Filter cached results correctly (CASSANDRA-7636)
 * Fix tracing on the new SEPExecutor (CASSANDRA-7644)
 * Remove shuffle and taketoken (CASSANDRA-7601)
 * Clean up Windows batch scripts (CASSANDRA-7619)
 * Fix native protocol drop user type notification (CASSANDRA-7571)
 * Give read access to system.schema_usertypes to all authenticated users
   (CASSANDRA-7578)
 * (cqlsh) Fix cqlsh display when zero rows are returned (CASSANDRA-7580)
 * Get java version correctly when JAVA_TOOL_OPTIONS is set (CASSANDRA-7572)
 * Fix NPE when dropping index from non-existent keyspace, AssertionError when
   dropping non-existent index with IF EXISTS (CASSANDRA-7590)
 * Fix sstablelevelresetter hang (CASSANDRA-7614)
 * (cqlsh) Fix deserialization of blobs (CASSANDRA-7603)
 * Use "keyspace updated" schema change message for UDT changes in v1 and
   v2 protocols (CASSANDRA-7617)
 * Fix tracing of range slices and secondary index lookups that are local
   to the coordinator (CASSANDRA-7599)
 * Set -Dcassandra.storagedir for all tool shell scripts (CASSANDRA-7587)
 * Don't swap max/min col names when mutating sstable metadata (CASSANDRA-7596)
 * (cqlsh) Correctly handle paged result sets (CASSANDRA-7625)
 * (cqlsh) Improve waiting for a trace to complete (CASSANDRA-7626)
 * Fix tracing of concurrent range slices and 2ary index queries (CASSANDRA-7626)
 * Fix scrub against collection type (CASSANDRA-7665)
Merged from 2.0:
 * Set gc_grace_seconds to seven days for system schema tables (CASSANDRA-7668)
 * SimpleSeedProvider no longer caches seeds forever (CASSANDRA-7663)
 * Always flush on truncate (CASSANDRA-7511)
 * Fix ReversedType(DateType) mapping to native protocol (CASSANDRA-7576)
 * Always merge ranges owned by a single node (CASSANDRA-6930)
 * Track max/min timestamps for range tombstones (CASSANDRA-7647)
 * Fix NPE when listing saved caches dir (CASSANDRA-7632)


2.1.0-rc4
 * Fix word count hadoop example (CASSANDRA-7200)
 * Updated memtable_cleanup_threshold and memtable_flush_writers defaults
   (CASSANDRA-7551)
 * (Windows) fix startup when WMI memory query fails (CASSANDRA-7505)
 * Anti-compaction proceeds if any part of the repair failed (CASSANDRA-7521)
 * Add missing table name to DROP INDEX responses and notifications (CASSANDRA-7539)
 * Bump CQL version to 3.2.0 and update CQL documentation (CASSANDRA-7527)
 * Fix configuration error message when running nodetool ring (CASSANDRA-7508)
 * Support conditional updates, tuple type, and the v3 protocol in cqlsh (CASSANDRA-7509)
 * Handle queries on multiple secondary index types (CASSANDRA-7525)
 * Fix cqlsh authentication with v3 native protocol (CASSANDRA-7564)
 * Fix NPE when unknown prepared statement ID is used (CASSANDRA-7454)
Merged from 2.0:
 * (Windows) force range-based repair to non-sequential mode (CASSANDRA-7541)
 * Fix range merging when DES scores are zero (CASSANDRA-7535)
 * Warn when SSL certificates have expired (CASSANDRA-7528)
 * Fix error when doing reversed queries with static columns (CASSANDRA-7490)
Merged from 1.2:
 * Set correct stream ID on responses when non-Exception Throwables
   are thrown while handling native protocol messages (CASSANDRA-7470)


2.1.0-rc3
 * Consider expiry when reconciling otherwise equal cells (CASSANDRA-7403)
 * Introduce CQL support for stress tool (CASSANDRA-6146)
 * Fix ClassCastException processing expired messages (CASSANDRA-7496)
 * Fix prepared marker for collections inside UDT (CASSANDRA-7472)
 * Remove left-over populate_io_cache_on_flush and replicate_on_write
   uses (CASSANDRA-7493)
 * (Windows) handle spaces in path names (CASSANDRA-7451)
 * Ensure writes have completed after dropping a table, before recycling
   commit log segments (CASSANDRA-7437)
 * Remove left-over rows_per_partition_to_cache (CASSANDRA-7493)
 * Fix error when CONTAINS is used with a bind marker (CASSANDRA-7502)
 * Properly reject unknown UDT field (CASSANDRA-7484)
Merged from 2.0:
 * Fix CC#collectTimeOrderedData() tombstone optimisations (CASSANDRA-7394)
 * Support DISTINCT for static columns and fix behaviour when DISTINC is
   not use (CASSANDRA-7305).
 * Workaround JVM NPE on JMX bind failure (CASSANDRA-7254)
 * Fix race in FileCacheService RemovalListener (CASSANDRA-7278)
 * Fix inconsistent use of consistencyForCommit that allowed LOCAL_QUORUM
   operations to incorrect become full QUORUM (CASSANDRA-7345)
 * Properly handle unrecognized opcodes and flags (CASSANDRA-7440)
 * (Hadoop) close CqlRecordWriter clients when finished (CASSANDRA-7459)
 * Commit disk failure policy (CASSANDRA-7429)
 * Make sure high level sstables get compacted (CASSANDRA-7414)
 * Fix AssertionError when using empty clustering columns and static columns
   (CASSANDRA-7455)
 * Add option to disable STCS in L0 (CASSANDRA-6621)
 * Upgrade to snappy-java 1.0.5.2 (CASSANDRA-7476)


2.1.0-rc2
 * Fix heap size calculation for CompoundSparseCellName and
   CompoundSparseCellName.WithCollection (CASSANDRA-7421)
 * Allow counter mutations in UNLOGGED batches (CASSANDRA-7351)
 * Modify reconcile logic to always pick a tombstone over a counter cell
   (CASSANDRA-7346)
 * Avoid incremental compaction on Windows (CASSANDRA-7365)
 * Fix exception when querying a composite-keyed table with a collection index
   (CASSANDRA-7372)
 * Use node's host id in place of counter ids (CASSANDRA-7366)
 * Fix error when doing reversed queries with static columns (CASSANDRA-7490)
 * Backport CASSANDRA-6747 (CASSANDRA-7560)
 * Track max/min timestamps for range tombstones (CASSANDRA-7647)
 * Fix NPE when listing saved caches dir (CASSANDRA-7632)
 * Fix sstableloader unable to connect encrypted node (CASSANDRA-7585)
Merged from 1.2:
 * Clone token map outside of hot gossip loops (CASSANDRA-7758)
 * Add stop method to EmbeddedCassandraService (CASSANDRA-7595)
 * Support connecting to ipv6 jmx with nodetool (CASSANDRA-7669)
 * Set gc_grace_seconds to seven days for system schema tables (CASSANDRA-7668)
 * SimpleSeedProvider no longer caches seeds forever (CASSANDRA-7663)
 * Set correct stream ID on responses when non-Exception Throwables
   are thrown while handling native protocol messages (CASSANDRA-7470)
 * Fix row size miscalculation in LazilyCompactedRow (CASSANDRA-7543)
 * Fix race in background compaction check (CASSANDRA-7745)
 * Don't clear out range tombstones during compaction (CASSANDRA-7808)


2.1.0-rc1
 * Revert flush directory (CASSANDRA-6357)
 * More efficient executor service for fast operations (CASSANDRA-4718)
 * Move less common tools into a new cassandra-tools package (CASSANDRA-7160)
 * Support more concurrent requests in native protocol (CASSANDRA-7231)
 * Add tab-completion to debian nodetool packaging (CASSANDRA-6421)
 * Change concurrent_compactors defaults (CASSANDRA-7139)
 * Add PowerShell Windows launch scripts (CASSANDRA-7001)
 * Make commitlog archive+restore more robust (CASSANDRA-6974)
 * Fix marking commitlogsegments clean (CASSANDRA-6959)
 * Add snapshot "manifest" describing files included (CASSANDRA-6326)
 * Parallel streaming for sstableloader (CASSANDRA-3668)
 * Fix bugs in supercolumns handling (CASSANDRA-7138)
 * Fix ClassClassException on composite dense tables (CASSANDRA-7112)
 * Cleanup and optimize collation and slice iterators (CASSANDRA-7107)
 * Upgrade NBHM lib (CASSANDRA-7128)
 * Optimize netty server (CASSANDRA-6861)
 * Fix repair hang when given CF does not exist (CASSANDRA-7189)
 * Allow c* to be shutdown in an embedded mode (CASSANDRA-5635)
 * Add server side batching to native transport (CASSANDRA-5663)
 * Make batchlog replay asynchronous (CASSANDRA-6134)
 * remove unused classes (CASSANDRA-7197)
 * Limit user types to the keyspace they are defined in (CASSANDRA-6643)
 * Add validate method to CollectionType (CASSANDRA-7208)
 * New serialization format for UDT values (CASSANDRA-7209, CASSANDRA-7261)
 * Fix nodetool netstats (CASSANDRA-7270)
 * Fix potential ClassCastException in HintedHandoffManager (CASSANDRA-7284)
 * Use prepared statements internally (CASSANDRA-6975)
 * Fix broken paging state with prepared statement (CASSANDRA-7120)
 * Fix IllegalArgumentException in CqlStorage (CASSANDRA-7287)
 * Allow nulls/non-existant fields in UDT (CASSANDRA-7206)
 * Add Thrift MultiSliceRequest (CASSANDRA-6757, CASSANDRA-7027)
 * Handle overlapping MultiSlices (CASSANDRA-7279)
 * Fix DataOutputTest on Windows (CASSANDRA-7265)
 * Embedded sets in user defined data-types are not updating (CASSANDRA-7267)
 * Add tuple type to CQL/native protocol (CASSANDRA-7248)
 * Fix CqlPagingRecordReader on tables with few rows (CASSANDRA-7322)
Merged from 2.0:
 * Copy compaction options to make sure they are reloaded (CASSANDRA-7290)
 * Add option to do more aggressive tombstone compactions (CASSANDRA-6563)
 * Don't try to compact already-compacting files in HHOM (CASSANDRA-7288)
 * Always reallocate buffers in HSHA (CASSANDRA-6285)
 * (Hadoop) support authentication in CqlRecordReader (CASSANDRA-7221)
 * (Hadoop) Close java driver Cluster in CQLRR.close (CASSANDRA-7228)
 * Warn when 'USING TIMESTAMP' is used on a CAS BATCH (CASSANDRA-7067)
 * return all cpu values from BackgroundActivityMonitor.readAndCompute (CASSANDRA-7183)
 * Correctly delete scheduled range xfers (CASSANDRA-7143)
 * return all cpu values from BackgroundActivityMonitor.readAndCompute (CASSANDRA-7183)
 * reduce garbage creation in calculatePendingRanges (CASSANDRA-7191)
 * fix c* launch issues on Russian os's due to output of linux 'free' cmd (CASSANDRA-6162)
 * Fix disabling autocompaction (CASSANDRA-7187)
 * Fix potential NumberFormatException when deserializing IntegerType (CASSANDRA-7088)
 * cqlsh can't tab-complete disabling compaction (CASSANDRA-7185)
 * cqlsh: Accept and execute CQL statement(s) from command-line parameter (CASSANDRA-7172)
 * Fix IllegalStateException in CqlPagingRecordReader (CASSANDRA-7198)
 * Fix the InvertedIndex trigger example (CASSANDRA-7211)
 * Add --resolve-ip option to 'nodetool ring' (CASSANDRA-7210)
 * reduce garbage on codec flag deserialization (CASSANDRA-7244)
 * Fix duplicated error messages on directory creation error at startup (CASSANDRA-5818)
 * Proper null handle for IF with map element access (CASSANDRA-7155)
 * Improve compaction visibility (CASSANDRA-7242)
 * Correctly delete scheduled range xfers (CASSANDRA-7143)
 * Make batchlog replica selection rack-aware (CASSANDRA-6551)
 * Fix CFMetaData#getColumnDefinitionFromColumnName() (CASSANDRA-7074)
 * Fix writetime/ttl functions for static columns (CASSANDRA-7081)
 * Suggest CTRL-C or semicolon after three blank lines in cqlsh (CASSANDRA-7142)
 * Fix 2ndary index queries with DESC clustering order (CASSANDRA-6950)
 * Invalid key cache entries on DROP (CASSANDRA-6525)
 * Fix flapping RecoveryManagerTest (CASSANDRA-7084)
 * Add missing iso8601 patterns for date strings (CASSANDRA-6973)
 * Support selecting multiple rows in a partition using IN (CASSANDRA-6875)
 * Add authentication support to shuffle (CASSANDRA-6484)
 * Swap local and global default read repair chances (CASSANDRA-7320)
 * Add conditional CREATE/DROP USER support (CASSANDRA-7264)
 * Cqlsh counts non-empty lines for "Blank lines" warning (CASSANDRA-7325)
Merged from 1.2:
 * Add Cloudstack snitch (CASSANDRA-7147)
 * Update system.peers correctly when relocating tokens (CASSANDRA-7126)
 * Add Google Compute Engine snitch (CASSANDRA-7132)
 * remove duplicate query for local tokens (CASSANDRA-7182)
 * exit CQLSH with error status code if script fails (CASSANDRA-6344)
 * Fix bug with some IN queries missig results (CASSANDRA-7105)
 * Fix availability validation for LOCAL_ONE CL (CASSANDRA-7319)
 * Hint streaming can cause decommission to fail (CASSANDRA-7219)


2.1.0-beta2
 * Increase default CL space to 8GB (CASSANDRA-7031)
 * Add range tombstones to read repair digests (CASSANDRA-6863)
 * Fix BTree.clear for large updates (CASSANDRA-6943)
 * Fail write instead of logging a warning when unable to append to CL
   (CASSANDRA-6764)
 * Eliminate possibility of CL segment appearing twice in active list
   (CASSANDRA-6557)
 * Apply DONTNEED fadvise to commitlog segments (CASSANDRA-6759)
 * Switch CRC component to Adler and include it for compressed sstables
   (CASSANDRA-4165)
 * Allow cassandra-stress to set compaction strategy options (CASSANDRA-6451)
 * Add broadcast_rpc_address option to cassandra.yaml (CASSANDRA-5899)
 * Auto reload GossipingPropertyFileSnitch config (CASSANDRA-5897)
 * Fix overflow of memtable_total_space_in_mb (CASSANDRA-6573)
 * Fix ABTC NPE and apply update function correctly (CASSANDRA-6692)
 * Allow nodetool to use a file or prompt for password (CASSANDRA-6660)
 * Fix AIOOBE when concurrently accessing ABSC (CASSANDRA-6742)
 * Fix assertion error in ALTER TYPE RENAME (CASSANDRA-6705)
 * Scrub should not always clear out repaired status (CASSANDRA-5351)
 * Improve handling of range tombstone for wide partitions (CASSANDRA-6446)
 * Fix ClassCastException for compact table with composites (CASSANDRA-6738)
 * Fix potentially repairing with wrong nodes (CASSANDRA-6808)
 * Change caching option syntax (CASSANDRA-6745)
 * Fix stress to do proper counter reads (CASSANDRA-6835)
 * Fix help message for stress counter_write (CASSANDRA-6824)
 * Fix stress smart Thrift client to pick servers correctly (CASSANDRA-6848)
 * Add logging levels (minimal, normal or verbose) to stress tool (CASSANDRA-6849)
 * Fix race condition in Batch CLE (CASSANDRA-6860)
 * Improve cleanup/scrub/upgradesstables failure handling (CASSANDRA-6774)
 * ByteBuffer write() methods for serializing sstables (CASSANDRA-6781)
 * Proper compare function for CollectionType (CASSANDRA-6783)
 * Update native server to Netty 4 (CASSANDRA-6236)
 * Fix off-by-one error in stress (CASSANDRA-6883)
 * Make OpOrder AutoCloseable (CASSANDRA-6901)
 * Remove sync repair JMX interface (CASSANDRA-6900)
 * Add multiple memory allocation options for memtables (CASSANDRA-6689, 6694)
 * Remove adjusted op rate from stress output (CASSANDRA-6921)
 * Add optimized CF.hasColumns() implementations (CASSANDRA-6941)
 * Serialize batchlog mutations with the version of the target node
   (CASSANDRA-6931)
 * Optimize CounterColumn#reconcile() (CASSANDRA-6953)
 * Properly remove 1.2 sstable support in 2.1 (CASSANDRA-6869)
 * Lock counter cells, not partitions (CASSANDRA-6880)
 * Track presence of legacy counter shards in sstables (CASSANDRA-6888)
 * Ensure safe resource cleanup when replacing sstables (CASSANDRA-6912)
 * Add failure handler to async callback (CASSANDRA-6747)
 * Fix AE when closing SSTable without releasing reference (CASSANDRA-7000)
 * Clean up IndexInfo on keyspace/table drops (CASSANDRA-6924)
 * Only snapshot relative SSTables when sequential repair (CASSANDRA-7024)
 * Require nodetool rebuild_index to specify index names (CASSANDRA-7038)
 * fix cassandra stress errors on reads with native protocol (CASSANDRA-7033)
 * Use OpOrder to guard sstable references for reads (CASSANDRA-6919)
 * Preemptive opening of compaction result (CASSANDRA-6916)
 * Multi-threaded scrub/cleanup/upgradesstables (CASSANDRA-5547)
 * Optimize cellname comparison (CASSANDRA-6934)
 * Native protocol v3 (CASSANDRA-6855)
 * Optimize Cell liveness checks and clean up Cell (CASSANDRA-7119)
 * Support consistent range movements (CASSANDRA-2434)
 * Display min timestamp in sstablemetadata viewer (CASSANDRA-6767)
Merged from 2.0:
 * Avoid race-prone second "scrub" of system keyspace (CASSANDRA-6797)
 * Pool CqlRecordWriter clients by inetaddress rather than Range
   (CASSANDRA-6665)
 * Fix compaction_history timestamps (CASSANDRA-6784)
 * Compare scores of full replica ordering in DES (CASSANDRA-6683)
 * fix CME in SessionInfo updateProgress affecting netstats (CASSANDRA-6577)
 * Allow repairing between specific replicas (CASSANDRA-6440)
 * Allow per-dc enabling of hints (CASSANDRA-6157)
 * Add compatibility for Hadoop 0.2.x (CASSANDRA-5201)
 * Fix EstimatedHistogram races (CASSANDRA-6682)
 * Failure detector correctly converts initial value to nanos (CASSANDRA-6658)
 * Add nodetool taketoken to relocate vnodes (CASSANDRA-4445)
 * Expose bulk loading progress over JMX (CASSANDRA-4757)
 * Correctly handle null with IF conditions and TTL (CASSANDRA-6623)
 * Account for range/row tombstones in tombstone drop
   time histogram (CASSANDRA-6522)
 * Stop CommitLogSegment.close() from calling sync() (CASSANDRA-6652)
 * Make commitlog failure handling configurable (CASSANDRA-6364)
 * Avoid overlaps in LCS (CASSANDRA-6688)
 * Improve support for paginating over composites (CASSANDRA-4851)
 * Fix count(*) queries in a mixed cluster (CASSANDRA-6707)
 * Improve repair tasks(snapshot, differencing) concurrency (CASSANDRA-6566)
 * Fix replaying pre-2.0 commit logs (CASSANDRA-6714)
 * Add static columns to CQL3 (CASSANDRA-6561)
 * Optimize single partition batch statements (CASSANDRA-6737)
 * Disallow post-query re-ordering when paging (CASSANDRA-6722)
 * Fix potential paging bug with deleted columns (CASSANDRA-6748)
 * Fix NPE on BulkLoader caused by losing StreamEvent (CASSANDRA-6636)
 * Fix truncating compression metadata (CASSANDRA-6791)
 * Add CMSClassUnloadingEnabled JVM option (CASSANDRA-6541)
 * Catch memtable flush exceptions during shutdown (CASSANDRA-6735)
 * Fix upgradesstables NPE for non-CF-based indexes (CASSANDRA-6645)
 * Fix UPDATE updating PRIMARY KEY columns implicitly (CASSANDRA-6782)
 * Fix IllegalArgumentException when updating from 1.2 with SuperColumns
   (CASSANDRA-6733)
 * FBUtilities.singleton() should use the CF comparator (CASSANDRA-6778)
 * Fix CQLSStableWriter.addRow(Map<String, Object>) (CASSANDRA-6526)
 * Fix HSHA server introducing corrupt data (CASSANDRA-6285)
 * Fix CAS conditions for COMPACT STORAGE tables (CASSANDRA-6813)
 * Starting threads in OutboundTcpConnectionPool constructor causes race conditions (CASSANDRA-7177)
 * Allow overriding cassandra-rackdc.properties file (CASSANDRA-7072)
 * Set JMX RMI port to 7199 (CASSANDRA-7087)
 * Use LOCAL_QUORUM for data reads at LOCAL_SERIAL (CASSANDRA-6939)
 * Log a warning for large batches (CASSANDRA-6487)
 * Put nodes in hibernate when join_ring is false (CASSANDRA-6961)
 * Avoid early loading of non-system keyspaces before compaction-leftovers
   cleanup at startup (CASSANDRA-6913)
 * Restrict Windows to parallel repairs (CASSANDRA-6907)
 * (Hadoop) Allow manually specifying start/end tokens in CFIF (CASSANDRA-6436)
 * Fix NPE in MeteredFlusher (CASSANDRA-6820)
 * Fix race processing range scan responses (CASSANDRA-6820)
 * Allow deleting snapshots from dropped keyspaces (CASSANDRA-6821)
 * Add uuid() function (CASSANDRA-6473)
 * Omit tombstones from schema digests (CASSANDRA-6862)
 * Include correct consistencyLevel in LWT timeout (CASSANDRA-6884)
 * Lower chances for losing new SSTables during nodetool refresh and
   ColumnFamilyStore.loadNewSSTables (CASSANDRA-6514)
 * Add support for DELETE ... IF EXISTS to CQL3 (CASSANDRA-5708)
 * Update hadoop_cql3_word_count example (CASSANDRA-6793)
 * Fix handling of RejectedExecution in sync Thrift server (CASSANDRA-6788)
 * Log more information when exceeding tombstone_warn_threshold (CASSANDRA-6865)
 * Fix truncate to not abort due to unreachable fat clients (CASSANDRA-6864)
 * Fix schema concurrency exceptions (CASSANDRA-6841)
 * Fix leaking validator FH in StreamWriter (CASSANDRA-6832)
 * Fix saving triggers to schema (CASSANDRA-6789)
 * Fix trigger mutations when base mutation list is immutable (CASSANDRA-6790)
 * Fix accounting in FileCacheService to allow re-using RAR (CASSANDRA-6838)
 * Fix static counter columns (CASSANDRA-6827)
 * Restore expiring->deleted (cell) compaction optimization (CASSANDRA-6844)
 * Fix CompactionManager.needsCleanup (CASSANDRA-6845)
 * Correctly compare BooleanType values other than 0 and 1 (CASSANDRA-6779)
 * Read message id as string from earlier versions (CASSANDRA-6840)
 * Properly use the Paxos consistency for (non-protocol) batch (CASSANDRA-6837)
 * Add paranoid disk failure option (CASSANDRA-6646)
 * Improve PerRowSecondaryIndex performance (CASSANDRA-6876)
 * Extend triggers to support CAS updates (CASSANDRA-6882)
 * Static columns with IF NOT EXISTS don't always work as expected (CASSANDRA-6873)
 * Fix paging with SELECT DISTINCT (CASSANDRA-6857)
 * Fix UnsupportedOperationException on CAS timeout (CASSANDRA-6923)
 * Improve MeteredFlusher handling of MF-unaffected column families
   (CASSANDRA-6867)
 * Add CqlRecordReader using native pagination (CASSANDRA-6311)
 * Add QueryHandler interface (CASSANDRA-6659)
 * Track liveRatio per-memtable, not per-CF (CASSANDRA-6945)
 * Make sure upgradesstables keeps sstable level (CASSANDRA-6958)
 * Fix LIMIT with static columns (CASSANDRA-6956)
 * Fix clash with CQL column name in thrift validation (CASSANDRA-6892)
 * Fix error with super columns in mixed 1.2-2.0 clusters (CASSANDRA-6966)
 * Fix bad skip of sstables on slice query with composite start/finish (CASSANDRA-6825)
 * Fix unintended update with conditional statement (CASSANDRA-6893)
 * Fix map element access in IF (CASSANDRA-6914)
 * Avoid costly range calculations for range queries on system keyspaces
   (CASSANDRA-6906)
 * Fix SSTable not released if stream session fails (CASSANDRA-6818)
 * Avoid build failure due to ANTLR timeout (CASSANDRA-6991)
 * Queries on compact tables can return more rows that requested (CASSANDRA-7052)
 * USING TIMESTAMP for batches does not work (CASSANDRA-7053)
 * Fix performance regression from CASSANDRA-5614 (CASSANDRA-6949)
 * Ensure that batchlog and hint timeouts do not produce hints (CASSANDRA-7058)
 * Merge groupable mutations in TriggerExecutor#execute() (CASSANDRA-7047)
 * Plug holes in resource release when wiring up StreamSession (CASSANDRA-7073)
 * Re-add parameter columns to tracing session (CASSANDRA-6942)
 * Preserves CQL metadata when updating table from thrift (CASSANDRA-6831)
Merged from 1.2:
 * Fix nodetool display with vnodes (CASSANDRA-7082)
 * Add UNLOGGED, COUNTER options to BATCH documentation (CASSANDRA-6816)
 * add extra SSL cipher suites (CASSANDRA-6613)
 * fix nodetool getsstables for blob PK (CASSANDRA-6803)
 * Fix BatchlogManager#deleteBatch() use of millisecond timestamps
   (CASSANDRA-6822)
 * Continue assassinating even if the endpoint vanishes (CASSANDRA-6787)
 * Schedule schema pulls on change (CASSANDRA-6971)
 * Non-droppable verbs shouldn't be dropped from OTC (CASSANDRA-6980)
 * Shutdown batchlog executor in SS#drain() (CASSANDRA-7025)
 * Fix batchlog to account for CF truncation records (CASSANDRA-6999)
 * Fix CQLSH parsing of functions and BLOB literals (CASSANDRA-7018)
 * Properly load trustore in the native protocol (CASSANDRA-6847)
 * Always clean up references in SerializingCache (CASSANDRA-6994)
 * Don't shut MessagingService down when replacing a node (CASSANDRA-6476)
 * fix npe when doing -Dcassandra.fd_initial_value_ms (CASSANDRA-6751)


2.1.0-beta1
 * Add flush directory distinct from compaction directories (CASSANDRA-6357)
 * Require JNA by default (CASSANDRA-6575)
 * add listsnapshots command to nodetool (CASSANDRA-5742)
 * Introduce AtomicBTreeColumns (CASSANDRA-6271, 6692)
 * Multithreaded commitlog (CASSANDRA-3578)
 * allocate fixed index summary memory pool and resample cold index summaries
   to use less memory (CASSANDRA-5519)
 * Removed multithreaded compaction (CASSANDRA-6142)
 * Parallelize fetching rows for low-cardinality indexes (CASSANDRA-1337)
 * change logging from log4j to logback (CASSANDRA-5883)
 * switch to LZ4 compression for internode communication (CASSANDRA-5887)
 * Stop using Thrift-generated Index* classes internally (CASSANDRA-5971)
 * Remove 1.2 network compatibility code (CASSANDRA-5960)
 * Remove leveled json manifest migration code (CASSANDRA-5996)
 * Remove CFDefinition (CASSANDRA-6253)
 * Use AtomicIntegerFieldUpdater in RefCountedMemory (CASSANDRA-6278)
 * User-defined types for CQL3 (CASSANDRA-5590)
 * Use of o.a.c.metrics in nodetool (CASSANDRA-5871, 6406)
 * Batch read from OTC's queue and cleanup (CASSANDRA-1632)
 * Secondary index support for collections (CASSANDRA-4511, 6383)
 * SSTable metadata(Stats.db) format change (CASSANDRA-6356)
 * Push composites support in the storage engine
   (CASSANDRA-5417, CASSANDRA-6520)
 * Add snapshot space used to cfstats (CASSANDRA-6231)
 * Add cardinality estimator for key count estimation (CASSANDRA-5906)
 * CF id is changed to be non-deterministic. Data dir/key cache are created
   uniquely for CF id (CASSANDRA-5202)
 * New counters implementation (CASSANDRA-6504)
 * Replace UnsortedColumns, EmptyColumns, TreeMapBackedSortedColumns with new
   ArrayBackedSortedColumns (CASSANDRA-6630, CASSANDRA-6662, CASSANDRA-6690)
 * Add option to use row cache with a given amount of rows (CASSANDRA-5357)
 * Avoid repairing already repaired data (CASSANDRA-5351)
 * Reject counter updates with USING TTL/TIMESTAMP (CASSANDRA-6649)
 * Replace index_interval with min/max_index_interval (CASSANDRA-6379)
 * Lift limitation that order by columns must be selected for IN queries (CASSANDRA-4911)


2.0.5
 * Reduce garbage generated by bloom filter lookups (CASSANDRA-6609)
 * Add ks.cf names to tombstone logging (CASSANDRA-6597)
 * Use LOCAL_QUORUM for LWT operations at LOCAL_SERIAL (CASSANDRA-6495)
 * Wait for gossip to settle before accepting client connections (CASSANDRA-4288)
 * Delete unfinished compaction incrementally (CASSANDRA-6086)
 * Allow specifying custom secondary index options in CQL3 (CASSANDRA-6480)
 * Improve replica pinning for cache efficiency in DES (CASSANDRA-6485)
 * Fix LOCAL_SERIAL from thrift (CASSANDRA-6584)
 * Don't special case received counts in CAS timeout exceptions (CASSANDRA-6595)
 * Add support for 2.1 global counter shards (CASSANDRA-6505)
 * Fix NPE when streaming connection is not yet established (CASSANDRA-6210)
 * Avoid rare duplicate read repair triggering (CASSANDRA-6606)
 * Fix paging discardFirst (CASSANDRA-6555)
 * Fix ArrayIndexOutOfBoundsException in 2ndary index query (CASSANDRA-6470)
 * Release sstables upon rebuilding 2i (CASSANDRA-6635)
 * Add AbstractCompactionStrategy.startup() method (CASSANDRA-6637)
 * SSTableScanner may skip rows during cleanup (CASSANDRA-6638)
 * sstables from stalled repair sessions can resurrect deleted data (CASSANDRA-6503)
 * Switch stress to use ITransportFactory (CASSANDRA-6641)
 * Fix IllegalArgumentException during prepare (CASSANDRA-6592)
 * Fix possible loss of 2ndary index entries during compaction (CASSANDRA-6517)
 * Fix direct Memory on architectures that do not support unaligned long access
   (CASSANDRA-6628)
 * Let scrub optionally skip broken counter partitions (CASSANDRA-5930)
Merged from 1.2:
 * fsync compression metadata (CASSANDRA-6531)
 * Validate CF existence on execution for prepared statement (CASSANDRA-6535)
 * Add ability to throttle batchlog replay (CASSANDRA-6550)
 * Fix executing LOCAL_QUORUM with SimpleStrategy (CASSANDRA-6545)
 * Avoid StackOverflow when using large IN queries (CASSANDRA-6567)
 * Nodetool upgradesstables includes secondary indexes (CASSANDRA-6598)
 * Paginate batchlog replay (CASSANDRA-6569)
 * skip blocking on streaming during drain (CASSANDRA-6603)
 * Improve error message when schema doesn't match loaded sstable (CASSANDRA-6262)
 * Add properties to adjust FD initial value and max interval (CASSANDRA-4375)
 * Fix preparing with batch and delete from collection (CASSANDRA-6607)
 * Fix ABSC reverse iterator's remove() method (CASSANDRA-6629)
 * Handle host ID conflicts properly (CASSANDRA-6615)
 * Move handling of migration event source to solve bootstrap race. (CASSANDRA-6648)
 * Make sure compaction throughput value doesn't overflow with int math (CASSANDRA-6647)


2.0.4
 * Allow removing snapshots of no-longer-existing CFs (CASSANDRA-6418)
 * add StorageService.stopDaemon() (CASSANDRA-4268)
 * add IRE for invalid CF supplied to get_count (CASSANDRA-5701)
 * add client encryption support to sstableloader (CASSANDRA-6378)
 * Fix accept() loop for SSL sockets post-shutdown (CASSANDRA-6468)
 * Fix size-tiered compaction in LCS L0 (CASSANDRA-6496)
 * Fix assertion failure in filterColdSSTables (CASSANDRA-6483)
 * Fix row tombstones in larger-than-memory compactions (CASSANDRA-6008)
 * Fix cleanup ClassCastException (CASSANDRA-6462)
 * Reduce gossip memory use by interning VersionedValue strings (CASSANDRA-6410)
 * Allow specifying datacenters to participate in a repair (CASSANDRA-6218)
 * Fix divide-by-zero in PCI (CASSANDRA-6403)
 * Fix setting last compacted key in the wrong level for LCS (CASSANDRA-6284)
 * Add millisecond precision formats to the timestamp parser (CASSANDRA-6395)
 * Expose a total memtable size metric for a CF (CASSANDRA-6391)
 * cqlsh: handle symlinks properly (CASSANDRA-6425)
 * Fix potential infinite loop when paging query with IN (CASSANDRA-6464)
 * Fix assertion error in AbstractQueryPager.discardFirst (CASSANDRA-6447)
 * Fix streaming older SSTable yields unnecessary tombstones (CASSANDRA-6527)
Merged from 1.2:
 * Improved error message on bad properties in DDL queries (CASSANDRA-6453)
 * Randomize batchlog candidates selection (CASSANDRA-6481)
 * Fix thundering herd on endpoint cache invalidation (CASSANDRA-6345, 6485)
 * Improve batchlog write performance with vnodes (CASSANDRA-6488)
 * cqlsh: quote single quotes in strings inside collections (CASSANDRA-6172)
 * Improve gossip performance for typical messages (CASSANDRA-6409)
 * Throw IRE if a prepared statement has more markers than supported
   (CASSANDRA-5598)
 * Expose Thread metrics for the native protocol server (CASSANDRA-6234)
 * Change snapshot response message verb to INTERNAL to avoid dropping it
   (CASSANDRA-6415)
 * Warn when collection read has > 65K elements (CASSANDRA-5428)
 * Fix cache persistence when both row and key cache are enabled
   (CASSANDRA-6413)
 * (Hadoop) add describe_local_ring (CASSANDRA-6268)
 * Fix handling of concurrent directory creation failure (CASSANDRA-6459)
 * Allow executing CREATE statements multiple times (CASSANDRA-6471)
 * Don't send confusing info with timeouts (CASSANDRA-6491)
 * Don't resubmit counter mutation runnables internally (CASSANDRA-6427)
 * Don't drop local mutations without a hint (CASSANDRA-6510)
 * Don't allow null max_hint_window_in_ms (CASSANDRA-6419)
 * Validate SliceRange start and finish lengths (CASSANDRA-6521)


2.0.3
 * Fix FD leak on slice read path (CASSANDRA-6275)
 * Cancel read meter task when closing SSTR (CASSANDRA-6358)
 * free off-heap IndexSummary during bulk (CASSANDRA-6359)
 * Recover from IOException in accept() thread (CASSANDRA-6349)
 * Improve Gossip tolerance of abnormally slow tasks (CASSANDRA-6338)
 * Fix trying to hint timed out counter writes (CASSANDRA-6322)
 * Allow restoring specific columnfamilies from archived CL (CASSANDRA-4809)
 * Avoid flushing compaction_history after each operation (CASSANDRA-6287)
 * Fix repair assertion error when tombstones expire (CASSANDRA-6277)
 * Skip loading corrupt key cache (CASSANDRA-6260)
 * Fixes for compacting larger-than-memory rows (CASSANDRA-6274)
 * Compact hottest sstables first and optionally omit coldest from
   compaction entirely (CASSANDRA-6109)
 * Fix modifying column_metadata from thrift (CASSANDRA-6182)
 * cqlsh: fix LIST USERS output (CASSANDRA-6242)
 * Add IRequestSink interface (CASSANDRA-6248)
 * Update memtable size while flushing (CASSANDRA-6249)
 * Provide hooks around CQL2/CQL3 statement execution (CASSANDRA-6252)
 * Require Permission.SELECT for CAS updates (CASSANDRA-6247)
 * New CQL-aware SSTableWriter (CASSANDRA-5894)
 * Reject CAS operation when the protocol v1 is used (CASSANDRA-6270)
 * Correctly throw error when frame too large (CASSANDRA-5981)
 * Fix serialization bug in PagedRange with 2ndary indexes (CASSANDRA-6299)
 * Fix CQL3 table validation in Thrift (CASSANDRA-6140)
 * Fix bug missing results with IN clauses (CASSANDRA-6327)
 * Fix paging with reversed slices (CASSANDRA-6343)
 * Set minTimestamp correctly to be able to drop expired sstables (CASSANDRA-6337)
 * Support NaN and Infinity as float literals (CASSANDRA-6003)
 * Remove RF from nodetool ring output (CASSANDRA-6289)
 * Fix attempting to flush empty rows (CASSANDRA-6374)
 * Fix potential out of bounds exception when paging (CASSANDRA-6333)
Merged from 1.2:
 * Optimize FD phi calculation (CASSANDRA-6386)
 * Improve initial FD phi estimate when starting up (CASSANDRA-6385)
 * Don't list CQL3 table in CLI describe even if named explicitely
   (CASSANDRA-5750)
 * Invalidate row cache when dropping CF (CASSANDRA-6351)
 * add non-jamm path for cached statements (CASSANDRA-6293)
 * add windows bat files for shell commands (CASSANDRA-6145)
 * Require logging in for Thrift CQL2/3 statement preparation (CASSANDRA-6254)
 * restrict max_num_tokens to 1536 (CASSANDRA-6267)
 * Nodetool gets default JMX port from cassandra-env.sh (CASSANDRA-6273)
 * make calculatePendingRanges asynchronous (CASSANDRA-6244)
 * Remove blocking flushes in gossip thread (CASSANDRA-6297)
 * Fix potential socket leak in connectionpool creation (CASSANDRA-6308)
 * Allow LOCAL_ONE/LOCAL_QUORUM to work with SimpleStrategy (CASSANDRA-6238)
 * cqlsh: handle 'null' as session duration (CASSANDRA-6317)
 * Fix json2sstable handling of range tombstones (CASSANDRA-6316)
 * Fix missing one row in reverse query (CASSANDRA-6330)
 * Fix reading expired row value from row cache (CASSANDRA-6325)
 * Fix AssertionError when doing set element deletion (CASSANDRA-6341)
 * Make CL code for the native protocol match the one in C* 2.0
   (CASSANDRA-6347)
 * Disallow altering CQL3 table from thrift (CASSANDRA-6370)
 * Fix size computation of prepared statement (CASSANDRA-6369)


2.0.2
 * Update FailureDetector to use nanontime (CASSANDRA-4925)
 * Fix FileCacheService regressions (CASSANDRA-6149)
 * Never return WriteTimeout for CL.ANY (CASSANDRA-6132)
 * Fix race conditions in bulk loader (CASSANDRA-6129)
 * Add configurable metrics reporting (CASSANDRA-4430)
 * drop queries exceeding a configurable number of tombstones (CASSANDRA-6117)
 * Track and persist sstable read activity (CASSANDRA-5515)
 * Fixes for speculative retry (CASSANDRA-5932, CASSANDRA-6194)
 * Improve memory usage of metadata min/max column names (CASSANDRA-6077)
 * Fix thrift validation refusing row markers on CQL3 tables (CASSANDRA-6081)
 * Fix insertion of collections with CAS (CASSANDRA-6069)
 * Correctly send metadata on SELECT COUNT (CASSANDRA-6080)
 * Track clients' remote addresses in ClientState (CASSANDRA-6070)
 * Create snapshot dir if it does not exist when migrating
   leveled manifest (CASSANDRA-6093)
 * make sequential nodetool repair the default (CASSANDRA-5950)
 * Add more hooks for compaction strategy implementations (CASSANDRA-6111)
 * Fix potential NPE on composite 2ndary indexes (CASSANDRA-6098)
 * Delete can potentially be skipped in batch (CASSANDRA-6115)
 * Allow alter keyspace on system_traces (CASSANDRA-6016)
 * Disallow empty column names in cql (CASSANDRA-6136)
 * Use Java7 file-handling APIs and fix file moving on Windows (CASSANDRA-5383)
 * Save compaction history to system keyspace (CASSANDRA-5078)
 * Fix NPE if StorageService.getOperationMode() is executed before full startup (CASSANDRA-6166)
 * CQL3: support pre-epoch longs for TimestampType (CASSANDRA-6212)
 * Add reloadtriggers command to nodetool (CASSANDRA-4949)
 * cqlsh: ignore empty 'value alias' in DESCRIBE (CASSANDRA-6139)
 * Fix sstable loader (CASSANDRA-6205)
 * Reject bootstrapping if the node already exists in gossip (CASSANDRA-5571)
 * Fix NPE while loading paxos state (CASSANDRA-6211)
 * cqlsh: add SHOW SESSION <tracing-session> command (CASSANDRA-6228)
Merged from 1.2:
 * (Hadoop) Require CFRR batchSize to be at least 2 (CASSANDRA-6114)
 * Add a warning for small LCS sstable size (CASSANDRA-6191)
 * Add ability to list specific KS/CF combinations in nodetool cfstats (CASSANDRA-4191)
 * Mark CF clean if a mutation raced the drop and got it marked dirty (CASSANDRA-5946)
 * Add a LOCAL_ONE consistency level (CASSANDRA-6202)
 * Limit CQL prepared statement cache by size instead of count (CASSANDRA-6107)
 * Tracing should log write failure rather than raw exceptions (CASSANDRA-6133)
 * lock access to TM.endpointToHostIdMap (CASSANDRA-6103)
 * Allow estimated memtable size to exceed slab allocator size (CASSANDRA-6078)
 * Start MeteredFlusher earlier to prevent OOM during CL replay (CASSANDRA-6087)
 * Avoid sending Truncate command to fat clients (CASSANDRA-6088)
 * Allow where clause conditions to be in parenthesis (CASSANDRA-6037)
 * Do not open non-ssl storage port if encryption option is all (CASSANDRA-3916)
 * Move batchlog replay to its own executor (CASSANDRA-6079)
 * Add tombstone debug threshold and histogram (CASSANDRA-6042, 6057)
 * Enable tcp keepalive on incoming connections (CASSANDRA-4053)
 * Fix fat client schema pull NPE (CASSANDRA-6089)
 * Fix memtable flushing for indexed tables (CASSANDRA-6112)
 * Fix skipping columns with multiple slices (CASSANDRA-6119)
 * Expose connected thrift + native client counts (CASSANDRA-5084)
 * Optimize auth setup (CASSANDRA-6122)
 * Trace index selection (CASSANDRA-6001)
 * Update sstablesPerReadHistogram to use biased sampling (CASSANDRA-6164)
 * Log UnknownColumnfamilyException when closing socket (CASSANDRA-5725)
 * Properly error out on CREATE INDEX for counters table (CASSANDRA-6160)
 * Handle JMX notification failure for repair (CASSANDRA-6097)
 * (Hadoop) Fetch no more than 128 splits in parallel (CASSANDRA-6169)
 * stress: add username/password authentication support (CASSANDRA-6068)
 * Fix indexed queries with row cache enabled on parent table (CASSANDRA-5732)
 * Fix compaction race during columnfamily drop (CASSANDRA-5957)
 * Fix validation of empty column names for compact tables (CASSANDRA-6152)
 * Skip replaying mutations that pass CRC but fail to deserialize (CASSANDRA-6183)
 * Rework token replacement to use replace_address (CASSANDRA-5916)
 * Fix altering column types (CASSANDRA-6185)
 * cqlsh: fix CREATE/ALTER WITH completion (CASSANDRA-6196)
 * add windows bat files for shell commands (CASSANDRA-6145)
 * Fix potential stack overflow during range tombstones insertion (CASSANDRA-6181)
 * (Hadoop) Make LOCAL_ONE the default consistency level (CASSANDRA-6214)


2.0.1
 * Fix bug that could allow reading deleted data temporarily (CASSANDRA-6025)
 * Improve memory use defaults (CASSANDRA-6059)
 * Make ThriftServer more easlly extensible (CASSANDRA-6058)
 * Remove Hadoop dependency from ITransportFactory (CASSANDRA-6062)
 * add file_cache_size_in_mb setting (CASSANDRA-5661)
 * Improve error message when yaml contains invalid properties (CASSANDRA-5958)
 * Improve leveled compaction's ability to find non-overlapping L0 compactions
   to work on concurrently (CASSANDRA-5921)
 * Notify indexer of columns shadowed by range tombstones (CASSANDRA-5614)
 * Log Merkle tree stats (CASSANDRA-2698)
 * Switch from crc32 to adler32 for compressed sstable checksums (CASSANDRA-5862)
 * Improve offheap memcpy performance (CASSANDRA-5884)
 * Use a range aware scanner for cleanup (CASSANDRA-2524)
 * Cleanup doesn't need to inspect sstables that contain only local data
   (CASSANDRA-5722)
 * Add ability for CQL3 to list partition keys (CASSANDRA-4536)
 * Improve native protocol serialization (CASSANDRA-5664)
 * Upgrade Thrift to 0.9.1 (CASSANDRA-5923)
 * Require superuser status for adding triggers (CASSANDRA-5963)
 * Make standalone scrubber handle old and new style leveled manifest
   (CASSANDRA-6005)
 * Fix paxos bugs (CASSANDRA-6012, 6013, 6023)
 * Fix paged ranges with multiple replicas (CASSANDRA-6004)
 * Fix potential AssertionError during tracing (CASSANDRA-6041)
 * Fix NPE in sstablesplit (CASSANDRA-6027)
 * Migrate pre-2.0 key/value/column aliases to system.schema_columns
   (CASSANDRA-6009)
 * Paging filter empty rows too agressively (CASSANDRA-6040)
 * Support variadic parameters for IN clauses (CASSANDRA-4210)
 * cqlsh: return the result of CAS writes (CASSANDRA-5796)
 * Fix validation of IN clauses with 2ndary indexes (CASSANDRA-6050)
 * Support named bind variables in CQL (CASSANDRA-6033)
Merged from 1.2:
 * Allow cache-keys-to-save to be set at runtime (CASSANDRA-5980)
 * Avoid second-guessing out-of-space state (CASSANDRA-5605)
 * Tuning knobs for dealing with large blobs and many CFs (CASSANDRA-5982)
 * (Hadoop) Fix CQLRW for thrift tables (CASSANDRA-6002)
 * Fix possible divide-by-zero in HHOM (CASSANDRA-5990)
 * Allow local batchlog writes for CL.ANY (CASSANDRA-5967)
 * Upgrade metrics-core to version 2.2.0 (CASSANDRA-5947)
 * Fix CqlRecordWriter with composite keys (CASSANDRA-5949)
 * Add snitch, schema version, cluster, partitioner to JMX (CASSANDRA-5881)
 * Allow disabling SlabAllocator (CASSANDRA-5935)
 * Make user-defined compaction JMX blocking (CASSANDRA-4952)
 * Fix streaming does not transfer wrapped range (CASSANDRA-5948)
 * Fix loading index summary containing empty key (CASSANDRA-5965)
 * Correctly handle limits in CompositesSearcher (CASSANDRA-5975)
 * Pig: handle CQL collections (CASSANDRA-5867)
 * Pass the updated cf to the PRSI index() method (CASSANDRA-5999)
 * Allow empty CQL3 batches (as no-op) (CASSANDRA-5994)
 * Support null in CQL3 functions (CASSANDRA-5910)
 * Replace the deprecated MapMaker with CacheLoader (CASSANDRA-6007)
 * Add SSTableDeletingNotification to DataTracker (CASSANDRA-6010)
 * Fix snapshots in use get deleted during snapshot repair (CASSANDRA-6011)
 * Move hints and exception count to o.a.c.metrics (CASSANDRA-6017)
 * Fix memory leak in snapshot repair (CASSANDRA-6047)
 * Fix sstable2sjon for CQL3 tables (CASSANDRA-5852)


2.0.0
 * Fix thrift validation when inserting into CQL3 tables (CASSANDRA-5138)
 * Fix periodic memtable flushing behavior with clean memtables (CASSANDRA-5931)
 * Fix dateOf() function for pre-2.0 timestamp columns (CASSANDRA-5928)
 * Fix SSTable unintentionally loads BF when opened for batch (CASSANDRA-5938)
 * Add stream session progress to JMX (CASSANDRA-4757)
 * Fix NPE during CAS operation (CASSANDRA-5925)
Merged from 1.2:
 * Fix getBloomFilterDiskSpaceUsed for AlwaysPresentFilter (CASSANDRA-5900)
 * Don't announce schema version until we've loaded the changes locally
   (CASSANDRA-5904)
 * Fix to support off heap bloom filters size greater than 2 GB (CASSANDRA-5903)
 * Properly handle parsing huge map and set literals (CASSANDRA-5893)


2.0.0-rc2
 * enable vnodes by default (CASSANDRA-5869)
 * fix CAS contention timeout (CASSANDRA-5830)
 * fix HsHa to respect max frame size (CASSANDRA-4573)
 * Fix (some) 2i on composite components omissions (CASSANDRA-5851)
 * cqlsh: add DESCRIBE FULL SCHEMA variant (CASSANDRA-5880)
Merged from 1.2:
 * Correctly validate sparse composite cells in scrub (CASSANDRA-5855)
 * Add KeyCacheHitRate metric to CF metrics (CASSANDRA-5868)
 * cqlsh: add support for multiline comments (CASSANDRA-5798)
 * Handle CQL3 SELECT duplicate IN restrictions on clustering columns
   (CASSANDRA-5856)


2.0.0-rc1
 * improve DecimalSerializer performance (CASSANDRA-5837)
 * fix potential spurious wakeup in AsyncOneResponse (CASSANDRA-5690)
 * fix schema-related trigger issues (CASSANDRA-5774)
 * Better validation when accessing CQL3 table from thrift (CASSANDRA-5138)
 * Fix assertion error during repair (CASSANDRA-5801)
 * Fix range tombstone bug (CASSANDRA-5805)
 * DC-local CAS (CASSANDRA-5797)
 * Add a native_protocol_version column to the system.local table (CASSANRDA-5819)
 * Use index_interval from cassandra.yaml when upgraded (CASSANDRA-5822)
 * Fix buffer underflow on socket close (CASSANDRA-5792)
Merged from 1.2:
 * Fix reading DeletionTime from 1.1-format sstables (CASSANDRA-5814)
 * cqlsh: add collections support to COPY (CASSANDRA-5698)
 * retry important messages for any IOException (CASSANDRA-5804)
 * Allow empty IN relations in SELECT/UPDATE/DELETE statements (CASSANDRA-5626)
 * cqlsh: fix crashing on Windows due to libedit detection (CASSANDRA-5812)
 * fix bulk-loading compressed sstables (CASSANDRA-5820)
 * (Hadoop) fix quoting in CqlPagingRecordReader and CqlRecordWriter
   (CASSANDRA-5824)
 * update default LCS sstable size to 160MB (CASSANDRA-5727)
 * Allow compacting 2Is via nodetool (CASSANDRA-5670)
 * Hex-encode non-String keys in OPP (CASSANDRA-5793)
 * nodetool history logging (CASSANDRA-5823)
 * (Hadoop) fix support for Thrift tables in CqlPagingRecordReader
   (CASSANDRA-5752)
 * add "all time blocked" to StatusLogger output (CASSANDRA-5825)
 * Future-proof inter-major-version schema migrations (CASSANDRA-5845)
 * (Hadoop) add CqlPagingRecordReader support for ReversedType in Thrift table
   (CASSANDRA-5718)
 * Add -no-snapshot option to scrub (CASSANDRA-5891)
 * Fix to support off heap bloom filters size greater than 2 GB (CASSANDRA-5903)
 * Properly handle parsing huge map and set literals (CASSANDRA-5893)
 * Fix LCS L0 compaction may overlap in L1 (CASSANDRA-5907)
 * New sstablesplit tool to split large sstables offline (CASSANDRA-4766)
 * Fix potential deadlock in native protocol server (CASSANDRA-5926)
 * Disallow incompatible type change in CQL3 (CASSANDRA-5882)
Merged from 1.1:
 * Correctly validate sparse composite cells in scrub (CASSANDRA-5855)


2.0.0-beta2
 * Replace countPendingHints with Hints Created metric (CASSANDRA-5746)
 * Allow nodetool with no args, and with help to run without a server (CASSANDRA-5734)
 * Cleanup AbstractType/TypeSerializer classes (CASSANDRA-5744)
 * Remove unimplemented cli option schema-mwt (CASSANDRA-5754)
 * Support range tombstones in thrift (CASSANDRA-5435)
 * Normalize table-manipulating CQL3 statements' class names (CASSANDRA-5759)
 * cqlsh: add missing table options to DESCRIBE output (CASSANDRA-5749)
 * Fix assertion error during repair (CASSANDRA-5757)
 * Fix bulkloader (CASSANDRA-5542)
 * Add LZ4 compression to the native protocol (CASSANDRA-5765)
 * Fix bugs in the native protocol v2 (CASSANDRA-5770)
 * CAS on 'primary key only' table (CASSANDRA-5715)
 * Support streaming SSTables of old versions (CASSANDRA-5772)
 * Always respect protocol version in native protocol (CASSANDRA-5778)
 * Fix ConcurrentModificationException during streaming (CASSANDRA-5782)
 * Update deletion timestamp in Commit#updatesWithPaxosTime (CASSANDRA-5787)
 * Thrift cas() method crashes if input columns are not sorted (CASSANDRA-5786)
 * Order columns names correctly when querying for CAS (CASSANDRA-5788)
 * Fix streaming retry (CASSANDRA-5775)
Merged from 1.2:
 * if no seeds can be a reached a node won't start in a ring by itself (CASSANDRA-5768)
 * add cassandra.unsafesystem property (CASSANDRA-5704)
 * (Hadoop) quote identifiers in CqlPagingRecordReader (CASSANDRA-5763)
 * Add replace_node functionality for vnodes (CASSANDRA-5337)
 * Add timeout events to query traces (CASSANDRA-5520)
 * Fix serialization of the LEFT gossip value (CASSANDRA-5696)
 * Pig: support for cql3 tables (CASSANDRA-5234)
 * Fix skipping range tombstones with reverse queries (CASSANDRA-5712)
 * Expire entries out of ThriftSessionManager (CASSANDRA-5719)
 * Don't keep ancestor information in memory (CASSANDRA-5342)
 * Expose native protocol server status in nodetool info (CASSANDRA-5735)
 * Fix pathetic performance of range tombstones (CASSANDRA-5677)
 * Fix querying with an empty (impossible) range (CASSANDRA-5573)
 * cqlsh: handle CUSTOM 2i in DESCRIBE output (CASSANDRA-5760)
 * Fix minor bug in Range.intersects(Bound) (CASSANDRA-5771)
 * cqlsh: handle disabled compression in DESCRIBE output (CASSANDRA-5766)
 * Ensure all UP events are notified on the native protocol (CASSANDRA-5769)
 * Fix formatting of sstable2json with multiple -k arguments (CASSANDRA-5781)
 * Don't rely on row marker for queries in general to hide lost markers
   after TTL expires (CASSANDRA-5762)
 * Sort nodetool help output (CASSANDRA-5776)
 * Fix column expiring during 2 phases compaction (CASSANDRA-5799)
 * now() is being rejected in INSERTs when inside collections (CASSANDRA-5795)


2.0.0-beta1
 * Add support for indexing clustered columns (CASSANDRA-5125)
 * Removed on-heap row cache (CASSANDRA-5348)
 * use nanotime consistently for node-local timeouts (CASSANDRA-5581)
 * Avoid unnecessary second pass on name-based queries (CASSANDRA-5577)
 * Experimental triggers (CASSANDRA-1311)
 * JEMalloc support for off-heap allocation (CASSANDRA-3997)
 * Single-pass compaction (CASSANDRA-4180)
 * Removed token range bisection (CASSANDRA-5518)
 * Removed compatibility with pre-1.2.5 sstables and network messages
   (CASSANDRA-5511)
 * removed PBSPredictor (CASSANDRA-5455)
 * CAS support (CASSANDRA-5062, 5441, 5442, 5443, 5619, 5667)
 * Leveled compaction performs size-tiered compactions in L0
   (CASSANDRA-5371, 5439)
 * Add yaml network topology snitch for mixed ec2/other envs (CASSANDRA-5339)
 * Log when a node is down longer than the hint window (CASSANDRA-4554)
 * Optimize tombstone creation for ExpiringColumns (CASSANDRA-4917)
 * Improve LeveledScanner work estimation (CASSANDRA-5250, 5407)
 * Replace compaction lock with runWithCompactionsDisabled (CASSANDRA-3430)
 * Change Message IDs to ints (CASSANDRA-5307)
 * Move sstable level information into the Stats component, removing the
   need for a separate Manifest file (CASSANDRA-4872)
 * avoid serializing to byte[] on commitlog append (CASSANDRA-5199)
 * make index_interval configurable per columnfamily (CASSANDRA-3961, CASSANDRA-5650)
 * add default_time_to_live (CASSANDRA-3974)
 * add memtable_flush_period_in_ms (CASSANDRA-4237)
 * replace supercolumns internally by composites (CASSANDRA-3237, 5123)
 * upgrade thrift to 0.9.0 (CASSANDRA-3719)
 * drop unnecessary keyspace parameter from user-defined compaction API
   (CASSANDRA-5139)
 * more robust solution to incomplete compactions + counters (CASSANDRA-5151)
 * Change order of directory searching for c*.in.sh (CASSANDRA-3983)
 * Add tool to reset SSTable compaction level for LCS (CASSANDRA-5271)
 * Allow custom configuration loader (CASSANDRA-5045)
 * Remove memory emergency pressure valve logic (CASSANDRA-3534)
 * Reduce request latency with eager retry (CASSANDRA-4705)
 * cqlsh: Remove ASSUME command (CASSANDRA-5331)
 * Rebuild BF when loading sstables if bloom_filter_fp_chance
   has changed since compaction (CASSANDRA-5015)
 * remove row-level bloom filters (CASSANDRA-4885)
 * Change Kernel Page Cache skipping into row preheating (disabled by default)
   (CASSANDRA-4937)
 * Improve repair by deciding on a gcBefore before sending
   out TreeRequests (CASSANDRA-4932)
 * Add an official way to disable compactions (CASSANDRA-5074)
 * Reenable ALTER TABLE DROP with new semantics (CASSANDRA-3919)
 * Add binary protocol versioning (CASSANDRA-5436)
 * Swap THshaServer for TThreadedSelectorServer (CASSANDRA-5530)
 * Add alias support to SELECT statement (CASSANDRA-5075)
 * Don't create empty RowMutations in CommitLogReplayer (CASSANDRA-5541)
 * Use range tombstones when dropping cfs/columns from schema (CASSANDRA-5579)
 * cqlsh: drop CQL2/CQL3-beta support (CASSANDRA-5585)
 * Track max/min column names in sstables to be able to optimize slice
   queries (CASSANDRA-5514, CASSANDRA-5595, CASSANDRA-5600)
 * Binary protocol: allow batching already prepared statements (CASSANDRA-4693)
 * Allow preparing timestamp, ttl and limit in CQL3 queries (CASSANDRA-4450)
 * Support native link w/o JNA in Java7 (CASSANDRA-3734)
 * Use SASL authentication in binary protocol v2 (CASSANDRA-5545)
 * Replace Thrift HsHa with LMAX Disruptor based implementation (CASSANDRA-5582)
 * cqlsh: Add row count to SELECT output (CASSANDRA-5636)
 * Include a timestamp with all read commands to determine column expiration
   (CASSANDRA-5149)
 * Streaming 2.0 (CASSANDRA-5286, 5699)
 * Conditional create/drop ks/table/index statements in CQL3 (CASSANDRA-2737)
 * more pre-table creation property validation (CASSANDRA-5693)
 * Redesign repair messages (CASSANDRA-5426)
 * Fix ALTER RENAME post-5125 (CASSANDRA-5702)
 * Disallow renaming a 2ndary indexed column (CASSANDRA-5705)
 * Rename Table to Keyspace (CASSANDRA-5613)
 * Ensure changing column_index_size_in_kb on different nodes don't corrupt the
   sstable (CASSANDRA-5454)
 * Move resultset type information into prepare, not execute (CASSANDRA-5649)
 * Auto paging in binary protocol (CASSANDRA-4415, 5714)
 * Don't tie client side use of AbstractType to JDBC (CASSANDRA-4495)
 * Adds new TimestampType to replace DateType (CASSANDRA-5723, CASSANDRA-5729)
Merged from 1.2:
 * make starting native protocol server idempotent (CASSANDRA-5728)
 * Fix loading key cache when a saved entry is no longer valid (CASSANDRA-5706)
 * Fix serialization of the LEFT gossip value (CASSANDRA-5696)
 * cqlsh: Don't show 'null' in place of empty values (CASSANDRA-5675)
 * Race condition in detecting version on a mixed 1.1/1.2 cluster
   (CASSANDRA-5692)
 * Fix skipping range tombstones with reverse queries (CASSANDRA-5712)
 * Expire entries out of ThriftSessionManager (CASSANRDA-5719)
 * Don't keep ancestor information in memory (CASSANDRA-5342)
 * cqlsh: fix handling of semicolons inside BATCH queries (CASSANDRA-5697)


1.2.6
 * Fix tracing when operation completes before all responses arrive
   (CASSANDRA-5668)
 * Fix cross-DC mutation forwarding (CASSANDRA-5632)
 * Reduce SSTableLoader memory usage (CASSANDRA-5555)
 * Scale hinted_handoff_throttle_in_kb to cluster size (CASSANDRA-5272)
 * (Hadoop) Add CQL3 input/output formats (CASSANDRA-4421, 5622)
 * (Hadoop) Fix InputKeyRange in CFIF (CASSANDRA-5536)
 * Fix dealing with ridiculously large max sstable sizes in LCS (CASSANDRA-5589)
 * Ignore pre-truncate hints (CASSANDRA-4655)
 * Move System.exit on OOM into a separate thread (CASSANDRA-5273)
 * Write row markers when serializing schema (CASSANDRA-5572)
 * Check only SSTables for the requested range when streaming (CASSANDRA-5569)
 * Improve batchlog replay behavior and hint ttl handling (CASSANDRA-5314)
 * Exclude localTimestamp from validation for tombstones (CASSANDRA-5398)
 * cqlsh: add custom prompt support (CASSANDRA-5539)
 * Reuse prepared statements in hot auth queries (CASSANDRA-5594)
 * cqlsh: add vertical output option (see EXPAND) (CASSANDRA-5597)
 * Add a rate limit option to stress (CASSANDRA-5004)
 * have BulkLoader ignore snapshots directories (CASSANDRA-5587)
 * fix SnitchProperties logging context (CASSANDRA-5602)
 * Expose whether jna is enabled and memory is locked via JMX (CASSANDRA-5508)
 * cqlsh: fix COPY FROM with ReversedType (CASSANDRA-5610)
 * Allow creating CUSTOM indexes on collections (CASSANDRA-5615)
 * Evaluate now() function at execution time (CASSANDRA-5616)
 * Expose detailed read repair metrics (CASSANDRA-5618)
 * Correct blob literal + ReversedType parsing (CASSANDRA-5629)
 * Allow GPFS to prefer the internal IP like EC2MRS (CASSANDRA-5630)
 * fix help text for -tspw cassandra-cli (CASSANDRA-5643)
 * don't throw away initial causes exceptions for internode encryption issues
   (CASSANDRA-5644)
 * Fix message spelling errors for cql select statements (CASSANDRA-5647)
 * Suppress custom exceptions thru jmx (CASSANDRA-5652)
 * Update CREATE CUSTOM INDEX syntax (CASSANDRA-5639)
 * Fix PermissionDetails.equals() method (CASSANDRA-5655)
 * Never allow partition key ranges in CQL3 without token() (CASSANDRA-5666)
 * Gossiper incorrectly drops AppState for an upgrading node (CASSANDRA-5660)
 * Connection thrashing during multi-region ec2 during upgrade, due to
   messaging version (CASSANDRA-5669)
 * Avoid over reconnecting in EC2MRS (CASSANDRA-5678)
 * Fix ReadResponseSerializer.serializedSize() for digest reads (CASSANDRA-5476)
 * allow sstable2json on 2i CFs (CASSANDRA-5694)
Merged from 1.1:
 * Remove buggy thrift max message length option (CASSANDRA-5529)
 * Fix NPE in Pig's widerow mode (CASSANDRA-5488)
 * Add split size parameter to Pig and disable split combination (CASSANDRA-5544)


1.2.5
 * make BytesToken.toString only return hex bytes (CASSANDRA-5566)
 * Ensure that submitBackground enqueues at least one task (CASSANDRA-5554)
 * fix 2i updates with identical values and timestamps (CASSANDRA-5540)
 * fix compaction throttling bursty-ness (CASSANDRA-4316)
 * reduce memory consumption of IndexSummary (CASSANDRA-5506)
 * remove per-row column name bloom filters (CASSANDRA-5492)
 * Include fatal errors in trace events (CASSANDRA-5447)
 * Ensure that PerRowSecondaryIndex is notified of row-level deletes
   (CASSANDRA-5445)
 * Allow empty blob literals in CQL3 (CASSANDRA-5452)
 * Fix streaming RangeTombstones at column index boundary (CASSANDRA-5418)
 * Fix preparing statements when current keyspace is not set (CASSANDRA-5468)
 * Fix SemanticVersion.isSupportedBy minor/patch handling (CASSANDRA-5496)
 * Don't provide oldCfId for post-1.1 system cfs (CASSANDRA-5490)
 * Fix primary range ignores replication strategy (CASSANDRA-5424)
 * Fix shutdown of binary protocol server (CASSANDRA-5507)
 * Fix repair -snapshot not working (CASSANDRA-5512)
 * Set isRunning flag later in binary protocol server (CASSANDRA-5467)
 * Fix use of CQL3 functions with descending clustering order (CASSANDRA-5472)
 * Disallow renaming columns one at a time for thrift table in CQL3
   (CASSANDRA-5531)
 * cqlsh: add CLUSTERING ORDER BY support to DESCRIBE (CASSANDRA-5528)
 * Add custom secondary index support to CQL3 (CASSANDRA-5484)
 * Fix repair hanging silently on unexpected error (CASSANDRA-5229)
 * Fix Ec2Snitch regression introduced by CASSANDRA-5171 (CASSANDRA-5432)
 * Add nodetool enablebackup/disablebackup (CASSANDRA-5556)
 * cqlsh: fix DESCRIBE after case insensitive USE (CASSANDRA-5567)
Merged from 1.1
 * Add retry mechanism to OTC for non-droppable_verbs (CASSANDRA-5393)
 * Use allocator information to improve memtable memory usage estimate
   (CASSANDRA-5497)
 * Fix trying to load deleted row into row cache on startup (CASSANDRA-4463)
 * fsync leveled manifest to avoid corruption (CASSANDRA-5535)
 * Fix Bound intersection computation (CASSANDRA-5551)
 * sstablescrub now respects max memory size in cassandra.in.sh (CASSANDRA-5562)


1.2.4
 * Ensure that PerRowSecondaryIndex updates see the most recent values
   (CASSANDRA-5397)
 * avoid duplicate index entries ind PrecompactedRow and
   ParallelCompactionIterable (CASSANDRA-5395)
 * remove the index entry on oldColumn when new column is a tombstone
   (CASSANDRA-5395)
 * Change default stream throughput from 400 to 200 mbps (CASSANDRA-5036)
 * Gossiper logs DOWN for symmetry with UP (CASSANDRA-5187)
 * Fix mixing prepared statements between keyspaces (CASSANDRA-5352)
 * Fix consistency level during bootstrap - strike 3 (CASSANDRA-5354)
 * Fix transposed arguments in AlreadyExistsException (CASSANDRA-5362)
 * Improve asynchronous hint delivery (CASSANDRA-5179)
 * Fix Guava dependency version (12.0 -> 13.0.1) for Maven (CASSANDRA-5364)
 * Validate that provided CQL3 collection value are < 64K (CASSANDRA-5355)
 * Make upgradeSSTable skip current version sstables by default (CASSANDRA-5366)
 * Optimize min/max timestamp collection (CASSANDRA-5373)
 * Invalid streamId in cql binary protocol when using invalid CL
   (CASSANDRA-5164)
 * Fix validation for IN where clauses with collections (CASSANDRA-5376)
 * Copy resultSet on count query to avoid ConcurrentModificationException
   (CASSANDRA-5382)
 * Correctly typecheck in CQL3 even with ReversedType (CASSANDRA-5386)
 * Fix streaming compressed files when using encryption (CASSANDRA-5391)
 * cassandra-all 1.2.0 pom missing netty dependency (CASSANDRA-5392)
 * Fix writetime/ttl functions on null values (CASSANDRA-5341)
 * Fix NPE during cql3 select with token() (CASSANDRA-5404)
 * IndexHelper.skipBloomFilters won't skip non-SHA filters (CASSANDRA-5385)
 * cqlsh: Print maps ordered by key, sort sets (CASSANDRA-5413)
 * Add null syntax support in CQL3 for inserts (CASSANDRA-3783)
 * Allow unauthenticated set_keyspace() calls (CASSANDRA-5423)
 * Fix potential incremental backups race (CASSANDRA-5410)
 * Fix prepared BATCH statements with batch-level timestamps (CASSANDRA-5415)
 * Allow overriding superuser setup delay (CASSANDRA-5430)
 * cassandra-shuffle with JMX usernames and passwords (CASSANDRA-5431)
Merged from 1.1:
 * cli: Quote ks and cf names in schema output when needed (CASSANDRA-5052)
 * Fix bad default for min/max timestamp in SSTableMetadata (CASSANDRA-5372)
 * Fix cf name extraction from manifest in Directories.migrateFile()
   (CASSANDRA-5242)
 * Support pluggable internode authentication (CASSANDRA-5401)


1.2.3
 * add check for sstable overlap within a level on startup (CASSANDRA-5327)
 * replace ipv6 colons in jmx object names (CASSANDRA-5298, 5328)
 * Avoid allocating SSTableBoundedScanner during repair when the range does
   not intersect the sstable (CASSANDRA-5249)
 * Don't lowercase property map keys (this breaks NTS) (CASSANDRA-5292)
 * Fix composite comparator with super columns (CASSANDRA-5287)
 * Fix insufficient validation of UPDATE queries against counter cfs
   (CASSANDRA-5300)
 * Fix PropertyFileSnitch default DC/Rack behavior (CASSANDRA-5285)
 * Handle null values when executing prepared statement (CASSANDRA-5081)
 * Add netty to pom dependencies (CASSANDRA-5181)
 * Include type arguments in Thrift CQLPreparedResult (CASSANDRA-5311)
 * Fix compaction not removing columns when bf_fp_ratio is 1 (CASSANDRA-5182)
 * cli: Warn about missing CQL3 tables in schema descriptions (CASSANDRA-5309)
 * Re-enable unknown option in replication/compaction strategies option for
   backward compatibility (CASSANDRA-4795)
 * Add binary protocol support to stress (CASSANDRA-4993)
 * cqlsh: Fix COPY FROM value quoting and null handling (CASSANDRA-5305)
 * Fix repair -pr for vnodes (CASSANDRA-5329)
 * Relax CL for auth queries for non-default users (CASSANDRA-5310)
 * Fix AssertionError during repair (CASSANDRA-5245)
 * Don't announce migrations to pre-1.2 nodes (CASSANDRA-5334)
Merged from 1.1:
 * Update offline scrub for 1.0 -> 1.1 directory structure (CASSANDRA-5195)
 * add tmp flag to Descriptor hashcode (CASSANDRA-4021)
 * fix logging of "Found table data in data directories" when only system tables
   are present (CASSANDRA-5289)
 * cli: Add JMX authentication support (CASSANDRA-5080)
 * nodetool: ability to repair specific range (CASSANDRA-5280)
 * Fix possible assertion triggered in SliceFromReadCommand (CASSANDRA-5284)
 * cqlsh: Add inet type support on Windows (ipv4-only) (CASSANDRA-4801)
 * Fix race when initializing ColumnFamilyStore (CASSANDRA-5350)
 * Add UseTLAB JVM flag (CASSANDRA-5361)


1.2.2
 * fix potential for multiple concurrent compactions of the same sstables
   (CASSANDRA-5256)
 * avoid no-op caching of byte[] on commitlog append (CASSANDRA-5199)
 * fix symlinks under data dir not working (CASSANDRA-5185)
 * fix bug in compact storage metadata handling (CASSANDRA-5189)
 * Validate login for USE queries (CASSANDRA-5207)
 * cli: remove default username and password (CASSANDRA-5208)
 * configure populate_io_cache_on_flush per-CF (CASSANDRA-4694)
 * allow configuration of internode socket buffer (CASSANDRA-3378)
 * Make sstable directory picking blacklist-aware again (CASSANDRA-5193)
 * Correctly expire gossip states for edge cases (CASSANDRA-5216)
 * Improve handling of directory creation failures (CASSANDRA-5196)
 * Expose secondary indicies to the rest of nodetool (CASSANDRA-4464)
 * Binary protocol: avoid sending notification for 0.0.0.0 (CASSANDRA-5227)
 * add UseCondCardMark XX jvm settings on jdk 1.7 (CASSANDRA-4366)
 * CQL3 refactor to allow conversion function (CASSANDRA-5226)
 * Fix drop of sstables in some circumstance (CASSANDRA-5232)
 * Implement caching of authorization results (CASSANDRA-4295)
 * Add support for LZ4 compression (CASSANDRA-5038)
 * Fix missing columns in wide rows queries (CASSANDRA-5225)
 * Simplify auth setup and make system_auth ks alterable (CASSANDRA-5112)
 * Stop compactions from hanging during bootstrap (CASSANDRA-5244)
 * fix compressed streaming sending extra chunk (CASSANDRA-5105)
 * Add CQL3-based implementations of IAuthenticator and IAuthorizer
   (CASSANDRA-4898)
 * Fix timestamp-based tomstone removal logic (CASSANDRA-5248)
 * cli: Add JMX authentication support (CASSANDRA-5080)
 * Fix forceFlush behavior (CASSANDRA-5241)
 * cqlsh: Add username autocompletion (CASSANDRA-5231)
 * Fix CQL3 composite partition key error (CASSANDRA-5240)
 * Allow IN clause on last clustering key (CASSANDRA-5230)
Merged from 1.1:
 * fix start key/end token validation for wide row iteration (CASSANDRA-5168)
 * add ConfigHelper support for Thrift frame and max message sizes (CASSANDRA-5188)
 * fix nodetool repair not fail on node down (CASSANDRA-5203)
 * always collect tombstone hints (CASSANDRA-5068)
 * Fix error when sourcing file in cqlsh (CASSANDRA-5235)


1.2.1
 * stream undelivered hints on decommission (CASSANDRA-5128)
 * GossipingPropertyFileSnitch loads saved dc/rack info if needed (CASSANDRA-5133)
 * drain should flush system CFs too (CASSANDRA-4446)
 * add inter_dc_tcp_nodelay setting (CASSANDRA-5148)
 * re-allow wrapping ranges for start_token/end_token range pairitspwng (CASSANDRA-5106)
 * fix validation compaction of empty rows (CASSANDRA-5136)
 * nodetool methods to enable/disable hint storage/delivery (CASSANDRA-4750)
 * disallow bloom filter false positive chance of 0 (CASSANDRA-5013)
 * add threadpool size adjustment methods to JMXEnabledThreadPoolExecutor and
   CompactionManagerMBean (CASSANDRA-5044)
 * fix hinting for dropped local writes (CASSANDRA-4753)
 * off-heap cache doesn't need mutable column container (CASSANDRA-5057)
 * apply disk_failure_policy to bad disks on initial directory creation
   (CASSANDRA-4847)
 * Optimize name-based queries to use ArrayBackedSortedColumns (CASSANDRA-5043)
 * Fall back to old manifest if most recent is unparseable (CASSANDRA-5041)
 * pool [Compressed]RandomAccessReader objects on the partitioned read path
   (CASSANDRA-4942)
 * Add debug logging to list filenames processed by Directories.migrateFile
   method (CASSANDRA-4939)
 * Expose black-listed directories via JMX (CASSANDRA-4848)
 * Log compaction merge counts (CASSANDRA-4894)
 * Minimize byte array allocation by AbstractData{Input,Output} (CASSANDRA-5090)
 * Add SSL support for the binary protocol (CASSANDRA-5031)
 * Allow non-schema system ks modification for shuffle to work (CASSANDRA-5097)
 * cqlsh: Add default limit to SELECT statements (CASSANDRA-4972)
 * cqlsh: fix DESCRIBE for 1.1 cfs in CQL3 (CASSANDRA-5101)
 * Correctly gossip with nodes >= 1.1.7 (CASSANDRA-5102)
 * Ensure CL guarantees on digest mismatch (CASSANDRA-5113)
 * Validate correctly selects on composite partition key (CASSANDRA-5122)
 * Fix exception when adding collection (CASSANDRA-5117)
 * Handle states for non-vnode clusters correctly (CASSANDRA-5127)
 * Refuse unrecognized replication and compaction strategy options (CASSANDRA-4795)
 * Pick the correct value validator in sstable2json for cql3 tables (CASSANDRA-5134)
 * Validate login for describe_keyspace, describe_keyspaces and set_keyspace
   (CASSANDRA-5144)
 * Fix inserting empty maps (CASSANDRA-5141)
 * Don't remove tokens from System table for node we know (CASSANDRA-5121)
 * fix streaming progress report for compresed files (CASSANDRA-5130)
 * Coverage analysis for low-CL queries (CASSANDRA-4858)
 * Stop interpreting dates as valid timeUUID value (CASSANDRA-4936)
 * Adds E notation for floating point numbers (CASSANDRA-4927)
 * Detect (and warn) unintentional use of the cql2 thrift methods when cql3 was
   intended (CASSANDRA-5172)
 * cli: Quote ks and cf names in schema output when needed (CASSANDRA-5052)
 * Fix cf name extraction from manifest in Directories.migrateFile() (CASSANDRA-5242)
 * Replace mistaken usage of commons-logging with slf4j (CASSANDRA-5464)
 * Ensure Jackson dependency matches lib (CASSANDRA-5126)
 * Expose droppable tombstone ratio stats over JMX (CASSANDRA-5159)
Merged from 1.1:
 * Simplify CompressedRandomAccessReader to work around JDK FD bug (CASSANDRA-5088)
 * Improve handling a changing target throttle rate mid-compaction (CASSANDRA-5087)
 * Pig: correctly decode row keys in widerow mode (CASSANDRA-5098)
 * nodetool repair command now prints progress (CASSANDRA-4767)
 * fix user defined compaction to run against 1.1 data directory (CASSANDRA-5118)
 * Fix CQL3 BATCH authorization caching (CASSANDRA-5145)
 * fix get_count returns incorrect value with TTL (CASSANDRA-5099)
 * better handling for mid-compaction failure (CASSANDRA-5137)
 * convert default marshallers list to map for better readability (CASSANDRA-5109)
 * fix ConcurrentModificationException in getBootstrapSource (CASSANDRA-5170)
 * fix sstable maxtimestamp for row deletes and pre-1.1.1 sstables (CASSANDRA-5153)
 * Fix thread growth on node removal (CASSANDRA-5175)
 * Make Ec2Region's datacenter name configurable (CASSANDRA-5155)


1.2.0
 * Disallow counters in collections (CASSANDRA-5082)
 * cqlsh: add unit tests (CASSANDRA-3920)
 * fix default bloom_filter_fp_chance for LeveledCompactionStrategy (CASSANDRA-5093)
Merged from 1.1:
 * add validation for get_range_slices with start_key and end_token (CASSANDRA-5089)


1.2.0-rc2
 * fix nodetool ownership display with vnodes (CASSANDRA-5065)
 * cqlsh: add DESCRIBE KEYSPACES command (CASSANDRA-5060)
 * Fix potential infinite loop when reloading CFS (CASSANDRA-5064)
 * Fix SimpleAuthorizer example (CASSANDRA-5072)
 * cqlsh: force CL.ONE for tracing and system.schema* queries (CASSANDRA-5070)
 * Includes cassandra-shuffle in the debian package (CASSANDRA-5058)
Merged from 1.1:
 * fix multithreaded compaction deadlock (CASSANDRA-4492)
 * fix temporarily missing schema after upgrade from pre-1.1.5 (CASSANDRA-5061)
 * Fix ALTER TABLE overriding compression options with defaults
   (CASSANDRA-4996, 5066)
 * fix specifying and altering crc_check_chance (CASSANDRA-5053)
 * fix Murmur3Partitioner ownership% calculation (CASSANDRA-5076)
 * Don't expire columns sooner than they should in 2ndary indexes (CASSANDRA-5079)


1.2-rc1
 * rename rpc_timeout settings to request_timeout (CASSANDRA-5027)
 * add BF with 0.1 FP to LCS by default (CASSANDRA-5029)
 * Fix preparing insert queries (CASSANDRA-5016)
 * Fix preparing queries with counter increment (CASSANDRA-5022)
 * Fix preparing updates with collections (CASSANDRA-5017)
 * Don't generate UUID based on other node address (CASSANDRA-5002)
 * Fix message when trying to alter a clustering key type (CASSANDRA-5012)
 * Update IAuthenticator to match the new IAuthorizer (CASSANDRA-5003)
 * Fix inserting only a key in CQL3 (CASSANDRA-5040)
 * Fix CQL3 token() function when used with strings (CASSANDRA-5050)
Merged from 1.1:
 * reduce log spam from invalid counter shards (CASSANDRA-5026)
 * Improve schema propagation performance (CASSANDRA-5025)
 * Fix for IndexHelper.IndexFor throws OOB Exception (CASSANDRA-5030)
 * cqlsh: make it possible to describe thrift CFs (CASSANDRA-4827)
 * cqlsh: fix timestamp formatting on some platforms (CASSANDRA-5046)


1.2-beta3
 * make consistency level configurable in cqlsh (CASSANDRA-4829)
 * fix cqlsh rendering of blob fields (CASSANDRA-4970)
 * fix cqlsh DESCRIBE command (CASSANDRA-4913)
 * save truncation position in system table (CASSANDRA-4906)
 * Move CompressionMetadata off-heap (CASSANDRA-4937)
 * allow CLI to GET cql3 columnfamily data (CASSANDRA-4924)
 * Fix rare race condition in getExpireTimeForEndpoint (CASSANDRA-4402)
 * acquire references to overlapping sstables during compaction so bloom filter
   doesn't get free'd prematurely (CASSANDRA-4934)
 * Don't share slice query filter in CQL3 SelectStatement (CASSANDRA-4928)
 * Separate tracing from Log4J (CASSANDRA-4861)
 * Exclude gcable tombstones from merkle-tree computation (CASSANDRA-4905)
 * Better printing of AbstractBounds for tracing (CASSANDRA-4931)
 * Optimize mostRecentTombstone check in CC.collectAllData (CASSANDRA-4883)
 * Change stream session ID to UUID to avoid collision from same node (CASSANDRA-4813)
 * Use Stats.db when bulk loading if present (CASSANDRA-4957)
 * Skip repair on system_trace and keyspaces with RF=1 (CASSANDRA-4956)
 * (cql3) Remove arbitrary SELECT limit (CASSANDRA-4918)
 * Correctly handle prepared operation on collections (CASSANDRA-4945)
 * Fix CQL3 LIMIT (CASSANDRA-4877)
 * Fix Stress for CQL3 (CASSANDRA-4979)
 * Remove cassandra specific exceptions from JMX interface (CASSANDRA-4893)
 * (CQL3) Force using ALLOW FILTERING on potentially inefficient queries (CASSANDRA-4915)
 * (cql3) Fix adding column when the table has collections (CASSANDRA-4982)
 * (cql3) Fix allowing collections with compact storage (CASSANDRA-4990)
 * (cql3) Refuse ttl/writetime function on collections (CASSANDRA-4992)
 * Replace IAuthority with new IAuthorizer (CASSANDRA-4874)
 * clqsh: fix KEY pseudocolumn escaping when describing Thrift tables
   in CQL3 mode (CASSANDRA-4955)
 * add basic authentication support for Pig CassandraStorage (CASSANDRA-3042)
 * fix CQL2 ALTER TABLE compaction_strategy_class altering (CASSANDRA-4965)
Merged from 1.1:
 * Fall back to old describe_splits if d_s_ex is not available (CASSANDRA-4803)
 * Improve error reporting when streaming ranges fail (CASSANDRA-5009)
 * Fix cqlsh timestamp formatting of timezone info (CASSANDRA-4746)
 * Fix assertion failure with leveled compaction (CASSANDRA-4799)
 * Check for null end_token in get_range_slice (CASSANDRA-4804)
 * Remove all remnants of removed nodes (CASSANDRA-4840)
 * Add aut-reloading of the log4j file in debian package (CASSANDRA-4855)
 * Fix estimated row cache entry size (CASSANDRA-4860)
 * reset getRangeSlice filter after finishing a row for get_paged_slice
   (CASSANDRA-4919)
 * expunge row cache post-truncate (CASSANDRA-4940)
 * Allow static CF definition with compact storage (CASSANDRA-4910)
 * Fix endless loop/compaction of schema_* CFs due to broken timestamps (CASSANDRA-4880)
 * Fix 'wrong class type' assertion in CounterColumn (CASSANDRA-4976)


1.2-beta2
 * fp rate of 1.0 disables BF entirely; LCS defaults to 1.0 (CASSANDRA-4876)
 * off-heap bloom filters for row keys (CASSANDRA_4865)
 * add extension point for sstable components (CASSANDRA-4049)
 * improve tracing output (CASSANDRA-4852, 4862)
 * make TRACE verb droppable (CASSANDRA-4672)
 * fix BulkLoader recognition of CQL3 columnfamilies (CASSANDRA-4755)
 * Sort commitlog segments for replay by id instead of mtime (CASSANDRA-4793)
 * Make hint delivery asynchronous (CASSANDRA-4761)
 * Pluggable Thrift transport factories for CLI and cqlsh (CASSANDRA-4609, 4610)
 * cassandra-cli: allow Double value type to be inserted to a column (CASSANDRA-4661)
 * Add ability to use custom TServerFactory implementations (CASSANDRA-4608)
 * optimize batchlog flushing to skip successful batches (CASSANDRA-4667)
 * include metadata for system keyspace itself in schema tables (CASSANDRA-4416)
 * add check to PropertyFileSnitch to verify presence of location for
   local node (CASSANDRA-4728)
 * add PBSPredictor consistency modeler (CASSANDRA-4261)
 * remove vestiges of Thrift unframed mode (CASSANDRA-4729)
 * optimize single-row PK lookups (CASSANDRA-4710)
 * adjust blockFor calculation to account for pending ranges due to node
   movement (CASSANDRA-833)
 * Change CQL version to 3.0.0 and stop accepting 3.0.0-beta1 (CASSANDRA-4649)
 * (CQL3) Make prepared statement global instead of per connection
   (CASSANDRA-4449)
 * Fix scrubbing of CQL3 created tables (CASSANDRA-4685)
 * (CQL3) Fix validation when using counter and regular columns in the same
   table (CASSANDRA-4706)
 * Fix bug starting Cassandra with simple authentication (CASSANDRA-4648)
 * Add support for batchlog in CQL3 (CASSANDRA-4545, 4738)
 * Add support for multiple column family outputs in CFOF (CASSANDRA-4208)
 * Support repairing only the local DC nodes (CASSANDRA-4747)
 * Use rpc_address for binary protocol and change default port (CASSANDRA-4751)
 * Fix use of collections in prepared statements (CASSANDRA-4739)
 * Store more information into peers table (CASSANDRA-4351, 4814)
 * Configurable bucket size for size tiered compaction (CASSANDRA-4704)
 * Run leveled compaction in parallel (CASSANDRA-4310)
 * Fix potential NPE during CFS reload (CASSANDRA-4786)
 * Composite indexes may miss results (CASSANDRA-4796)
 * Move consistency level to the protocol level (CASSANDRA-4734, 4824)
 * Fix Subcolumn slice ends not respected (CASSANDRA-4826)
 * Fix Assertion error in cql3 select (CASSANDRA-4783)
 * Fix list prepend logic (CQL3) (CASSANDRA-4835)
 * Add booleans as literals in CQL3 (CASSANDRA-4776)
 * Allow renaming PK columns in CQL3 (CASSANDRA-4822)
 * Fix binary protocol NEW_NODE event (CASSANDRA-4679)
 * Fix potential infinite loop in tombstone compaction (CASSANDRA-4781)
 * Remove system tables accounting from schema (CASSANDRA-4850)
 * (cql3) Force provided columns in clustering key order in
   'CLUSTERING ORDER BY' (CASSANDRA-4881)
 * Fix composite index bug (CASSANDRA-4884)
 * Fix short read protection for CQL3 (CASSANDRA-4882)
 * Add tracing support to the binary protocol (CASSANDRA-4699)
 * (cql3) Don't allow prepared marker inside collections (CASSANDRA-4890)
 * Re-allow order by on non-selected columns (CASSANDRA-4645)
 * Bug when composite index is created in a table having collections (CASSANDRA-4909)
 * log index scan subject in CompositesSearcher (CASSANDRA-4904)
Merged from 1.1:
 * add get[Row|Key]CacheEntries to CacheServiceMBean (CASSANDRA-4859)
 * fix get_paged_slice to wrap to next row correctly (CASSANDRA-4816)
 * fix indexing empty column values (CASSANDRA-4832)
 * allow JdbcDate to compose null Date objects (CASSANDRA-4830)
 * fix possible stackoverflow when compacting 1000s of sstables
   (CASSANDRA-4765)
 * fix wrong leveled compaction progress calculation (CASSANDRA-4807)
 * add a close() method to CRAR to prevent leaking file descriptors (CASSANDRA-4820)
 * fix potential infinite loop in get_count (CASSANDRA-4833)
 * fix compositeType.{get/from}String methods (CASSANDRA-4842)
 * (CQL) fix CREATE COLUMNFAMILY permissions check (CASSANDRA-4864)
 * Fix DynamicCompositeType same type comparison (CASSANDRA-4711)
 * Fix duplicate SSTable reference when stream session failed (CASSANDRA-3306)
 * Allow static CF definition with compact storage (CASSANDRA-4910)
 * Fix endless loop/compaction of schema_* CFs due to broken timestamps (CASSANDRA-4880)
 * Fix 'wrong class type' assertion in CounterColumn (CASSANDRA-4976)


1.2-beta1
 * add atomic_batch_mutate (CASSANDRA-4542, -4635)
 * increase default max_hint_window_in_ms to 3h (CASSANDRA-4632)
 * include message initiation time to replicas so they can more
   accurately drop timed-out requests (CASSANDRA-2858)
 * fix clientutil.jar dependencies (CASSANDRA-4566)
 * optimize WriteResponse (CASSANDRA-4548)
 * new metrics (CASSANDRA-4009)
 * redesign KEYS indexes to avoid read-before-write (CASSANDRA-2897)
 * debug tracing (CASSANDRA-1123)
 * parallelize row cache loading (CASSANDRA-4282)
 * Make compaction, flush JBOD-aware (CASSANDRA-4292)
 * run local range scans on the read stage (CASSANDRA-3687)
 * clean up ioexceptions (CASSANDRA-2116)
 * add disk_failure_policy (CASSANDRA-2118)
 * Introduce new json format with row level deletion (CASSANDRA-4054)
 * remove redundant "name" column from schema_keyspaces (CASSANDRA-4433)
 * improve "nodetool ring" handling of multi-dc clusters (CASSANDRA-3047)
 * update NTS calculateNaturalEndpoints to be O(N log N) (CASSANDRA-3881)
 * split up rpc timeout by operation type (CASSANDRA-2819)
 * rewrite key cache save/load to use only sequential i/o (CASSANDRA-3762)
 * update MS protocol with a version handshake + broadcast address id
   (CASSANDRA-4311)
 * multithreaded hint replay (CASSANDRA-4189)
 * add inter-node message compression (CASSANDRA-3127)
 * remove COPP (CASSANDRA-2479)
 * Track tombstone expiration and compact when tombstone content is
   higher than a configurable threshold, default 20% (CASSANDRA-3442, 4234)
 * update MurmurHash to version 3 (CASSANDRA-2975)
 * (CLI) track elapsed time for `delete' operation (CASSANDRA-4060)
 * (CLI) jline version is bumped to 1.0 to properly  support
   'delete' key function (CASSANDRA-4132)
 * Save IndexSummary into new SSTable 'Summary' component (CASSANDRA-2392, 4289)
 * Add support for range tombstones (CASSANDRA-3708)
 * Improve MessagingService efficiency (CASSANDRA-3617)
 * Avoid ID conflicts from concurrent schema changes (CASSANDRA-3794)
 * Set thrift HSHA server thread limit to unlimited by default (CASSANDRA-4277)
 * Avoids double serialization of CF id in RowMutation messages
   (CASSANDRA-4293)
 * stream compressed sstables directly with java nio (CASSANDRA-4297)
 * Support multiple ranges in SliceQueryFilter (CASSANDRA-3885)
 * Add column metadata to system column families (CASSANDRA-4018)
 * (cql3) Always use composite types by default (CASSANDRA-4329)
 * (cql3) Add support for set, map and list (CASSANDRA-3647)
 * Validate date type correctly (CASSANDRA-4441)
 * (cql3) Allow definitions with only a PK (CASSANDRA-4361)
 * (cql3) Add support for row key composites (CASSANDRA-4179)
 * improve DynamicEndpointSnitch by using reservoir sampling (CASSANDRA-4038)
 * (cql3) Add support for 2ndary indexes (CASSANDRA-3680)
 * (cql3) fix defining more than one PK to be invalid (CASSANDRA-4477)
 * remove schema agreement checking from all external APIs (Thrift, CQL and CQL3) (CASSANDRA-4487)
 * add Murmur3Partitioner and make it default for new installations (CASSANDRA-3772, 4621)
 * (cql3) update pseudo-map syntax to use map syntax (CASSANDRA-4497)
 * Finer grained exceptions hierarchy and provides error code with exceptions (CASSANDRA-3979)
 * Adds events push to binary protocol (CASSANDRA-4480)
 * Rewrite nodetool help (CASSANDRA-2293)
 * Make CQL3 the default for CQL (CASSANDRA-4640)
 * update stress tool to be able to use CQL3 (CASSANDRA-4406)
 * Accept all thrift update on CQL3 cf but don't expose their metadata (CASSANDRA-4377)
 * Replace Throttle with Guava's RateLimiter for HintedHandOff (CASSANDRA-4541)
 * fix counter add/get using CQL2 and CQL3 in stress tool (CASSANDRA-4633)
 * Add sstable count per level to cfstats (CASSANDRA-4537)
 * (cql3) Add ALTER KEYSPACE statement (CASSANDRA-4611)
 * (cql3) Allow defining default consistency levels (CASSANDRA-4448)
 * (cql3) Fix queries using LIMIT missing results (CASSANDRA-4579)
 * fix cross-version gossip messaging (CASSANDRA-4576)
 * added inet data type (CASSANDRA-4627)


1.1.6
 * Wait for writes on synchronous read digest mismatch (CASSANDRA-4792)
 * fix commitlog replay for nanotime-infected sstables (CASSANDRA-4782)
 * preflight check ttl for maximum of 20 years (CASSANDRA-4771)
 * (Pig) fix widerow input with single column rows (CASSANDRA-4789)
 * Fix HH to compact with correct gcBefore, which avoids wiping out
   undelivered hints (CASSANDRA-4772)
 * LCS will merge up to 32 L0 sstables as intended (CASSANDRA-4778)
 * NTS will default unconfigured DC replicas to zero (CASSANDRA-4675)
 * use default consistency level in counter validation if none is
   explicitly provide (CASSANDRA-4700)
 * Improve IAuthority interface by introducing fine-grained
   access permissions and grant/revoke commands (CASSANDRA-4490, 4644)
 * fix assumption error in CLI when updating/describing keyspace
   (CASSANDRA-4322)
 * Adds offline sstablescrub to debian packaging (CASSANDRA-4642)
 * Automatic fixing of overlapping leveled sstables (CASSANDRA-4644)
 * fix error when using ORDER BY with extended selections (CASSANDRA-4689)
 * (CQL3) Fix validation for IN queries for non-PK cols (CASSANDRA-4709)
 * fix re-created keyspace disappering after 1.1.5 upgrade
   (CASSANDRA-4698, 4752)
 * (CLI) display elapsed time in 2 fraction digits (CASSANDRA-3460)
 * add authentication support to sstableloader (CASSANDRA-4712)
 * Fix CQL3 'is reversed' logic (CASSANDRA-4716, 4759)
 * (CQL3) Don't return ReversedType in result set metadata (CASSANDRA-4717)
 * Backport adding AlterKeyspace statement (CASSANDRA-4611)
 * (CQL3) Correcty accept upper-case data types (CASSANDRA-4770)
 * Add binary protocol events for schema changes (CASSANDRA-4684)
Merged from 1.0:
 * Switch from NBHM to CHM in MessagingService's callback map, which
   prevents OOM in long-running instances (CASSANDRA-4708)


1.1.5
 * add SecondaryIndex.reload API (CASSANDRA-4581)
 * use millis + atomicint for commitlog segment creation instead of
   nanotime, which has issues under some hypervisors (CASSANDRA-4601)
 * fix FD leak in slice queries (CASSANDRA-4571)
 * avoid recursion in leveled compaction (CASSANDRA-4587)
 * increase stack size under Java7 to 180K
 * Log(info) schema changes (CASSANDRA-4547)
 * Change nodetool setcachecapcity to manipulate global caches (CASSANDRA-4563)
 * (cql3) fix setting compaction strategy (CASSANDRA-4597)
 * fix broken system.schema_* timestamps on system startup (CASSANDRA-4561)
 * fix wrong skip of cache saving (CASSANDRA-4533)
 * Avoid NPE when lost+found is in data dir (CASSANDRA-4572)
 * Respect five-minute flush moratorium after initial CL replay (CASSANDRA-4474)
 * Adds ntp as recommended in debian packaging (CASSANDRA-4606)
 * Configurable transport in CF Record{Reader|Writer} (CASSANDRA-4558)
 * (cql3) fix potential NPE with both equal and unequal restriction (CASSANDRA-4532)
 * (cql3) improves ORDER BY validation (CASSANDRA-4624)
 * Fix potential deadlock during counter writes (CASSANDRA-4578)
 * Fix cql error with ORDER BY when using IN (CASSANDRA-4612)
Merged from 1.0:
 * increase Xss to 160k to accomodate latest 1.6 JVMs (CASSANDRA-4602)
 * fix toString of hint destination tokens (CASSANDRA-4568)
 * Fix multiple values for CurrentLocal NodeID (CASSANDRA-4626)


1.1.4
 * fix offline scrub to catch >= out of order rows (CASSANDRA-4411)
 * fix cassandra-env.sh on RHEL and other non-dash-based systems
   (CASSANDRA-4494)
Merged from 1.0:
 * (Hadoop) fix setting key length for old-style mapred api (CASSANDRA-4534)
 * (Hadoop) fix iterating through a resultset consisting entirely
   of tombstoned rows (CASSANDRA-4466)


1.1.3
 * (cqlsh) add COPY TO (CASSANDRA-4434)
 * munmap commitlog segments before rename (CASSANDRA-4337)
 * (JMX) rename getRangeKeySample to sampleKeyRange to avoid returning
   multi-MB results as an attribute (CASSANDRA-4452)
 * flush based on data size, not throughput; overwritten columns no
   longer artificially inflate liveRatio (CASSANDRA-4399)
 * update default commitlog segment size to 32MB and total commitlog
   size to 32/1024 MB for 32/64 bit JVMs, respectively (CASSANDRA-4422)
 * avoid using global partitioner to estimate ranges in index sstables
   (CASSANDRA-4403)
 * restore pre-CASSANDRA-3862 approach to removing expired tombstones
   from row cache during compaction (CASSANDRA-4364)
 * (stress) support for CQL prepared statements (CASSANDRA-3633)
 * Correctly catch exception when Snappy cannot be loaded (CASSANDRA-4400)
 * (cql3) Support ORDER BY when IN condition is given in WHERE clause (CASSANDRA-4327)
 * (cql3) delete "component_index" column on DROP TABLE call (CASSANDRA-4420)
 * change nanoTime() to currentTimeInMillis() in schema related code (CASSANDRA-4432)
 * add a token generation tool (CASSANDRA-3709)
 * Fix LCS bug with sstable containing only 1 row (CASSANDRA-4411)
 * fix "Can't Modify Index Name" problem on CF update (CASSANDRA-4439)
 * Fix assertion error in getOverlappingSSTables during repair (CASSANDRA-4456)
 * fix nodetool's setcompactionthreshold command (CASSANDRA-4455)
 * Ensure compacted files are never used, to avoid counter overcount (CASSANDRA-4436)
Merged from 1.0:
 * Push the validation of secondary index values to the SecondaryIndexManager (CASSANDRA-4240)
 * allow dropping columns shadowed by not-yet-expired supercolumn or row
   tombstones in PrecompactedRow (CASSANDRA-4396)


1.1.2
 * Fix cleanup not deleting index entries (CASSANDRA-4379)
 * Use correct partitioner when saving + loading caches (CASSANDRA-4331)
 * Check schema before trying to export sstable (CASSANDRA-2760)
 * Raise a meaningful exception instead of NPE when PFS encounters
   an unconfigured node + no default (CASSANDRA-4349)
 * fix bug in sstable blacklisting with LCS (CASSANDRA-4343)
 * LCS no longer promotes tiny sstables out of L0 (CASSANDRA-4341)
 * skip tombstones during hint replay (CASSANDRA-4320)
 * fix NPE in compactionstats (CASSANDRA-4318)
 * enforce 1m min keycache for auto (CASSANDRA-4306)
 * Have DeletedColumn.isMFD always return true (CASSANDRA-4307)
 * (cql3) exeption message for ORDER BY constraints said primary filter can be
    an IN clause, which is misleading (CASSANDRA-4319)
 * (cql3) Reject (not yet supported) creation of 2ndardy indexes on tables with
   composite primary keys (CASSANDRA-4328)
 * Set JVM stack size to 160k for java 7 (CASSANDRA-4275)
 * cqlsh: add COPY command to load data from CSV flat files (CASSANDRA-4012)
 * CFMetaData.fromThrift to throw ConfigurationException upon error (CASSANDRA-4353)
 * Use CF comparator to sort indexed columns in SecondaryIndexManager
   (CASSANDRA-4365)
 * add strategy_options to the KSMetaData.toString() output (CASSANDRA-4248)
 * (cql3) fix range queries containing unqueried results (CASSANDRA-4372)
 * (cql3) allow updating column_alias types (CASSANDRA-4041)
 * (cql3) Fix deletion bug (CASSANDRA-4193)
 * Fix computation of overlapping sstable for leveled compaction (CASSANDRA-4321)
 * Improve scrub and allow to run it offline (CASSANDRA-4321)
 * Fix assertionError in StorageService.bulkLoad (CASSANDRA-4368)
 * (cqlsh) add option to authenticate to a keyspace at startup (CASSANDRA-4108)
 * (cqlsh) fix ASSUME functionality (CASSANDRA-4352)
 * Fix ColumnFamilyRecordReader to not return progress > 100% (CASSANDRA-3942)
Merged from 1.0:
 * Set gc_grace on index CF to 0 (CASSANDRA-4314)


1.1.1
 * add populate_io_cache_on_flush option (CASSANDRA-2635)
 * allow larger cache capacities than 2GB (CASSANDRA-4150)
 * add getsstables command to nodetool (CASSANDRA-4199)
 * apply parent CF compaction settings to secondary index CFs (CASSANDRA-4280)
 * preserve commitlog size cap when recycling segments at startup
   (CASSANDRA-4201)
 * (Hadoop) fix split generation regression (CASSANDRA-4259)
 * ignore min/max compactions settings in LCS, while preserving
   behavior that min=max=0 disables autocompaction (CASSANDRA-4233)
 * log number of rows read from saved cache (CASSANDRA-4249)
 * calculate exact size required for cleanup operations (CASSANDRA-1404)
 * avoid blocking additional writes during flush when the commitlog
   gets behind temporarily (CASSANDRA-1991)
 * enable caching on index CFs based on data CF cache setting (CASSANDRA-4197)
 * warn on invalid replication strategy creation options (CASSANDRA-4046)
 * remove [Freeable]Memory finalizers (CASSANDRA-4222)
 * include tombstone size in ColumnFamily.size, which can prevent OOM
   during sudden mass delete operations by yielding a nonzero liveRatio
   (CASSANDRA-3741)
 * Open 1 sstableScanner per level for leveled compaction (CASSANDRA-4142)
 * Optimize reads when row deletion timestamps allow us to restrict
   the set of sstables we check (CASSANDRA-4116)
 * add support for commitlog archiving and point-in-time recovery
   (CASSANDRA-3690)
 * avoid generating redundant compaction tasks during streaming
   (CASSANDRA-4174)
 * add -cf option to nodetool snapshot, and takeColumnFamilySnapshot to
   StorageService mbean (CASSANDRA-556)
 * optimize cleanup to drop entire sstables where possible (CASSANDRA-4079)
 * optimize truncate when autosnapshot is disabled (CASSANDRA-4153)
 * update caches to use byte[] keys to reduce memory overhead (CASSANDRA-3966)
 * add column limit to cli (CASSANDRA-3012, 4098)
 * clean up and optimize DataOutputBuffer, used by CQL compression and
   CompositeType (CASSANDRA-4072)
 * optimize commitlog checksumming (CASSANDRA-3610)
 * identify and blacklist corrupted SSTables from future compactions
   (CASSANDRA-2261)
 * Move CfDef and KsDef validation out of thrift (CASSANDRA-4037)
 * Expose API to repair a user provided range (CASSANDRA-3912)
 * Add way to force the cassandra-cli to refresh its schema (CASSANDRA-4052)
 * Avoid having replicate on write tasks stacking up at CL.ONE (CASSANDRA-2889)
 * (cql3) Backwards compatibility for composite comparators in non-cql3-aware
   clients (CASSANDRA-4093)
 * (cql3) Fix order by for reversed queries (CASSANDRA-4160)
 * (cql3) Add ReversedType support (CASSANDRA-4004)
 * (cql3) Add timeuuid type (CASSANDRA-4194)
 * (cql3) Minor fixes (CASSANDRA-4185)
 * (cql3) Fix prepared statement in BATCH (CASSANDRA-4202)
 * (cql3) Reduce the list of reserved keywords (CASSANDRA-4186)
 * (cql3) Move max/min compaction thresholds to compaction strategy options
   (CASSANDRA-4187)
 * Fix exception during move when localhost is the only source (CASSANDRA-4200)
 * (cql3) Allow paging through non-ordered partitioner results (CASSANDRA-3771)
 * (cql3) Fix drop index (CASSANDRA-4192)
 * (cql3) Don't return range ghosts anymore (CASSANDRA-3982)
 * fix re-creating Keyspaces/ColumnFamilies with the same name as dropped
   ones (CASSANDRA-4219)
 * fix SecondaryIndex LeveledManifest save upon snapshot (CASSANDRA-4230)
 * fix missing arrayOffset in FBUtilities.hash (CASSANDRA-4250)
 * (cql3) Add name of parameters in CqlResultSet (CASSANDRA-4242)
 * (cql3) Correctly validate order by queries (CASSANDRA-4246)
 * rename stress to cassandra-stress for saner packaging (CASSANDRA-4256)
 * Fix exception on colum metadata with non-string comparator (CASSANDRA-4269)
 * Check for unknown/invalid compression options (CASSANDRA-4266)
 * (cql3) Adds simple access to column timestamp and ttl (CASSANDRA-4217)
 * (cql3) Fix range queries with secondary indexes (CASSANDRA-4257)
 * Better error messages from improper input in cli (CASSANDRA-3865)
 * Try to stop all compaction upon Keyspace or ColumnFamily drop (CASSANDRA-4221)
 * (cql3) Allow keyspace properties to contain hyphens (CASSANDRA-4278)
 * (cql3) Correctly validate keyspace access in create table (CASSANDRA-4296)
 * Avoid deadlock in migration stage (CASSANDRA-3882)
 * Take supercolumn names and deletion info into account in memtable throughput
   (CASSANDRA-4264)
 * Add back backward compatibility for old style replication factor (CASSANDRA-4294)
 * Preserve compatibility with pre-1.1 index queries (CASSANDRA-4262)
Merged from 1.0:
 * Fix super columns bug where cache is not updated (CASSANDRA-4190)
 * fix maxTimestamp to include row tombstones (CASSANDRA-4116)
 * (CLI) properly handle quotes in create/update keyspace commands (CASSANDRA-4129)
 * Avoids possible deadlock during bootstrap (CASSANDRA-4159)
 * fix stress tool that hangs forever on timeout or error (CASSANDRA-4128)
 * stress tool to return appropriate exit code on failure (CASSANDRA-4188)
 * fix compaction NPE when out of disk space and assertions disabled
   (CASSANDRA-3985)
 * synchronize LCS getEstimatedTasks to avoid CME (CASSANDRA-4255)
 * ensure unique streaming session id's (CASSANDRA-4223)
 * kick off background compaction when min/max thresholds change
   (CASSANDRA-4279)
 * improve ability of STCS.getBuckets to deal with 100s of 1000s of
   sstables, such as when convertinb back from LCS (CASSANDRA-4287)
 * Oversize integer in CQL throws NumberFormatException (CASSANDRA-4291)
 * fix 1.0.x node join to mixed version cluster, other nodes >= 1.1 (CASSANDRA-4195)
 * Fix LCS splitting sstable base on uncompressed size (CASSANDRA-4419)
 * Push the validation of secondary index values to the SecondaryIndexManager (CASSANDRA-4240)
 * Don't purge columns during upgradesstables (CASSANDRA-4462)
 * Make cqlsh work with piping (CASSANDRA-4113)
 * Validate arguments for nodetool decommission (CASSANDRA-4061)
 * Report thrift status in nodetool info (CASSANDRA-4010)


1.1.0-final
 * average a reduced liveRatio estimate with the previous one (CASSANDRA-4065)
 * Allow KS and CF names up to 48 characters (CASSANDRA-4157)
 * fix stress build (CASSANDRA-4140)
 * add time remaining estimate to nodetool compactionstats (CASSANDRA-4167)
 * (cql) fix NPE in cql3 ALTER TABLE (CASSANDRA-4163)
 * (cql) Add support for CL.TWO and CL.THREE in CQL (CASSANDRA-4156)
 * (cql) Fix type in CQL3 ALTER TABLE preventing update (CASSANDRA-4170)
 * (cql) Throw invalid exception from CQL3 on obsolete options (CASSANDRA-4171)
 * (cqlsh) fix recognizing uppercase SELECT keyword (CASSANDRA-4161)
 * Pig: wide row support (CASSANDRA-3909)
Merged from 1.0:
 * avoid streaming empty files with bulk loader if sstablewriter errors out
   (CASSANDRA-3946)


1.1-rc1
 * Include stress tool in binary builds (CASSANDRA-4103)
 * (Hadoop) fix wide row iteration when last row read was deleted
   (CASSANDRA-4154)
 * fix read_repair_chance to really default to 0.1 in the cli (CASSANDRA-4114)
 * Adds caching and bloomFilterFpChange to CQL options (CASSANDRA-4042)
 * Adds posibility to autoconfigure size of the KeyCache (CASSANDRA-4087)
 * fix KEYS index from skipping results (CASSANDRA-3996)
 * Remove sliced_buffer_size_in_kb dead option (CASSANDRA-4076)
 * make loadNewSStable preserve sstable version (CASSANDRA-4077)
 * Respect 1.0 cache settings as much as possible when upgrading
   (CASSANDRA-4088)
 * relax path length requirement for sstable files when upgrading on
   non-Windows platforms (CASSANDRA-4110)
 * fix terminination of the stress.java when errors were encountered
   (CASSANDRA-4128)
 * Move CfDef and KsDef validation out of thrift (CASSANDRA-4037)
 * Fix get_paged_slice (CASSANDRA-4136)
 * CQL3: Support slice with exclusive start and stop (CASSANDRA-3785)
Merged from 1.0:
 * support PropertyFileSnitch in bulk loader (CASSANDRA-4145)
 * add auto_snapshot option allowing disabling snapshot before drop/truncate
   (CASSANDRA-3710)
 * allow short snitch names (CASSANDRA-4130)


1.1-beta2
 * rename loaded sstables to avoid conflicts with local snapshots
   (CASSANDRA-3967)
 * start hint replay as soon as FD notifies that the target is back up
   (CASSANDRA-3958)
 * avoid unproductive deserializing of cached rows during compaction
   (CASSANDRA-3921)
 * fix concurrency issues with CQL keyspace creation (CASSANDRA-3903)
 * Show Effective Owership via Nodetool ring <keyspace> (CASSANDRA-3412)
 * Update ORDER BY syntax for CQL3 (CASSANDRA-3925)
 * Fix BulkRecordWriter to not throw NPE if reducer gets no map data from Hadoop (CASSANDRA-3944)
 * Fix bug with counters in super columns (CASSANDRA-3821)
 * Remove deprecated merge_shard_chance (CASSANDRA-3940)
 * add a convenient way to reset a node's schema (CASSANDRA-2963)
 * fix for intermittent SchemaDisagreementException (CASSANDRA-3884)
 * CLI `list <CF>` to limit number of columns and their order (CASSANDRA-3012)
 * ignore deprecated KsDef/CfDef/ColumnDef fields in native schema (CASSANDRA-3963)
 * CLI to report when unsupported column_metadata pair was given (CASSANDRA-3959)
 * reincarnate removed and deprecated KsDef/CfDef attributes (CASSANDRA-3953)
 * Fix race between writes and read for cache (CASSANDRA-3862)
 * perform static initialization of StorageProxy on start-up (CASSANDRA-3797)
 * support trickling fsync() on writes (CASSANDRA-3950)
 * expose counters for unavailable/timeout exceptions given to thrift clients (CASSANDRA-3671)
 * avoid quadratic startup time in LeveledManifest (CASSANDRA-3952)
 * Add type information to new schema_ columnfamilies and remove thrift
   serialization for schema (CASSANDRA-3792)
 * add missing column validator options to the CLI help (CASSANDRA-3926)
 * skip reading saved key cache if CF's caching strategy is NONE or ROWS_ONLY (CASSANDRA-3954)
 * Unify migration code (CASSANDRA-4017)
Merged from 1.0:
 * cqlsh: guess correct version of Python for Arch Linux (CASSANDRA-4090)
 * (CLI) properly handle quotes in create/update keyspace commands (CASSANDRA-4129)
 * Avoids possible deadlock during bootstrap (CASSANDRA-4159)
 * fix stress tool that hangs forever on timeout or error (CASSANDRA-4128)
 * Fix super columns bug where cache is not updated (CASSANDRA-4190)
 * stress tool to return appropriate exit code on failure (CASSANDRA-4188)


1.0.9
 * improve index sampling performance (CASSANDRA-4023)
 * always compact away deleted hints immediately after handoff (CASSANDRA-3955)
 * delete hints from dropped ColumnFamilies on handoff instead of
   erroring out (CASSANDRA-3975)
 * add CompositeType ref to the CLI doc for create/update column family (CASSANDRA-3980)
 * Pig: support Counter ColumnFamilies (CASSANDRA-3973)
 * Pig: Composite column support (CASSANDRA-3684)
 * Avoid NPE during repair when a keyspace has no CFs (CASSANDRA-3988)
 * Fix division-by-zero error on get_slice (CASSANDRA-4000)
 * don't change manifest level for cleanup, scrub, and upgradesstables
   operations under LeveledCompactionStrategy (CASSANDRA-3989, 4112)
 * fix race leading to super columns assertion failure (CASSANDRA-3957)
 * fix NPE on invalid CQL delete command (CASSANDRA-3755)
 * allow custom types in CLI's assume command (CASSANDRA-4081)
 * fix totalBytes count for parallel compactions (CASSANDRA-3758)
 * fix intermittent NPE in get_slice (CASSANDRA-4095)
 * remove unnecessary asserts in native code interfaces (CASSANDRA-4096)
 * Validate blank keys in CQL to avoid assertion errors (CASSANDRA-3612)
 * cqlsh: fix bad decoding of some column names (CASSANDRA-4003)
 * cqlsh: fix incorrect padding with unicode chars (CASSANDRA-4033)
 * Fix EC2 snitch incorrectly reporting region (CASSANDRA-4026)
 * Shut down thrift during decommission (CASSANDRA-4086)
 * Expose nodetool cfhistograms for 2ndary indexes (CASSANDRA-4063)
Merged from 0.8:
 * Fix ConcurrentModificationException in gossiper (CASSANDRA-4019)


1.1-beta1
 * (cqlsh)
   + add SOURCE and CAPTURE commands, and --file option (CASSANDRA-3479)
   + add ALTER COLUMNFAMILY WITH (CASSANDRA-3523)
   + bundle Python dependencies with Cassandra (CASSANDRA-3507)
   + added to Debian package (CASSANDRA-3458)
   + display byte data instead of erroring out on decode failure
     (CASSANDRA-3874)
 * add nodetool rebuild_index (CASSANDRA-3583)
 * add nodetool rangekeysample (CASSANDRA-2917)
 * Fix streaming too much data during move operations (CASSANDRA-3639)
 * Nodetool and CLI connect to localhost by default (CASSANDRA-3568)
 * Reduce memory used by primary index sample (CASSANDRA-3743)
 * (Hadoop) separate input/output configurations (CASSANDRA-3197, 3765)
 * avoid returning internal Cassandra classes over JMX (CASSANDRA-2805)
 * add row-level isolation via SnapTree (CASSANDRA-2893)
 * Optimize key count estimation when opening sstable on startup
   (CASSANDRA-2988)
 * multi-dc replication optimization supporting CL > ONE (CASSANDRA-3577)
 * add command to stop compactions (CASSANDRA-1740, 3566, 3582)
 * multithreaded streaming (CASSANDRA-3494)
 * removed in-tree redhat spec (CASSANDRA-3567)
 * "defragment" rows for name-based queries under STCS, again (CASSANDRA-2503)
 * Recycle commitlog segments for improved performance
   (CASSANDRA-3411, 3543, 3557, 3615)
 * update size-tiered compaction to prioritize small tiers (CASSANDRA-2407)
 * add message expiration logic to OutboundTcpConnection (CASSANDRA-3005)
 * off-heap cache to use sun.misc.Unsafe instead of JNA (CASSANDRA-3271)
 * EACH_QUORUM is only supported for writes (CASSANDRA-3272)
 * replace compactionlock use in schema migration by checking CFS.isValid
   (CASSANDRA-3116)
 * recognize that "SELECT first ... *" isn't really "SELECT *" (CASSANDRA-3445)
 * Use faster bytes comparison (CASSANDRA-3434)
 * Bulk loader is no longer a fat client, (HADOOP) bulk load output format
   (CASSANDRA-3045)
 * (Hadoop) add support for KeyRange.filter
 * remove assumption that keys and token are in bijection
   (CASSANDRA-1034, 3574, 3604)
 * always remove endpoints from delevery queue in HH (CASSANDRA-3546)
 * fix race between cf flush and its 2ndary indexes flush (CASSANDRA-3547)
 * fix potential race in AES when a repair fails (CASSANDRA-3548)
 * Remove columns shadowed by a deleted container even when we cannot purge
   (CASSANDRA-3538)
 * Improve memtable slice iteration performance (CASSANDRA-3545)
 * more efficient allocation of small bloom filters (CASSANDRA-3618)
 * Use separate writer thread in SSTableSimpleUnsortedWriter (CASSANDRA-3619)
 * fsync the directory after new sstable or commitlog segment are created (CASSANDRA-3250)
 * fix minor issues reported by FindBugs (CASSANDRA-3658)
 * global key/row caches (CASSANDRA-3143, 3849)
 * optimize memtable iteration during range scan (CASSANDRA-3638)
 * introduce 'crc_check_chance' in CompressionParameters to support
   a checksum percentage checking chance similarly to read-repair (CASSANDRA-3611)
 * a way to deactivate global key/row cache on per-CF basis (CASSANDRA-3667)
 * fix LeveledCompactionStrategy broken because of generation pre-allocation
   in LeveledManifest (CASSANDRA-3691)
 * finer-grained control over data directories (CASSANDRA-2749)
 * Fix ClassCastException during hinted handoff (CASSANDRA-3694)
 * Upgrade Thrift to 0.7 (CASSANDRA-3213)
 * Make stress.java insert operation to use microseconds (CASSANDRA-3725)
 * Allows (internally) doing a range query with a limit of columns instead of
   rows (CASSANDRA-3742)
 * Allow rangeSlice queries to be start/end inclusive/exclusive (CASSANDRA-3749)
 * Fix BulkLoader to support new SSTable layout and add stream
   throttling to prevent an NPE when there is no yaml config (CASSANDRA-3752)
 * Allow concurrent schema migrations (CASSANDRA-1391, 3832)
 * Add SnapshotCommand to trigger snapshot on remote node (CASSANDRA-3721)
 * Make CFMetaData conversions to/from thrift/native schema inverses
   (CASSANDRA_3559)
 * Add initial code for CQL 3.0-beta (CASSANDRA-2474, 3781, 3753)
 * Add wide row support for ColumnFamilyInputFormat (CASSANDRA-3264)
 * Allow extending CompositeType comparator (CASSANDRA-3657)
 * Avoids over-paging during get_count (CASSANDRA-3798)
 * Add new command to rebuild a node without (repair) merkle tree calculations
   (CASSANDRA-3483, 3922)
 * respect not only row cache capacity but caching mode when
   trying to read data (CASSANDRA-3812)
 * fix system tests (CASSANDRA-3827)
 * CQL support for altering row key type in ALTER TABLE (CASSANDRA-3781)
 * turn compression on by default (CASSANDRA-3871)
 * make hexToBytes refuse invalid input (CASSANDRA-2851)
 * Make secondary indexes CF inherit compression and compaction from their
   parent CF (CASSANDRA-3877)
 * Finish cleanup up tombstone purge code (CASSANDRA-3872)
 * Avoid NPE on aboarted stream-out sessions (CASSANDRA-3904)
 * BulkRecordWriter throws NPE for counter columns (CASSANDRA-3906)
 * Support compression using BulkWriter (CASSANDRA-3907)


1.0.8
 * fix race between cleanup and flush on secondary index CFSes (CASSANDRA-3712)
 * avoid including non-queried nodes in rangeslice read repair
   (CASSANDRA-3843)
 * Only snapshot CF being compacted for snapshot_before_compaction
   (CASSANDRA-3803)
 * Log active compactions in StatusLogger (CASSANDRA-3703)
 * Compute more accurate compaction score per level (CASSANDRA-3790)
 * Return InvalidRequest when using a keyspace that doesn't exist
   (CASSANDRA-3764)
 * disallow user modification of System keyspace (CASSANDRA-3738)
 * allow using sstable2json on secondary index data (CASSANDRA-3738)
 * (cqlsh) add DESCRIBE COLUMNFAMILIES (CASSANDRA-3586)
 * (cqlsh) format blobs correctly and use colors to improve output
   readability (CASSANDRA-3726)
 * synchronize BiMap of bootstrapping tokens (CASSANDRA-3417)
 * show index options in CLI (CASSANDRA-3809)
 * add optional socket timeout for streaming (CASSANDRA-3838)
 * fix truncate not to leave behind non-CFS backed secondary indexes
   (CASSANDRA-3844)
 * make CLI `show schema` to use output stream directly instead
   of StringBuilder (CASSANDRA-3842)
 * remove the wait on hint future during write (CASSANDRA-3870)
 * (cqlsh) ignore missing CfDef opts (CASSANDRA-3933)
 * (cqlsh) look for cqlshlib relative to realpath (CASSANDRA-3767)
 * Fix short read protection (CASSANDRA-3934)
 * Make sure infered and actual schema match (CASSANDRA-3371)
 * Fix NPE during HH delivery (CASSANDRA-3677)
 * Don't put boostrapping node in 'hibernate' status (CASSANDRA-3737)
 * Fix double quotes in windows bat files (CASSANDRA-3744)
 * Fix bad validator lookup (CASSANDRA-3789)
 * Fix soft reset in EC2MultiRegionSnitch (CASSANDRA-3835)
 * Don't leave zombie connections with THSHA thrift server (CASSANDRA-3867)
 * (cqlsh) fix deserialization of data (CASSANDRA-3874)
 * Fix removetoken force causing an inconsistent state (CASSANDRA-3876)
 * Fix ahndling of some types with Pig (CASSANDRA-3886)
 * Don't allow to drop the system keyspace (CASSANDRA-3759)
 * Make Pig deletes disabled by default and configurable (CASSANDRA-3628)
Merged from 0.8:
 * (Pig) fix CassandraStorage to use correct comparator in Super ColumnFamily
   case (CASSANDRA-3251)
 * fix thread safety issues in commitlog replay, primarily affecting
   systems with many (100s) of CF definitions (CASSANDRA-3751)
 * Fix relevant tombstone ignored with super columns (CASSANDRA-3875)


1.0.7
 * fix regression in HH page size calculation (CASSANDRA-3624)
 * retry failed stream on IOException (CASSANDRA-3686)
 * allow configuring bloom_filter_fp_chance (CASSANDRA-3497)
 * attempt hint delivery every ten minutes, or when failure detector
   notifies us that a node is back up, whichever comes first.  hint
   handoff throttle delay default changed to 1ms, from 50 (CASSANDRA-3554)
 * add nodetool setstreamthroughput (CASSANDRA-3571)
 * fix assertion when dropping a columnfamily with no sstables (CASSANDRA-3614)
 * more efficient allocation of small bloom filters (CASSANDRA-3618)
 * CLibrary.createHardLinkWithExec() to check for errors (CASSANDRA-3101)
 * Avoid creating empty and non cleaned writer during compaction (CASSANDRA-3616)
 * stop thrift service in shutdown hook so we can quiesce MessagingService
   (CASSANDRA-3335)
 * (CQL) compaction_strategy_options and compression_parameters for
   CREATE COLUMNFAMILY statement (CASSANDRA-3374)
 * Reset min/max compaction threshold when creating size tiered compaction
   strategy (CASSANDRA-3666)
 * Don't ignore IOException during compaction (CASSANDRA-3655)
 * Fix assertion error for CF with gc_grace=0 (CASSANDRA-3579)
 * Shutdown ParallelCompaction reducer executor after use (CASSANDRA-3711)
 * Avoid < 0 value for pending tasks in leveled compaction (CASSANDRA-3693)
 * (Hadoop) Support TimeUUID in Pig CassandraStorage (CASSANDRA-3327)
 * Check schema is ready before continuing boostrapping (CASSANDRA-3629)
 * Catch overflows during parsing of chunk_length_kb (CASSANDRA-3644)
 * Improve stream protocol mismatch errors (CASSANDRA-3652)
 * Avoid multiple thread doing HH to the same target (CASSANDRA-3681)
 * Add JMX property for rp_timeout_in_ms (CASSANDRA-2940)
 * Allow DynamicCompositeType to compare component of different types
   (CASSANDRA-3625)
 * Flush non-cfs backed secondary indexes (CASSANDRA-3659)
 * Secondary Indexes should report memory consumption (CASSANDRA-3155)
 * fix for SelectStatement start/end key are not set correctly
   when a key alias is involved (CASSANDRA-3700)
 * fix CLI `show schema` command insert of an extra comma in
   column_metadata (CASSANDRA-3714)
Merged from 0.8:
 * avoid logging (harmless) exception when GC takes < 1ms (CASSANDRA-3656)
 * prevent new nodes from thinking down nodes are up forever (CASSANDRA-3626)
 * use correct list of replicas for LOCAL_QUORUM reads when read repair
   is disabled (CASSANDRA-3696)
 * block on flush before compacting hints (may prevent OOM) (CASSANDRA-3733)


1.0.6
 * (CQL) fix cqlsh support for replicate_on_write (CASSANDRA-3596)
 * fix adding to leveled manifest after streaming (CASSANDRA-3536)
 * filter out unavailable cipher suites when using encryption (CASSANDRA-3178)
 * (HADOOP) add old-style api support for CFIF and CFRR (CASSANDRA-2799)
 * Support TimeUUIDType column names in Stress.java tool (CASSANDRA-3541)
 * (CQL) INSERT/UPDATE/DELETE/TRUNCATE commands should allow CF names to
   be qualified by keyspace (CASSANDRA-3419)
 * always remove endpoints from delevery queue in HH (CASSANDRA-3546)
 * fix race between cf flush and its 2ndary indexes flush (CASSANDRA-3547)
 * fix potential race in AES when a repair fails (CASSANDRA-3548)
 * fix default value validation usage in CLI SET command (CASSANDRA-3553)
 * Optimize componentsFor method for compaction and startup time
   (CASSANDRA-3532)
 * (CQL) Proper ColumnFamily metadata validation on CREATE COLUMNFAMILY
   (CASSANDRA-3565)
 * fix compression "chunk_length_kb" option to set correct kb value for
   thrift/avro (CASSANDRA-3558)
 * fix missing response during range slice repair (CASSANDRA-3551)
 * 'describe ring' moved from CLI to nodetool and available through JMX (CASSANDRA-3220)
 * add back partitioner to sstable metadata (CASSANDRA-3540)
 * fix NPE in get_count for counters (CASSANDRA-3601)
Merged from 0.8:
 * remove invalid assertion that table was opened before dropping it
   (CASSANDRA-3580)
 * range and index scans now only send requests to enough replicas to
   satisfy requested CL + RR (CASSANDRA-3598)
 * use cannonical host for local node in nodetool info (CASSANDRA-3556)
 * remove nonlocal DC write optimization since it only worked with
   CL.ONE or CL.LOCAL_QUORUM (CASSANDRA-3577, 3585)
 * detect misuses of CounterColumnType (CASSANDRA-3422)
 * turn off string interning in json2sstable, take 2 (CASSANDRA-2189)
 * validate compression parameters on add/update of the ColumnFamily
   (CASSANDRA-3573)
 * Check for 0.0.0.0 is incorrect in CFIF (CASSANDRA-3584)
 * Increase vm.max_map_count in debian packaging (CASSANDRA-3563)
 * gossiper will never add itself to saved endpoints (CASSANDRA-3485)


1.0.5
 * revert CASSANDRA-3407 (see CASSANDRA-3540)
 * fix assertion error while forwarding writes to local nodes (CASSANDRA-3539)


1.0.4
 * fix self-hinting of timed out read repair updates and make hinted handoff
   less prone to OOMing a coordinator (CASSANDRA-3440)
 * expose bloom filter sizes via JMX (CASSANDRA-3495)
 * enforce RP tokens 0..2**127 (CASSANDRA-3501)
 * canonicalize paths exposed through JMX (CASSANDRA-3504)
 * fix "liveSize" stat when sstables are removed (CASSANDRA-3496)
 * add bloom filter FP rates to nodetool cfstats (CASSANDRA-3347)
 * record partitioner in sstable metadata component (CASSANDRA-3407)
 * add new upgradesstables nodetool command (CASSANDRA-3406)
 * skip --debug requirement to see common exceptions in CLI (CASSANDRA-3508)
 * fix incorrect query results due to invalid max timestamp (CASSANDRA-3510)
 * make sstableloader recognize compressed sstables (CASSANDRA-3521)
 * avoids race in OutboundTcpConnection in multi-DC setups (CASSANDRA-3530)
 * use SETLOCAL in cassandra.bat (CASSANDRA-3506)
 * fix ConcurrentModificationException in Table.all() (CASSANDRA-3529)
Merged from 0.8:
 * fix concurrence issue in the FailureDetector (CASSANDRA-3519)
 * fix array out of bounds error in counter shard removal (CASSANDRA-3514)
 * avoid dropping tombstones when they might still be needed to shadow
   data in a different sstable (CASSANDRA-2786)


1.0.3
 * revert name-based query defragmentation aka CASSANDRA-2503 (CASSANDRA-3491)
 * fix invalidate-related test failures (CASSANDRA-3437)
 * add next-gen cqlsh to bin/ (CASSANDRA-3188, 3131, 3493)
 * (CQL) fix handling of rows with no columns (CASSANDRA-3424, 3473)
 * fix querying supercolumns by name returning only a subset of
   subcolumns or old subcolumn versions (CASSANDRA-3446)
 * automatically compute sha1 sum for uncompressed data files (CASSANDRA-3456)
 * fix reading metadata/statistics component for version < h (CASSANDRA-3474)
 * add sstable forward-compatibility (CASSANDRA-3478)
 * report compression ratio in CFSMBean (CASSANDRA-3393)
 * fix incorrect size exception during streaming of counters (CASSANDRA-3481)
 * (CQL) fix for counter decrement syntax (CASSANDRA-3418)
 * Fix race introduced by CASSANDRA-2503 (CASSANDRA-3482)
 * Fix incomplete deletion of delivered hints (CASSANDRA-3466)
 * Avoid rescheduling compactions when no compaction was executed
   (CASSANDRA-3484)
 * fix handling of the chunk_length_kb compression options (CASSANDRA-3492)
Merged from 0.8:
 * fix updating CF row_cache_provider (CASSANDRA-3414)
 * CFMetaData.convertToThrift method to set RowCacheProvider (CASSANDRA-3405)
 * acquire compactionlock during truncate (CASSANDRA-3399)
 * fix displaying cfdef entries for super columnfamilies (CASSANDRA-3415)
 * Make counter shard merging thread safe (CASSANDRA-3178)
 * Revert CASSANDRA-2855
 * Fix bug preventing the use of efficient cross-DC writes (CASSANDRA-3472)
 * `describe ring` command for CLI (CASSANDRA-3220)
 * (Hadoop) skip empty rows when entire row is requested, redux (CASSANDRA-2855)


1.0.2
 * "defragment" rows for name-based queries under STCS (CASSANDRA-2503)
 * Add timing information to cassandra-cli GET/SET/LIST queries (CASSANDRA-3326)
 * Only create one CompressionMetadata object per sstable (CASSANDRA-3427)
 * cleanup usage of StorageService.setMode() (CASSANDRA-3388)
 * Avoid large array allocation for compressed chunk offsets (CASSANDRA-3432)
 * fix DecimalType bytebuffer marshalling (CASSANDRA-3421)
 * fix bug that caused first column in per row indexes to be ignored
   (CASSANDRA-3441)
 * add JMX call to clean (failed) repair sessions (CASSANDRA-3316)
 * fix sstableloader reference acquisition bug (CASSANDRA-3438)
 * fix estimated row size regression (CASSANDRA-3451)
 * make sure we don't return more columns than asked (CASSANDRA-3303, 3395)
Merged from 0.8:
 * acquire compactionlock during truncate (CASSANDRA-3399)
 * fix displaying cfdef entries for super columnfamilies (CASSANDRA-3415)


1.0.1
 * acquire references during index build to prevent delete problems
   on Windows (CASSANDRA-3314)
 * describe_ring should include datacenter/topology information (CASSANDRA-2882)
 * Thrift sockets are not properly buffered (CASSANDRA-3261)
 * performance improvement for bytebufferutil compare function (CASSANDRA-3286)
 * add system.versions ColumnFamily (CASSANDRA-3140)
 * reduce network copies (CASSANDRA-3333, 3373)
 * limit nodetool to 32MB of heap (CASSANDRA-3124)
 * (CQL) update parser to accept "timestamp" instead of "date" (CASSANDRA-3149)
 * Fix CLI `show schema` to include "compression_options" (CASSANDRA-3368)
 * Snapshot to include manifest under LeveledCompactionStrategy (CASSANDRA-3359)
 * (CQL) SELECT query should allow CF name to be qualified by keyspace (CASSANDRA-3130)
 * (CQL) Fix internal application error specifying 'using consistency ...'
   in lower case (CASSANDRA-3366)
 * fix Deflate compression when compression actually makes the data bigger
   (CASSANDRA-3370)
 * optimize UUIDGen to avoid lock contention on InetAddress.getLocalHost
   (CASSANDRA-3387)
 * tolerate index being dropped mid-mutation (CASSANDRA-3334, 3313)
 * CompactionManager is now responsible for checking for new candidates
   post-task execution, enabling more consistent leveled compaction
   (CASSANDRA-3391)
 * Cache HSHA threads (CASSANDRA-3372)
 * use CF/KS names as snapshot prefix for drop + truncate operations
   (CASSANDRA-2997)
 * Break bloom filters up to avoid heap fragmentation (CASSANDRA-2466)
 * fix cassandra hanging on jsvc stop (CASSANDRA-3302)
 * Avoid leveled compaction getting blocked on errors (CASSANDRA-3408)
 * Make reloading the compaction strategy safe (CASSANDRA-3409)
 * ignore 0.8 hints even if compaction begins before we try to purge
   them (CASSANDRA-3385)
 * remove procrun (bin\daemon) from Cassandra source tree and
   artifacts (CASSANDRA-3331)
 * make cassandra compile under JDK7 (CASSANDRA-3275)
 * remove dependency of clientutil.jar to FBUtilities (CASSANDRA-3299)
 * avoid truncation errors by using long math on long values (CASSANDRA-3364)
 * avoid clock drift on some Windows machine (CASSANDRA-3375)
 * display cache provider in cli 'describe keyspace' command (CASSANDRA-3384)
 * fix incomplete topology information in describe_ring (CASSANDRA-3403)
 * expire dead gossip states based on time (CASSANDRA-2961)
 * improve CompactionTask extensibility (CASSANDRA-3330)
 * Allow one leveled compaction task to kick off another (CASSANDRA-3363)
 * allow encryption only between datacenters (CASSANDRA-2802)
Merged from 0.8:
 * fix truncate allowing data to be replayed post-restart (CASSANDRA-3297)
 * make iwriter final in IndexWriter to avoid NPE (CASSANDRA-2863)
 * (CQL) update grammar to require key clause in DELETE statement
   (CASSANDRA-3349)
 * (CQL) allow numeric keyspace names in USE statement (CASSANDRA-3350)
 * (Hadoop) skip empty rows when slicing the entire row (CASSANDRA-2855)
 * Fix handling of tombstone by SSTableExport/Import (CASSANDRA-3357)
 * fix ColumnIndexer to use long offsets (CASSANDRA-3358)
 * Improved CLI exceptions (CASSANDRA-3312)
 * Fix handling of tombstone by SSTableExport/Import (CASSANDRA-3357)
 * Only count compaction as active (for throttling) when they have
   successfully acquired the compaction lock (CASSANDRA-3344)
 * Display CLI version string on startup (CASSANDRA-3196)
 * (Hadoop) make CFIF try rpc_address or fallback to listen_address
   (CASSANDRA-3214)
 * (Hadoop) accept comma delimited lists of initial thrift connections
   (CASSANDRA-3185)
 * ColumnFamily min_compaction_threshold should be >= 2 (CASSANDRA-3342)
 * (Pig) add 0.8+ types and key validation type in schema (CASSANDRA-3280)
 * Fix completely removing column metadata using CLI (CASSANDRA-3126)
 * CLI `describe cluster;` output should be on separate lines for separate versions
   (CASSANDRA-3170)
 * fix changing durable_writes keyspace option during CF creation
   (CASSANDRA-3292)
 * avoid locking on update when no indexes are involved (CASSANDRA-3386)
 * fix assertionError during repair with ordered partitioners (CASSANDRA-3369)
 * correctly serialize key_validation_class for avro (CASSANDRA-3391)
 * don't expire counter tombstone after streaming (CASSANDRA-3394)
 * prevent nodes that failed to join from hanging around forever
   (CASSANDRA-3351)
 * remove incorrect optimization from slice read path (CASSANDRA-3390)
 * Fix race in AntiEntropyService (CASSANDRA-3400)


1.0.0-final
 * close scrubbed sstable fd before deleting it (CASSANDRA-3318)
 * fix bug preventing obsolete commitlog segments from being removed
   (CASSANDRA-3269)
 * tolerate whitespace in seed CDL (CASSANDRA-3263)
 * Change default heap thresholds to max(min(1/2 ram, 1G), min(1/4 ram, 8GB))
   (CASSANDRA-3295)
 * Fix broken CompressedRandomAccessReaderTest (CASSANDRA-3298)
 * (CQL) fix type information returned for wildcard queries (CASSANDRA-3311)
 * add estimated tasks to LeveledCompactionStrategy (CASSANDRA-3322)
 * avoid including compaction cache-warming in keycache stats (CASSANDRA-3325)
 * run compaction and hinted handoff threads at MIN_PRIORITY (CASSANDRA-3308)
 * default hsha thrift server to cpu core count in rpc pool (CASSANDRA-3329)
 * add bin\daemon to binary tarball for Windows service (CASSANDRA-3331)
 * Fix places where uncompressed size of sstables was use in place of the
   compressed one (CASSANDRA-3338)
 * Fix hsha thrift server (CASSANDRA-3346)
 * Make sure repair only stream needed sstables (CASSANDRA-3345)


1.0.0-rc2
 * Log a meaningful warning when a node receives a message for a repair session
   that doesn't exist anymore (CASSANDRA-3256)
 * test for NUMA policy support as well as numactl presence (CASSANDRA-3245)
 * Fix FD leak when internode encryption is enabled (CASSANDRA-3257)
 * Remove incorrect assertion in mergeIterator (CASSANDRA-3260)
 * FBUtilities.hexToBytes(String) to throw NumberFormatException when string
   contains non-hex characters (CASSANDRA-3231)
 * Keep SimpleSnitch proximity ordering unchanged from what the Strategy
   generates, as intended (CASSANDRA-3262)
 * remove Scrub from compactionstats when finished (CASSANDRA-3255)
 * fix counter entry in jdbc TypesMap (CASSANDRA-3268)
 * fix full queue scenario for ParallelCompactionIterator (CASSANDRA-3270)
 * fix bootstrap process (CASSANDRA-3285)
 * don't try delivering hints if when there isn't any (CASSANDRA-3176)
 * CLI documentation change for ColumnFamily `compression_options` (CASSANDRA-3282)
 * ignore any CF ids sent by client for adding CF/KS (CASSANDRA-3288)
 * remove obsolete hints on first startup (CASSANDRA-3291)
 * use correct ISortedColumns for time-optimized reads (CASSANDRA-3289)
 * Evict gossip state immediately when a token is taken over by a new IP
   (CASSANDRA-3259)


1.0.0-rc1
 * Update CQL to generate microsecond timestamps by default (CASSANDRA-3227)
 * Fix counting CFMetadata towards Memtable liveRatio (CASSANDRA-3023)
 * Kill server on wrapped OOME such as from FileChannel.map (CASSANDRA-3201)
 * remove unnecessary copy when adding to row cache (CASSANDRA-3223)
 * Log message when a full repair operation completes (CASSANDRA-3207)
 * Fix streamOutSession keeping sstables references forever if the remote end
   dies (CASSANDRA-3216)
 * Remove dynamic_snitch boolean from example configuration (defaulting to
   true) and set default badness threshold to 0.1 (CASSANDRA-3229)
 * Base choice of random or "balanced" token on bootstrap on whether
   schema definitions were found (CASSANDRA-3219)
 * Fixes for LeveledCompactionStrategy score computation, prioritization,
   scheduling, and performance (CASSANDRA-3224, 3234)
 * parallelize sstable open at server startup (CASSANDRA-2988)
 * fix handling of exceptions writing to OutboundTcpConnection (CASSANDRA-3235)
 * Allow using quotes in "USE <keyspace>;" CLI command (CASSANDRA-3208)
 * Don't allow any cache loading exceptions to halt startup (CASSANDRA-3218)
 * Fix sstableloader --ignores option (CASSANDRA-3247)
 * File descriptor limit increased in packaging (CASSANDRA-3206)
 * Fix deadlock in commit log during flush (CASSANDRA-3253)


1.0.0-beta1
 * removed binarymemtable (CASSANDRA-2692)
 * add commitlog_total_space_in_mb to prevent fragmented logs (CASSANDRA-2427)
 * removed commitlog_rotation_threshold_in_mb configuration (CASSANDRA-2771)
 * make AbstractBounds.normalize de-overlapp overlapping ranges (CASSANDRA-2641)
 * replace CollatingIterator, ReducingIterator with MergeIterator
   (CASSANDRA-2062)
 * Fixed the ability to set compaction strategy in cli using create column
   family command (CASSANDRA-2778)
 * clean up tmp files after failed compaction (CASSANDRA-2468)
 * restrict repair streaming to specific columnfamilies (CASSANDRA-2280)
 * don't bother persisting columns shadowed by a row tombstone (CASSANDRA-2589)
 * reset CF and SC deletion times after gc_grace (CASSANDRA-2317)
 * optimize away seek when compacting wide rows (CASSANDRA-2879)
 * single-pass streaming (CASSANDRA-2677, 2906, 2916, 3003)
 * use reference counting for deleting sstables instead of relying on GC
   (CASSANDRA-2521, 3179)
 * store hints as serialized mutations instead of pointers to data row
   (CASSANDRA-2045)
 * store hints in the coordinator node instead of in the closest replica
   (CASSANDRA-2914)
 * add row_cache_keys_to_save CF option (CASSANDRA-1966)
 * check column family validity in nodetool repair (CASSANDRA-2933)
 * use lazy initialization instead of class initialization in NodeId
   (CASSANDRA-2953)
 * add paging to get_count (CASSANDRA-2894)
 * fix "short reads" in [multi]get (CASSANDRA-2643, 3157, 3192)
 * add optional compression for sstables (CASSANDRA-47, 2994, 3001, 3128)
 * add scheduler JMX metrics (CASSANDRA-2962)
 * add block level checksum for compressed data (CASSANDRA-1717)
 * make column family backed column map pluggable and introduce unsynchronized
   ArrayList backed one to speedup reads (CASSANDRA-2843, 3165, 3205)
 * refactoring of the secondary index api (CASSANDRA-2982)
 * make CL > ONE reads wait for digest reconciliation before returning
   (CASSANDRA-2494)
 * fix missing logging for some exceptions (CASSANDRA-2061)
 * refactor and optimize ColumnFamilyStore.files(...) and Descriptor.fromFilename(String)
   and few other places responsible for work with SSTable files (CASSANDRA-3040)
 * Stop reading from sstables once we know we have the most recent columns,
   for query-by-name requests (CASSANDRA-2498)
 * Add query-by-column mode to stress.java (CASSANDRA-3064)
 * Add "install" command to cassandra.bat (CASSANDRA-292)
 * clean up KSMetadata, CFMetadata from unnecessary
   Thrift<->Avro conversion methods (CASSANDRA-3032)
 * Add timeouts to client request schedulers (CASSANDRA-3079, 3096)
 * Cli to use hashes rather than array of hashes for strategy options (CASSANDRA-3081)
 * LeveledCompactionStrategy (CASSANDRA-1608, 3085, 3110, 3087, 3145, 3154, 3182)
 * Improvements of the CLI `describe` command (CASSANDRA-2630)
 * reduce window where dropped CF sstables may not be deleted (CASSANDRA-2942)
 * Expose gossip/FD info to JMX (CASSANDRA-2806)
 * Fix streaming over SSL when compressed SSTable involved (CASSANDRA-3051)
 * Add support for pluggable secondary index implementations (CASSANDRA-3078)
 * remove compaction_thread_priority setting (CASSANDRA-3104)
 * generate hints for replicas that timeout, not just replicas that are known
   to be down before starting (CASSANDRA-2034)
 * Add throttling for internode streaming (CASSANDRA-3080)
 * make the repair of a range repair all replica (CASSANDRA-2610, 3194)
 * expose the ability to repair the first range (as returned by the
   partitioner) of a node (CASSANDRA-2606)
 * Streams Compression (CASSANDRA-3015)
 * add ability to use multiple threads during a single compaction
   (CASSANDRA-2901)
 * make AbstractBounds.normalize support overlapping ranges (CASSANDRA-2641)
 * fix of the CQL count() behavior (CASSANDRA-3068)
 * use TreeMap backed column families for the SSTable simple writers
   (CASSANDRA-3148)
 * fix inconsistency of the CLI syntax when {} should be used instead of [{}]
   (CASSANDRA-3119)
 * rename CQL type names to match expected SQL behavior (CASSANDRA-3149, 3031)
 * Arena-based allocation for memtables (CASSANDRA-2252, 3162, 3163, 3168)
 * Default RR chance to 0.1 (CASSANDRA-3169)
 * Add RowLevel support to secondary index API (CASSANDRA-3147)
 * Make SerializingCacheProvider the default if JNA is available (CASSANDRA-3183)
 * Fix backwards compatibilty for CQL memtable properties (CASSANDRA-3190)
 * Add five-minute delay before starting compactions on a restarted server
   (CASSANDRA-3181)
 * Reduce copies done for intra-host messages (CASSANDRA-1788, 3144)
 * support of compaction strategy option for stress.java (CASSANDRA-3204)
 * make memtable throughput and column count thresholds no-ops (CASSANDRA-2449)
 * Return schema information along with the resultSet in CQL (CASSANDRA-2734)
 * Add new DecimalType (CASSANDRA-2883)
 * Fix assertion error in RowRepairResolver (CASSANDRA-3156)
 * Reduce unnecessary high buffer sizes (CASSANDRA-3171)
 * Pluggable compaction strategy (CASSANDRA-1610)
 * Add new broadcast_address config option (CASSANDRA-2491)


0.8.7
 * Kill server on wrapped OOME such as from FileChannel.map (CASSANDRA-3201)
 * Allow using quotes in "USE <keyspace>;" CLI command (CASSANDRA-3208)
 * Log message when a full repair operation completes (CASSANDRA-3207)
 * Don't allow any cache loading exceptions to halt startup (CASSANDRA-3218)
 * Fix sstableloader --ignores option (CASSANDRA-3247)
 * File descriptor limit increased in packaging (CASSANDRA-3206)
 * Log a meaningfull warning when a node receive a message for a repair session
   that doesn't exist anymore (CASSANDRA-3256)
 * Fix FD leak when internode encryption is enabled (CASSANDRA-3257)
 * FBUtilities.hexToBytes(String) to throw NumberFormatException when string
   contains non-hex characters (CASSANDRA-3231)
 * Keep SimpleSnitch proximity ordering unchanged from what the Strategy
   generates, as intended (CASSANDRA-3262)
 * remove Scrub from compactionstats when finished (CASSANDRA-3255)
 * Fix tool .bat files when CASSANDRA_HOME contains spaces (CASSANDRA-3258)
 * Force flush of status table when removing/updating token (CASSANDRA-3243)
 * Evict gossip state immediately when a token is taken over by a new IP (CASSANDRA-3259)
 * Fix bug where the failure detector can take too long to mark a host
   down (CASSANDRA-3273)
 * (Hadoop) allow wrapping ranges in queries (CASSANDRA-3137)
 * (Hadoop) check all interfaces for a match with split location
   before falling back to random replica (CASSANDRA-3211)
 * (Hadoop) Make Pig storage handle implements LoadMetadata (CASSANDRA-2777)
 * (Hadoop) Fix exception during PIG 'dump' (CASSANDRA-2810)
 * Fix stress COUNTER_GET option (CASSANDRA-3301)
 * Fix missing fields in CLI `show schema` output (CASSANDRA-3304)
 * Nodetool no longer leaks threads and closes JMX connections (CASSANDRA-3309)
 * fix truncate allowing data to be replayed post-restart (CASSANDRA-3297)
 * Move SimpleAuthority and SimpleAuthenticator to examples (CASSANDRA-2922)
 * Fix handling of tombstone by SSTableExport/Import (CASSANDRA-3357)
 * Fix transposition in cfHistograms (CASSANDRA-3222)
 * Allow using number as DC name when creating keyspace in CQL (CASSANDRA-3239)
 * Force flush of system table after updating/removing a token (CASSANDRA-3243)


0.8.6
 * revert CASSANDRA-2388
 * change TokenRange.endpoints back to listen/broadcast address to match
   pre-1777 behavior, and add TokenRange.rpc_endpoints instead (CASSANDRA-3187)
 * avoid trying to watch cassandra-topology.properties when loaded from jar
   (CASSANDRA-3138)
 * prevent users from creating keyspaces with LocalStrategy replication
   (CASSANDRA-3139)
 * fix CLI `show schema;` to output correct keyspace definition statement
   (CASSANDRA-3129)
 * CustomTThreadPoolServer to log TTransportException at DEBUG level
   (CASSANDRA-3142)
 * allow topology sort to work with non-unique rack names between
   datacenters (CASSANDRA-3152)
 * Improve caching of same-version Messages on digest and repair paths
   (CASSANDRA-3158)
 * Randomize choice of first replica for counter increment (CASSANDRA-2890)
 * Fix using read_repair_chance instead of merge_shard_change (CASSANDRA-3202)
 * Avoid streaming data to nodes that already have it, on move as well as
   decommission (CASSANDRA-3041)
 * Fix divide by zero error in GCInspector (CASSANDRA-3164)
 * allow quoting of the ColumnFamily name in CLI `create column family`
   statement (CASSANDRA-3195)
 * Fix rolling upgrade from 0.7 to 0.8 problem (CASSANDRA-3166)
 * Accomodate missing encryption_options in IncomingTcpConnection.stream
   (CASSANDRA-3212)


0.8.5
 * fix NPE when encryption_options is unspecified (CASSANDRA-3007)
 * include column name in validation failure exceptions (CASSANDRA-2849)
 * make sure truncate clears out the commitlog so replay won't re-
   populate with truncated data (CASSANDRA-2950)
 * fix NPE when debug logging is enabled and dropped CF is present
   in a commitlog segment (CASSANDRA-3021)
 * fix cassandra.bat when CASSANDRA_HOME contains spaces (CASSANDRA-2952)
 * fix to SSTableSimpleUnsortedWriter bufferSize calculation (CASSANDRA-3027)
 * make cleanup and normal compaction able to skip empty rows
   (rows containing nothing but expired tombstones) (CASSANDRA-3039)
 * work around native memory leak in com.sun.management.GarbageCollectorMXBean
   (CASSANDRA-2868)
 * validate that column names in column_metadata are not equal to key_alias
   on create/update of the ColumnFamily and CQL 'ALTER' statement (CASSANDRA-3036)
 * return an InvalidRequestException if an indexed column is assigned
   a value larger than 64KB (CASSANDRA-3057)
 * fix of numeric-only and string column names handling in CLI "drop index"
   (CASSANDRA-3054)
 * prune index scan resultset back to original request for lazy
   resultset expansion case (CASSANDRA-2964)
 * (Hadoop) fail jobs when Cassandra node has failed but TaskTracker
   has not (CASSANDRA-2388)
 * fix dynamic snitch ignoring nodes when read_repair_chance is zero
   (CASSANDRA-2662)
 * avoid retaining references to dropped CFS objects in
   CompactionManager.estimatedCompactions (CASSANDRA-2708)
 * expose rpc timeouts per host in MessagingServiceMBean (CASSANDRA-2941)
 * avoid including cwd in classpath for deb and rpm packages (CASSANDRA-2881)
 * remove gossip state when a new IP takes over a token (CASSANDRA-3071)
 * allow sstable2json to work on index sstable files (CASSANDRA-3059)
 * always hint counters (CASSANDRA-3099)
 * fix log4j initialization in EmbeddedCassandraService (CASSANDRA-2857)
 * remove gossip state when a new IP takes over a token (CASSANDRA-3071)
 * work around native memory leak in com.sun.management.GarbageCollectorMXBean
    (CASSANDRA-2868)
 * fix UnavailableException with writes at CL.EACH_QUORM (CASSANDRA-3084)
 * fix parsing of the Keyspace and ColumnFamily names in numeric
   and string representations in CLI (CASSANDRA-3075)
 * fix corner cases in Range.differenceToFetch (CASSANDRA-3084)
 * fix ip address String representation in the ring cache (CASSANDRA-3044)
 * fix ring cache compatibility when mixing pre-0.8.4 nodes with post-
   in the same cluster (CASSANDRA-3023)
 * make repair report failure when a node participating dies (instead of
   hanging forever) (CASSANDRA-2433)
 * fix handling of the empty byte buffer by ReversedType (CASSANDRA-3111)
 * Add validation that Keyspace names are case-insensitively unique (CASSANDRA-3066)
 * catch invalid key_validation_class before instantiating UpdateColumnFamily (CASSANDRA-3102)
 * make Range and Bounds objects client-safe (CASSANDRA-3108)
 * optionally skip log4j configuration (CASSANDRA-3061)
 * bundle sstableloader with the debian package (CASSANDRA-3113)
 * don't try to build secondary indexes when there is none (CASSANDRA-3123)
 * improve SSTableSimpleUnsortedWriter speed for large rows (CASSANDRA-3122)
 * handle keyspace arguments correctly in nodetool snapshot (CASSANDRA-3038)
 * Fix SSTableImportTest on windows (CASSANDRA-3043)
 * expose compactionThroughputMbPerSec through JMX (CASSANDRA-3117)
 * log keyspace and CF of large rows being compacted


0.8.4
 * change TokenRing.endpoints to be a list of rpc addresses instead of
   listen/broadcast addresses (CASSANDRA-1777)
 * include files-to-be-streamed in StreamInSession.getSources (CASSANDRA-2972)
 * use JAVA env var in cassandra-env.sh (CASSANDRA-2785, 2992)
 * avoid doing read for no-op replicate-on-write at CL=1 (CASSANDRA-2892)
 * refuse counter write for CL.ANY (CASSANDRA-2990)
 * switch back to only logging recent dropped messages (CASSANDRA-3004)
 * always deserialize RowMutation for counters (CASSANDRA-3006)
 * ignore saved replication_factor strategy_option for NTS (CASSANDRA-3011)
 * make sure pre-truncate CL segments are discarded (CASSANDRA-2950)


0.8.3
 * add ability to drop local reads/writes that are going to timeout
   (CASSANDRA-2943)
 * revamp token removal process, keep gossip states for 3 days (CASSANDRA-2496)
 * don't accept extra args for 0-arg nodetool commands (CASSANDRA-2740)
 * log unavailableexception details at debug level (CASSANDRA-2856)
 * expose data_dir though jmx (CASSANDRA-2770)
 * don't include tmp files as sstable when create cfs (CASSANDRA-2929)
 * log Java classpath on startup (CASSANDRA-2895)
 * keep gossipped version in sync with actual on migration coordinator
   (CASSANDRA-2946)
 * use lazy initialization instead of class initialization in NodeId
   (CASSANDRA-2953)
 * check column family validity in nodetool repair (CASSANDRA-2933)
 * speedup bytes to hex conversions dramatically (CASSANDRA-2850)
 * Flush memtables on shutdown when durable writes are disabled
   (CASSANDRA-2958)
 * improved POSIX compatibility of start scripts (CASsANDRA-2965)
 * add counter support to Hadoop InputFormat (CASSANDRA-2981)
 * fix bug where dirty commitlog segments were removed (and avoid keeping
   segments with no post-flush activity permanently dirty) (CASSANDRA-2829)
 * fix throwing exception with batch mutation of counter super columns
   (CASSANDRA-2949)
 * ignore system tables during repair (CASSANDRA-2979)
 * throw exception when NTS is given replication_factor as an option
   (CASSANDRA-2960)
 * fix assertion error during compaction of counter CFs (CASSANDRA-2968)
 * avoid trying to create index names, when no index exists (CASSANDRA-2867)
 * don't sample the system table when choosing a bootstrap token
   (CASSANDRA-2825)
 * gossiper notifies of local state changes (CASSANDRA-2948)
 * add asynchronous and half-sync/half-async (hsha) thrift servers
   (CASSANDRA-1405)
 * fix potential use of free'd native memory in SerializingCache
   (CASSANDRA-2951)
 * prune index scan resultset back to original request for lazy
   resultset expansion case (CASSANDRA-2964)
 * (Hadoop) fail jobs when Cassandra node has failed but TaskTracker
    has not (CASSANDRA-2388)


0.8.2
 * CQL:
   - include only one row per unique key for IN queries (CASSANDRA-2717)
   - respect client timestamp on full row deletions (CASSANDRA-2912)
 * improve thread-safety in StreamOutSession (CASSANDRA-2792)
 * allow deleting a row and updating indexed columns in it in the
   same mutation (CASSANDRA-2773)
 * Expose number of threads blocked on submitting memtable to flush
   in JMX (CASSANDRA-2817)
 * add ability to return "endpoints" to nodetool (CASSANDRA-2776)
 * Add support for multiple (comma-delimited) coordinator addresses
   to ColumnFamilyInputFormat (CASSANDRA-2807)
 * fix potential NPE while scheduling read repair for range slice
   (CASSANDRA-2823)
 * Fix race in SystemTable.getCurrentLocalNodeId (CASSANDRA-2824)
 * Correctly set default for replicate_on_write (CASSANDRA-2835)
 * improve nodetool compactionstats formatting (CASSANDRA-2844)
 * fix index-building status display (CASSANDRA-2853)
 * fix CLI perpetuating obsolete KsDef.replication_factor (CASSANDRA-2846)
 * improve cli treatment of multiline comments (CASSANDRA-2852)
 * handle row tombstones correctly in EchoedRow (CASSANDRA-2786)
 * add MessagingService.get[Recently]DroppedMessages and
   StorageService.getExceptionCount (CASSANDRA-2804)
 * fix possibility of spurious UnavailableException for LOCAL_QUORUM
   reads with dynamic snitch + read repair disabled (CASSANDRA-2870)
 * add ant-optional as dependence for the debian package (CASSANDRA-2164)
 * add option to specify limit for get_slice in the CLI (CASSANDRA-2646)
 * decrease HH page size (CASSANDRA-2832)
 * reset cli keyspace after dropping the current one (CASSANDRA-2763)
 * add KeyRange option to Hadoop inputformat (CASSANDRA-1125)
 * fix protocol versioning (CASSANDRA-2818, 2860)
 * support spaces in path to log4j configuration (CASSANDRA-2383)
 * avoid including inferred types in CF update (CASSANDRA-2809)
 * fix JMX bulkload call (CASSANDRA-2908)
 * fix updating KS with durable_writes=false (CASSANDRA-2907)
 * add simplified facade to SSTableWriter for bulk loading use
   (CASSANDRA-2911)
 * fix re-using index CF sstable names after drop/recreate (CASSANDRA-2872)
 * prepend CF to default index names (CASSANDRA-2903)
 * fix hint replay (CASSANDRA-2928)
 * Properly synchronize repair's merkle tree computation (CASSANDRA-2816)


0.8.1
 * CQL:
   - support for insert, delete in BATCH (CASSANDRA-2537)
   - support for IN to SELECT, UPDATE (CASSANDRA-2553)
   - timestamp support for INSERT, UPDATE, and BATCH (CASSANDRA-2555)
   - TTL support (CASSANDRA-2476)
   - counter support (CASSANDRA-2473)
   - ALTER COLUMNFAMILY (CASSANDRA-1709)
   - DROP INDEX (CASSANDRA-2617)
   - add SCHEMA/TABLE as aliases for KS/CF (CASSANDRA-2743)
   - server handles wait-for-schema-agreement (CASSANDRA-2756)
   - key alias support (CASSANDRA-2480)
 * add support for comparator parameters and a generic ReverseType
   (CASSANDRA-2355)
 * add CompositeType and DynamicCompositeType (CASSANDRA-2231)
 * optimize batches containing multiple updates to the same row
   (CASSANDRA-2583)
 * adjust hinted handoff page size to avoid OOM with large columns
   (CASSANDRA-2652)
 * mark BRAF buffer invalid post-flush so we don't re-flush partial
   buffers again, especially on CL writes (CASSANDRA-2660)
 * add DROP INDEX support to CLI (CASSANDRA-2616)
 * don't perform HH to client-mode [storageproxy] nodes (CASSANDRA-2668)
 * Improve forceDeserialize/getCompactedRow encapsulation (CASSANDRA-2659)
 * Don't write CounterUpdateColumn to disk in tests (CASSANDRA-2650)
 * Add sstable bulk loading utility (CASSANDRA-1278)
 * avoid replaying hints to dropped columnfamilies (CASSANDRA-2685)
 * add placeholders for missing rows in range query pseudo-RR (CASSANDRA-2680)
 * remove no-op HHOM.renameHints (CASSANDRA-2693)
 * clone super columns to avoid modifying them during flush (CASSANDRA-2675)
 * allow writes to bypass the commitlog for certain keyspaces (CASSANDRA-2683)
 * avoid NPE when bypassing commitlog during memtable flush (CASSANDRA-2781)
 * Added support for making bootstrap retry if nodes flap (CASSANDRA-2644)
 * Added statusthrift to nodetool to report if thrift server is running (CASSANDRA-2722)
 * Fixed rows being cached if they do not exist (CASSANDRA-2723)
 * Support passing tableName and cfName to RowCacheProviders (CASSANDRA-2702)
 * close scrub file handles (CASSANDRA-2669)
 * throttle migration replay (CASSANDRA-2714)
 * optimize column serializer creation (CASSANDRA-2716)
 * Added support for making bootstrap retry if nodes flap (CASSANDRA-2644)
 * Added statusthrift to nodetool to report if thrift server is running
   (CASSANDRA-2722)
 * Fixed rows being cached if they do not exist (CASSANDRA-2723)
 * fix truncate/compaction race (CASSANDRA-2673)
 * workaround large resultsets causing large allocation retention
   by nio sockets (CASSANDRA-2654)
 * fix nodetool ring use with Ec2Snitch (CASSANDRA-2733)
 * fix removing columns and subcolumns that are supressed by a row or
   supercolumn tombstone during replica resolution (CASSANDRA-2590)
 * support sstable2json against snapshot sstables (CASSANDRA-2386)
 * remove active-pull schema requests (CASSANDRA-2715)
 * avoid marking entire list of sstables as actively being compacted
   in multithreaded compaction (CASSANDRA-2765)
 * seek back after deserializing a row to update cache with (CASSANDRA-2752)
 * avoid skipping rows in scrub for counter column family (CASSANDRA-2759)
 * fix ConcurrentModificationException in repair when dealing with 0.7 node
   (CASSANDRA-2767)
 * use threadsafe collections for StreamInSession (CASSANDRA-2766)
 * avoid infinite loop when creating merkle tree (CASSANDRA-2758)
 * avoids unmarking compacting sstable prematurely in cleanup (CASSANDRA-2769)
 * fix NPE when the commit log is bypassed (CASSANDRA-2718)
 * don't throw an exception in SS.isRPCServerRunning (CASSANDRA-2721)
 * make stress.jar executable (CASSANDRA-2744)
 * add daemon mode to java stress (CASSANDRA-2267)
 * expose the DC and rack of a node through JMX and nodetool ring (CASSANDRA-2531)
 * fix cache mbean getSize (CASSANDRA-2781)
 * Add Date, Float, Double, and Boolean types (CASSANDRA-2530)
 * Add startup flag to renew counter node id (CASSANDRA-2788)
 * add jamm agent to cassandra.bat (CASSANDRA-2787)
 * fix repair hanging if a neighbor has nothing to send (CASSANDRA-2797)
 * purge tombstone even if row is in only one sstable (CASSANDRA-2801)
 * Fix wrong purge of deleted cf during compaction (CASSANDRA-2786)
 * fix race that could result in Hadoop writer failing to throw an
   exception encountered after close() (CASSANDRA-2755)
 * fix scan wrongly throwing assertion error (CASSANDRA-2653)
 * Always use even distribution for merkle tree with RandomPartitionner
   (CASSANDRA-2841)
 * fix describeOwnership for OPP (CASSANDRA-2800)
 * ensure that string tokens do not contain commas (CASSANDRA-2762)


0.8.0-final
 * fix CQL grammar warning and cqlsh regression from CASSANDRA-2622
 * add ant generate-cql-html target (CASSANDRA-2526)
 * update CQL consistency levels (CASSANDRA-2566)
 * debian packaging fixes (CASSANDRA-2481, 2647)
 * fix UUIDType, IntegerType for direct buffers (CASSANDRA-2682, 2684)
 * switch to native Thrift for Hadoop map/reduce (CASSANDRA-2667)
 * fix StackOverflowError when building from eclipse (CASSANDRA-2687)
 * only provide replication_factor to strategy_options "help" for
   SimpleStrategy, OldNetworkTopologyStrategy (CASSANDRA-2678, 2713)
 * fix exception adding validators to non-string columns (CASSANDRA-2696)
 * avoid instantiating DatabaseDescriptor in JDBC (CASSANDRA-2694)
 * fix potential stack overflow during compaction (CASSANDRA-2626)
 * clone super columns to avoid modifying them during flush (CASSANDRA-2675)
 * reset underlying iterator in EchoedRow constructor (CASSANDRA-2653)


0.8.0-rc1
 * faster flushes and compaction from fixing excessively pessimistic
   rebuffering in BRAF (CASSANDRA-2581)
 * fix returning null column values in the python cql driver (CASSANDRA-2593)
 * fix merkle tree splitting exiting early (CASSANDRA-2605)
 * snapshot_before_compaction directory name fix (CASSANDRA-2598)
 * Disable compaction throttling during bootstrap (CASSANDRA-2612)
 * fix CQL treatment of > and < operators in range slices (CASSANDRA-2592)
 * fix potential double-application of counter updates on commitlog replay
   by moving replay position from header to sstable metadata (CASSANDRA-2419)
 * JDBC CQL driver exposes getColumn for access to timestamp
 * JDBC ResultSetMetadata properties added to AbstractType
 * r/m clustertool (CASSANDRA-2607)
 * add support for presenting row key as a column in CQL result sets
   (CASSANDRA-2622)
 * Don't allow {LOCAL|EACH}_QUORUM unless strategy is NTS (CASSANDRA-2627)
 * validate keyspace strategy_options during CQL create (CASSANDRA-2624)
 * fix empty Result with secondary index when limit=1 (CASSANDRA-2628)
 * Fix regression where bootstrapping a node with no schema fails
   (CASSANDRA-2625)
 * Allow removing LocationInfo sstables (CASSANDRA-2632)
 * avoid attempting to replay mutations from dropped keyspaces (CASSANDRA-2631)
 * avoid using cached position of a key when GT is requested (CASSANDRA-2633)
 * fix counting bloom filter true positives (CASSANDRA-2637)
 * initialize local ep state prior to gossip startup if needed (CASSANDRA-2638)
 * fix counter increment lost after restart (CASSANDRA-2642)
 * add quote-escaping via backslash to CLI (CASSANDRA-2623)
 * fix pig example script (CASSANDRA-2487)
 * fix dynamic snitch race in adding latencies (CASSANDRA-2618)
 * Start/stop cassandra after more important services such as mdadm in
   debian packaging (CASSANDRA-2481)


0.8.0-beta2
 * fix NPE compacting index CFs (CASSANDRA-2528)
 * Remove checking all column families on startup for compaction candidates
   (CASSANDRA-2444)
 * validate CQL create keyspace options (CASSANDRA-2525)
 * fix nodetool setcompactionthroughput (CASSANDRA-2550)
 * move	gossip heartbeat back to its own thread (CASSANDRA-2554)
 * validate cql TRUNCATE columnfamily before truncating (CASSANDRA-2570)
 * fix batch_mutate for mixed standard-counter mutations (CASSANDRA-2457)
 * disallow making schema changes to system keyspace (CASSANDRA-2563)
 * fix sending mutation messages multiple times (CASSANDRA-2557)
 * fix incorrect use of NBHM.size in ReadCallback that could cause
   reads to time out even when responses were received (CASSANDRA-2552)
 * trigger read repair correctly for LOCAL_QUORUM reads (CASSANDRA-2556)
 * Allow configuring the number of compaction thread (CASSANDRA-2558)
 * forceUserDefinedCompaction will attempt to compact what it is given
   even if the pessimistic estimate is that there is not enough disk space;
   automatic compactions will only compact 2 or more sstables (CASSANDRA-2575)
 * refuse to apply migrations with older timestamps than the current
   schema (CASSANDRA-2536)
 * remove unframed Thrift transport option
 * include indexes in snapshots (CASSANDRA-2596)
 * improve ignoring of obsolete mutations in index maintenance (CASSANDRA-2401)
 * recognize attempt to drop just the index while leaving the column
   definition alone (CASSANDRA-2619)


0.8.0-beta1
 * remove Avro RPC support (CASSANDRA-926)
 * support for columns that act as incr/decr counters
   (CASSANDRA-1072, 1937, 1944, 1936, 2101, 2093, 2288, 2105, 2384, 2236, 2342,
   2454)
 * CQL (CASSANDRA-1703, 1704, 1705, 1706, 1707, 1708, 1710, 1711, 1940,
   2124, 2302, 2277, 2493)
 * avoid double RowMutation serialization on write path (CASSANDRA-1800)
 * make NetworkTopologyStrategy the default (CASSANDRA-1960)
 * configurable internode encryption (CASSANDRA-1567, 2152)
 * human readable column names in sstable2json output (CASSANDRA-1933)
 * change default JMX port to 7199 (CASSANDRA-2027)
 * backwards compatible internal messaging (CASSANDRA-1015)
 * atomic switch of memtables and sstables (CASSANDRA-2284)
 * add pluggable SeedProvider (CASSANDRA-1669)
 * Fix clustertool to not throw exception when calling get_endpoints (CASSANDRA-2437)
 * upgrade to thrift 0.6 (CASSANDRA-2412)
 * repair works on a token range instead of full ring (CASSANDRA-2324)
 * purge tombstones from row cache (CASSANDRA-2305)
 * push replication_factor into strategy_options (CASSANDRA-1263)
 * give snapshots the same name on each node (CASSANDRA-1791)
 * remove "nodetool loadbalance" (CASSANDRA-2448)
 * multithreaded compaction (CASSANDRA-2191)
 * compaction throttling (CASSANDRA-2156)
 * add key type information and alias (CASSANDRA-2311, 2396)
 * cli no longer divides read_repair_chance by 100 (CASSANDRA-2458)
 * made CompactionInfo.getTaskType return an enum (CASSANDRA-2482)
 * add a server-wide cap on measured memtable memory usage and aggressively
   flush to keep under that threshold (CASSANDRA-2006)
 * add unified UUIDType (CASSANDRA-2233)
 * add off-heap row cache support (CASSANDRA-1969)


0.7.5
 * improvements/fixes to PIG driver (CASSANDRA-1618, CASSANDRA-2387,
   CASSANDRA-2465, CASSANDRA-2484)
 * validate index names (CASSANDRA-1761)
 * reduce contention on Table.flusherLock (CASSANDRA-1954)
 * try harder to detect failures during streaming, cleaning up temporary
   files more reliably (CASSANDRA-2088)
 * shut down server for OOM on a Thrift thread (CASSANDRA-2269)
 * fix tombstone handling in repair and sstable2json (CASSANDRA-2279)
 * preserve version when streaming data from old sstables (CASSANDRA-2283)
 * don't start repair if a neighboring node is marked as dead (CASSANDRA-2290)
 * purge tombstones from row cache (CASSANDRA-2305)
 * Avoid seeking when sstable2json exports the entire file (CASSANDRA-2318)
 * clear Built flag in system table when dropping an index (CASSANDRA-2320)
 * don't allow arbitrary argument for stress.java (CASSANDRA-2323)
 * validate values for index predicates in get_indexed_slice (CASSANDRA-2328)
 * queue secondary indexes for flush before the parent (CASSANDRA-2330)
 * allow job configuration to set the CL used in Hadoop jobs (CASSANDRA-2331)
 * add memtable_flush_queue_size defaulting to 4 (CASSANDRA-2333)
 * Allow overriding of initial_token, storage_port and rpc_port from system
   properties (CASSANDRA-2343)
 * fix comparator used for non-indexed secondary expressions in index scan
   (CASSANDRA-2347)
 * ensure size calculation and write phase of large-row compaction use
   the same threshold for TTL expiration (CASSANDRA-2349)
 * fix race when iterating CFs during add/drop (CASSANDRA-2350)
 * add ConsistencyLevel command to CLI (CASSANDRA-2354)
 * allow negative numbers in the cli (CASSANDRA-2358)
 * hard code serialVersionUID for tokens class (CASSANDRA-2361)
 * fix potential infinite loop in ByteBufferUtil.inputStream (CASSANDRA-2365)
 * fix encoding bugs in HintedHandoffManager, SystemTable when default
   charset is not UTF8 (CASSANDRA-2367)
 * avoids having removed node reappearing in Gossip (CASSANDRA-2371)
 * fix incorrect truncation of long to int when reading columns via block
   index (CASSANDRA-2376)
 * fix NPE during stream session (CASSANDRA-2377)
 * fix race condition that could leave orphaned data files when dropping CF or
   KS (CASSANDRA-2381)
 * fsync statistics component on write (CASSANDRA-2382)
 * fix duplicate results from CFS.scan (CASSANDRA-2406)
 * add IntegerType to CLI help (CASSANDRA-2414)
 * avoid caching token-only decoratedkeys (CASSANDRA-2416)
 * convert mmap assertion to if/throw so scrub can catch it (CASSANDRA-2417)
 * don't overwrite gc log (CASSANDR-2418)
 * invalidate row cache for streamed row to avoid inconsitencies
   (CASSANDRA-2420)
 * avoid copies in range/index scans (CASSANDRA-2425)
 * make sure we don't wipe data during cleanup if the node has not join
   the ring (CASSANDRA-2428)
 * Try harder to close files after compaction (CASSANDRA-2431)
 * re-set bootstrapped flag after move finishes (CASSANDRA-2435)
 * display validation_class in CLI 'describe keyspace' (CASSANDRA-2442)
 * make cleanup compactions cleanup the row cache (CASSANDRA-2451)
 * add column fields validation to scrub (CASSANDRA-2460)
 * use 64KB flush buffer instead of in_memory_compaction_limit (CASSANDRA-2463)
 * fix backslash substitutions in CLI (CASSANDRA-2492)
 * disable cache saving for system CFS (CASSANDRA-2502)
 * fixes for verifying destination availability under hinted conditions
   so UE can be thrown intead of timing out (CASSANDRA-2514)
 * fix update of validation class in column metadata (CASSANDRA-2512)
 * support LOCAL_QUORUM, EACH_QUORUM CLs outside of NTS (CASSANDRA-2516)
 * preserve version when streaming data from old sstables (CASSANDRA-2283)
 * fix backslash substitutions in CLI (CASSANDRA-2492)
 * count a row deletion as one operation towards memtable threshold
   (CASSANDRA-2519)
 * support LOCAL_QUORUM, EACH_QUORUM CLs outside of NTS (CASSANDRA-2516)


0.7.4
 * add nodetool join command (CASSANDRA-2160)
 * fix secondary indexes on pre-existing or streamed data (CASSANDRA-2244)
 * initialize endpoint in gossiper earlier (CASSANDRA-2228)
 * add ability to write to Cassandra from Pig (CASSANDRA-1828)
 * add rpc_[min|max]_threads (CASSANDRA-2176)
 * add CL.TWO, CL.THREE (CASSANDRA-2013)
 * avoid exporting an un-requested row in sstable2json, when exporting
   a key that does not exist (CASSANDRA-2168)
 * add incremental_backups option (CASSANDRA-1872)
 * add configurable row limit to Pig loadfunc (CASSANDRA-2276)
 * validate column values in batches as well as single-Column inserts
   (CASSANDRA-2259)
 * move sample schema from cassandra.yaml to schema-sample.txt,
   a cli scripts (CASSANDRA-2007)
 * avoid writing empty rows when scrubbing tombstoned rows (CASSANDRA-2296)
 * fix assertion error in range and index scans for CL < ALL
   (CASSANDRA-2282)
 * fix commitlog replay when flush position refers to data that didn't
   get synced before server died (CASSANDRA-2285)
 * fix fd leak in sstable2json with non-mmap'd i/o (CASSANDRA-2304)
 * reduce memory use during streaming of multiple sstables (CASSANDRA-2301)
 * purge tombstoned rows from cache after GCGraceSeconds (CASSANDRA-2305)
 * allow zero replicas in a NTS datacenter (CASSANDRA-1924)
 * make range queries respect snitch for local replicas (CASSANDRA-2286)
 * fix HH delivery when column index is larger than 2GB (CASSANDRA-2297)
 * make 2ary indexes use parent CF flush thresholds during initial build
   (CASSANDRA-2294)
 * update memtable_throughput to be a long (CASSANDRA-2158)


0.7.3
 * Keep endpoint state until aVeryLongTime (CASSANDRA-2115)
 * lower-latency read repair (CASSANDRA-2069)
 * add hinted_handoff_throttle_delay_in_ms option (CASSANDRA-2161)
 * fixes for cache save/load (CASSANDRA-2172, -2174)
 * Handle whole-row deletions in CFOutputFormat (CASSANDRA-2014)
 * Make memtable_flush_writers flush in parallel (CASSANDRA-2178)
 * Add compaction_preheat_key_cache option (CASSANDRA-2175)
 * refactor stress.py to have only one copy of the format string
   used for creating row keys (CASSANDRA-2108)
 * validate index names for \w+ (CASSANDRA-2196)
 * Fix Cassandra cli to respect timeout if schema does not settle
   (CASSANDRA-2187)
 * fix for compaction and cleanup writing old-format data into new-version
   sstable (CASSANDRA-2211, -2216)
 * add nodetool scrub (CASSANDRA-2217, -2240)
 * fix sstable2json large-row pagination (CASSANDRA-2188)
 * fix EOFing on requests for the last bytes in a file (CASSANDRA-2213)
 * fix BufferedRandomAccessFile bugs (CASSANDRA-2218, -2241)
 * check for memtable flush_after_mins exceeded every 10s (CASSANDRA-2183)
 * fix cache saving on Windows (CASSANDRA-2207)
 * add validateSchemaAgreement call + synchronization to schema
   modification operations (CASSANDRA-2222)
 * fix for reversed slice queries on large rows (CASSANDRA-2212)
 * fat clients were writing local data (CASSANDRA-2223)
 * set DEFAULT_MEMTABLE_LIFETIME_IN_MINS to 24h
 * improve detection and cleanup of partially-written sstables
   (CASSANDRA-2206)
 * fix supercolumn de/serialization when subcolumn comparator is different
   from supercolumn's (CASSANDRA-2104)
 * fix starting up on Windows when CASSANDRA_HOME contains whitespace
   (CASSANDRA-2237)
 * add [get|set][row|key]cacheSavePeriod to JMX (CASSANDRA-2100)
 * fix Hadoop ColumnFamilyOutputFormat dropping of mutations
   when batch fills up (CASSANDRA-2255)
 * move file deletions off of scheduledtasks executor (CASSANDRA-2253)


0.7.2
 * copy DecoratedKey.key when inserting into caches to avoid retaining
   a reference to the underlying buffer (CASSANDRA-2102)
 * format subcolumn names with subcomparator (CASSANDRA-2136)
 * fix column bloom filter deserialization (CASSANDRA-2165)


0.7.1
 * refactor MessageDigest creation code. (CASSANDRA-2107)
 * buffer network stack to avoid inefficient small TCP messages while avoiding
   the nagle/delayed ack problem (CASSANDRA-1896)
 * check log4j configuration for changes every 10s (CASSANDRA-1525, 1907)
 * more-efficient cross-DC replication (CASSANDRA-1530, -2051, -2138)
 * avoid polluting page cache with commitlog or sstable writes
   and seq scan operations (CASSANDRA-1470)
 * add RMI authentication options to nodetool (CASSANDRA-1921)
 * make snitches configurable at runtime (CASSANDRA-1374)
 * retry hadoop split requests on connection failure (CASSANDRA-1927)
 * implement describeOwnership for BOP, COPP (CASSANDRA-1928)
 * make read repair behave as expected for ConsistencyLevel > ONE
   (CASSANDRA-982, 2038)
 * distributed test harness (CASSANDRA-1859, 1964)
 * reduce flush lock contention (CASSANDRA-1930)
 * optimize supercolumn deserialization (CASSANDRA-1891)
 * fix CFMetaData.apply to only compare objects of the same class
   (CASSANDRA-1962)
 * allow specifying specific SSTables to compact from JMX (CASSANDRA-1963)
 * fix race condition in MessagingService.targets (CASSANDRA-1959, 2094, 2081)
 * refuse to open sstables from a future version (CASSANDRA-1935)
 * zero-copy reads (CASSANDRA-1714)
 * fix copy bounds for word Text in wordcount demo (CASSANDRA-1993)
 * fixes for contrib/javautils (CASSANDRA-1979)
 * check more frequently for memtable expiration (CASSANDRA-2000)
 * fix writing SSTable column count statistics (CASSANDRA-1976)
 * fix streaming of multiple CFs during bootstrap (CASSANDRA-1992)
 * explicitly set JVM GC new generation size with -Xmn (CASSANDRA-1968)
 * add short options for CLI flags (CASSANDRA-1565)
 * make keyspace argument to "describe keyspace" in CLI optional
   when authenticated to keyspace already (CASSANDRA-2029)
 * added option to specify -Dcassandra.join_ring=false on startup
   to allow "warm spare" nodes or performing JMX maintenance before
   joining the ring (CASSANDRA-526)
 * log migrations at INFO (CASSANDRA-2028)
 * add CLI verbose option in file mode (CASSANDRA-2030)
 * add single-line "--" comments to CLI (CASSANDRA-2032)
 * message serialization tests (CASSANDRA-1923)
 * switch from ivy to maven-ant-tasks (CASSANDRA-2017)
 * CLI attempts to block for new schema to propagate (CASSANDRA-2044)
 * fix potential overflow in nodetool cfstats (CASSANDRA-2057)
 * add JVM shutdownhook to sync commitlog (CASSANDRA-1919)
 * allow nodes to be up without being part of  normal traffic (CASSANDRA-1951)
 * fix CLI "show keyspaces" with null options on NTS (CASSANDRA-2049)
 * fix possible ByteBuffer race conditions (CASSANDRA-2066)
 * reduce garbage generated by MessagingService to prevent load spikes
   (CASSANDRA-2058)
 * fix math in RandomPartitioner.describeOwnership (CASSANDRA-2071)
 * fix deletion of sstable non-data components (CASSANDRA-2059)
 * avoid blocking gossip while deleting handoff hints (CASSANDRA-2073)
 * ignore messages from newer versions, keep track of nodes in gossip
   regardless of version (CASSANDRA-1970)
 * cache writing moved to CompactionManager to reduce i/o contention and
   updated to use non-cache-polluting writes (CASSANDRA-2053)
 * page through large rows when exporting to JSON (CASSANDRA-2041)
 * add flush_largest_memtables_at and reduce_cache_sizes_at options
   (CASSANDRA-2142)
 * add cli 'describe cluster' command (CASSANDRA-2127)
 * add cli support for setting username/password at 'connect' command
   (CASSANDRA-2111)
 * add -D option to Stress.java to allow reading hosts from a file
   (CASSANDRA-2149)
 * bound hints CF throughput between 32M and 256M (CASSANDRA-2148)
 * continue starting when invalid saved cache entries are encountered
   (CASSANDRA-2076)
 * add max_hint_window_in_ms option (CASSANDRA-1459)


0.7.0-final
 * fix offsets to ByteBuffer.get (CASSANDRA-1939)


0.7.0-rc4
 * fix cli crash after backgrounding (CASSANDRA-1875)
 * count timeouts in storageproxy latencies, and include latency
   histograms in StorageProxyMBean (CASSANDRA-1893)
 * fix CLI get recognition of supercolumns (CASSANDRA-1899)
 * enable keepalive on intra-cluster sockets (CASSANDRA-1766)
 * count timeouts towards dynamicsnitch latencies (CASSANDRA-1905)
 * Expose index-building status in JMX + cli schema description
   (CASSANDRA-1871)
 * allow [LOCAL|EACH]_QUORUM to be used with non-NetworkTopology
   replication Strategies
 * increased amount of index locks for faster commitlog replay
 * collect secondary index tombstones immediately (CASSANDRA-1914)
 * revert commitlog changes from #1780 (CASSANDRA-1917)
 * change RandomPartitioner min token to -1 to avoid collision w/
   tokens on actual nodes (CASSANDRA-1901)
 * examine the right nibble when validating TimeUUID (CASSANDRA-1910)
 * include secondary indexes in cleanup (CASSANDRA-1916)
 * CFS.scrubDataDirectories should also cleanup invalid secondary indexes
   (CASSANDRA-1904)
 * ability to disable/enable gossip on nodes to force them down
   (CASSANDRA-1108)


0.7.0-rc3
 * expose getNaturalEndpoints in StorageServiceMBean taking byte[]
   key; RMI cannot serialize ByteBuffer (CASSANDRA-1833)
 * infer org.apache.cassandra.locator for replication strategy classes
   when not otherwise specified
 * validation that generates less garbage (CASSANDRA-1814)
 * add TTL support to CLI (CASSANDRA-1838)
 * cli defaults to bytestype for subcomparator when creating
   column families (CASSANDRA-1835)
 * unregister index MBeans when index is dropped (CASSANDRA-1843)
 * make ByteBufferUtil.clone thread-safe (CASSANDRA-1847)
 * change exception for read requests during bootstrap from
   InvalidRequest to Unavailable (CASSANDRA-1862)
 * respect row-level tombstones post-flush in range scans
   (CASSANDRA-1837)
 * ReadResponseResolver check digests against each other (CASSANDRA-1830)
 * return InvalidRequest when remove of subcolumn without supercolumn
   is requested (CASSANDRA-1866)
 * flush before repair (CASSANDRA-1748)
 * SSTableExport validates key order (CASSANDRA-1884)
 * large row support for SSTableExport (CASSANDRA-1867)
 * Re-cache hot keys post-compaction without hitting disk (CASSANDRA-1878)
 * manage read repair in coordinator instead of data source, to
   provide latency information to dynamic snitch (CASSANDRA-1873)


0.7.0-rc2
 * fix live-column-count of slice ranges including tombstoned supercolumn
   with live subcolumn (CASSANDRA-1591)
 * rename o.a.c.internal.AntientropyStage -> AntiEntropyStage,
   o.a.c.request.Request_responseStage -> RequestResponseStage,
   o.a.c.internal.Internal_responseStage -> InternalResponseStage
 * add AbstractType.fromString (CASSANDRA-1767)
 * require index_type to be present when specifying index_name
   on ColumnDef (CASSANDRA-1759)
 * fix add/remove index bugs in CFMetadata (CASSANDRA-1768)
 * rebuild Strategy during system_update_keyspace (CASSANDRA-1762)
 * cli updates prompt to ... in continuation lines (CASSANDRA-1770)
 * support multiple Mutations per key in hadoop ColumnFamilyOutputFormat
   (CASSANDRA-1774)
 * improvements to Debian init script (CASSANDRA-1772)
 * use local classloader to check for version.properties (CASSANDRA-1778)
 * Validate that column names in column_metadata are valid for the
   defined comparator, and decode properly in cli (CASSANDRA-1773)
 * use cross-platform newlines in cli (CASSANDRA-1786)
 * add ExpiringColumn support to sstable import/export (CASSANDRA-1754)
 * add flush for each append to periodic commitlog mode; added
   periodic_without_flush option to disable this (CASSANDRA-1780)
 * close file handle used for post-flush truncate (CASSANDRA-1790)
 * various code cleanup (CASSANDRA-1793, -1794, -1795)
 * fix range queries against wrapped range (CASSANDRA-1781)
 * fix consistencylevel calculations for NetworkTopologyStrategy
   (CASSANDRA-1804)
 * cli support index type enum names (CASSANDRA-1810)
 * improved validation of column_metadata (CASSANDRA-1813)
 * reads at ConsistencyLevel > 1 throw UnavailableException
   immediately if insufficient live nodes exist (CASSANDRA-1803)
 * copy bytebuffers for local writes to avoid retaining the entire
   Thrift frame (CASSANDRA-1801)
 * fix NPE adding index to column w/o prior metadata (CASSANDRA-1764)
 * reduce fat client timeout (CASSANDRA-1730)
 * fix botched merge of CASSANDRA-1316


0.7.0-rc1
 * fix compaction and flush races with schema updates (CASSANDRA-1715)
 * add clustertool, config-converter, sstablekeys, and schematool
   Windows .bat files (CASSANDRA-1723)
 * reject range queries received during bootstrap (CASSANDRA-1739)
 * fix wrapping-range queries on non-minimum token (CASSANDRA-1700)
 * add nodetool cfhistogram (CASSANDRA-1698)
 * limit repaired ranges to what the nodes have in common (CASSANDRA-1674)
 * index scan treats missing columns as not matching secondary
   expressions (CASSANDRA-1745)
 * Fix misuse of DataOutputBuffer.getData in AntiEntropyService
   (CASSANDRA-1729)
 * detect and warn when obsolete version of JNA is present (CASSANDRA-1760)
 * reduce fat client timeout (CASSANDRA-1730)
 * cleanup smallest CFs first to increase free temp space for larger ones
   (CASSANDRA-1811)
 * Update windows .bat files to work outside of main Cassandra
   directory (CASSANDRA-1713)
 * fix read repair regression from 0.6.7 (CASSANDRA-1727)
 * more-efficient read repair (CASSANDRA-1719)
 * fix hinted handoff replay (CASSANDRA-1656)
 * log type of dropped messages (CASSANDRA-1677)
 * upgrade to SLF4J 1.6.1
 * fix ByteBuffer bug in ExpiringColumn.updateDigest (CASSANDRA-1679)
 * fix IntegerType.getString (CASSANDRA-1681)
 * make -Djava.net.preferIPv4Stack=true the default (CASSANDRA-628)
 * add INTERNAL_RESPONSE verb to differentiate from responses related
   to client requests (CASSANDRA-1685)
 * log tpstats when dropping messages (CASSANDRA-1660)
 * include unreachable nodes in describeSchemaVersions (CASSANDRA-1678)
 * Avoid dropping messages off the client request path (CASSANDRA-1676)
 * fix jna errno reporting (CASSANDRA-1694)
 * add friendlier error for UnknownHostException on startup (CASSANDRA-1697)
 * include jna dependency in RPM package (CASSANDRA-1690)
 * add --skip-keys option to stress.py (CASSANDRA-1696)
 * improve cli handling of non-string keys and column names
   (CASSANDRA-1701, -1693)
 * r/m extra subcomparator line in cli keyspaces output (CASSANDRA-1712)
 * add read repair chance to cli "show keyspaces"
 * upgrade to ConcurrentLinkedHashMap 1.1 (CASSANDRA-975)
 * fix index scan routing (CASSANDRA-1722)
 * fix tombstoning of supercolumns in range queries (CASSANDRA-1734)
 * clear endpoint cache after updating keyspace metadata (CASSANDRA-1741)
 * fix wrapping-range queries on non-minimum token (CASSANDRA-1700)
 * truncate includes secondary indexes (CASSANDRA-1747)
 * retain reference to PendingFile sstables (CASSANDRA-1749)
 * fix sstableimport regression (CASSANDRA-1753)
 * fix for bootstrap when no non-system tables are defined (CASSANDRA-1732)
 * handle replica unavailability in index scan (CASSANDRA-1755)
 * fix service initialization order deadlock (CASSANDRA-1756)
 * multi-line cli commands (CASSANDRA-1742)
 * fix race between snapshot and compaction (CASSANDRA-1736)
 * add listEndpointsPendingHints, deleteHintsForEndpoint JMX methods
   (CASSANDRA-1551)


0.7.0-beta3
 * add strategy options to describe_keyspace output (CASSANDRA-1560)
 * log warning when using randomly generated token (CASSANDRA-1552)
 * re-organize JMX into .db, .net, .internal, .request (CASSANDRA-1217)
 * allow nodes to change IPs between restarts (CASSANDRA-1518)
 * remember ring state between restarts by default (CASSANDRA-1518)
 * flush index built flag so we can read it before log replay (CASSANDRA-1541)
 * lock row cache updates to prevent race condition (CASSANDRA-1293)
 * remove assertion causing rare (and harmless) error messages in
   commitlog (CASSANDRA-1330)
 * fix moving nodes with no keyspaces defined (CASSANDRA-1574)
 * fix unbootstrap when no data is present in a transfer range (CASSANDRA-1573)
 * take advantage of AVRO-495 to simplify our avro IDL (CASSANDRA-1436)
 * extend authorization hierarchy to column family (CASSANDRA-1554)
 * deletion support in secondary indexes (CASSANDRA-1571)
 * meaningful error message for invalid replication strategy class
   (CASSANDRA-1566)
 * allow keyspace creation with RF > N (CASSANDRA-1428)
 * improve cli error handling (CASSANDRA-1580)
 * add cache save/load ability (CASSANDRA-1417, 1606, 1647)
 * add StorageService.getDrainProgress (CASSANDRA-1588)
 * Disallow bootstrap to an in-use token (CASSANDRA-1561)
 * Allow dynamic secondary index creation and destruction (CASSANDRA-1532)
 * log auto-guessed memtable thresholds (CASSANDRA-1595)
 * add ColumnDef support to cli (CASSANDRA-1583)
 * reduce index sample time by 75% (CASSANDRA-1572)
 * add cli support for column, strategy metadata (CASSANDRA-1578, 1612)
 * add cli support for schema modification (CASSANDRA-1584)
 * delete temp files on failed compactions (CASSANDRA-1596)
 * avoid blocking for dead nodes during removetoken (CASSANDRA-1605)
 * remove ConsistencyLevel.ZERO (CASSANDRA-1607)
 * expose in-progress compaction type in jmx (CASSANDRA-1586)
 * removed IClock & related classes from internals (CASSANDRA-1502)
 * fix removing tokens from SystemTable on decommission and removetoken
   (CASSANDRA-1609)
 * include CF metadata in cli 'show keyspaces' (CASSANDRA-1613)
 * switch from Properties to HashMap in PropertyFileSnitch to
   avoid synchronization bottleneck (CASSANDRA-1481)
 * PropertyFileSnitch configuration file renamed to
   cassandra-topology.properties
 * add cli support for get_range_slices (CASSANDRA-1088, CASSANDRA-1619)
 * Make memtable flush thresholds per-CF instead of global
   (CASSANDRA-1007, 1637)
 * add cli support for binary data without CfDef hints (CASSANDRA-1603)
 * fix building SSTable statistics post-stream (CASSANDRA-1620)
 * fix potential infinite loop in 2ary index queries (CASSANDRA-1623)
 * allow creating NTS keyspaces with no replicas configured (CASSANDRA-1626)
 * add jmx histogram of sstables accessed per read (CASSANDRA-1624)
 * remove system_rename_column_family and system_rename_keyspace from the
   client API until races can be fixed (CASSANDRA-1630, CASSANDRA-1585)
 * add cli sanity tests (CASSANDRA-1582)
 * update GC settings in cassandra.bat (CASSANDRA-1636)
 * cli support for index queries (CASSANDRA-1635)
 * cli support for updating schema memtable settings (CASSANDRA-1634)
 * cli --file option (CASSANDRA-1616)
 * reduce automatically chosen memtable sizes by 50% (CASSANDRA-1641)
 * move endpoint cache from snitch to strategy (CASSANDRA-1643)
 * fix commitlog recovery deleting the newly-created segment as well as
   the old ones (CASSANDRA-1644)
 * upgrade to Thrift 0.5 (CASSANDRA-1367)
 * renamed CL.DCQUORUM to LOCAL_QUORUM and DCQUORUMSYNC to EACH_QUORUM
 * cli truncate support (CASSANDRA-1653)
 * update GC settings in cassandra.bat (CASSANDRA-1636)
 * avoid logging when a node's ip/token is gossipped back to it (CASSANDRA-1666)


0.7-beta2
 * always use UTF-8 for hint keys (CASSANDRA-1439)
 * remove cassandra.yaml dependency from Hadoop and Pig (CASSADRA-1322)
 * expose CfDef metadata in describe_keyspaces (CASSANDRA-1363)
 * restore use of mmap_index_only option (CASSANDRA-1241)
 * dropping a keyspace with no column families generated an error
   (CASSANDRA-1378)
 * rename RackAwareStrategy to OldNetworkTopologyStrategy, RackUnawareStrategy
   to SimpleStrategy, DatacenterShardStrategy to NetworkTopologyStrategy,
   AbstractRackAwareSnitch to AbstractNetworkTopologySnitch (CASSANDRA-1392)
 * merge StorageProxy.mutate, mutateBlocking (CASSANDRA-1396)
 * faster UUIDType, LongType comparisons (CASSANDRA-1386, 1393)
 * fix setting read_repair_chance from CLI addColumnFamily (CASSANDRA-1399)
 * fix updates to indexed columns (CASSANDRA-1373)
 * fix race condition leaving to FileNotFoundException (CASSANDRA-1382)
 * fix sharded lock hash on index write path (CASSANDRA-1402)
 * add support for GT/E, LT/E in subordinate index clauses (CASSANDRA-1401)
 * cfId counter got out of sync when CFs were added (CASSANDRA-1403)
 * less chatty schema updates (CASSANDRA-1389)
 * rename column family mbeans. 'type' will now include either
   'IndexColumnFamilies' or 'ColumnFamilies' depending on the CFS type.
   (CASSANDRA-1385)
 * disallow invalid keyspace and column family names. This includes name that
   matches a '^\w+' regex. (CASSANDRA-1377)
 * use JNA, if present, to take snapshots (CASSANDRA-1371)
 * truncate hints if starting 0.7 for the first time (CASSANDRA-1414)
 * fix FD leak in single-row slicepredicate queries (CASSANDRA-1416)
 * allow index expressions against columns that are not part of the
   SlicePredicate (CASSANDRA-1410)
 * config-converter properly handles snitches and framed support
   (CASSANDRA-1420)
 * remove keyspace argument from multiget_count (CASSANDRA-1422)
 * allow specifying cassandra.yaml location as (local or remote) URL
   (CASSANDRA-1126)
 * fix using DynamicEndpointSnitch with NetworkTopologyStrategy
   (CASSANDRA-1429)
 * Add CfDef.default_validation_class (CASSANDRA-891)
 * fix EstimatedHistogram.max (CASSANDRA-1413)
 * quorum read optimization (CASSANDRA-1622)
 * handle zero-length (or missing) rows during HH paging (CASSANDRA-1432)
 * include secondary indexes during schema migrations (CASSANDRA-1406)
 * fix commitlog header race during schema change (CASSANDRA-1435)
 * fix ColumnFamilyStoreMBeanIterator to use new type name (CASSANDRA-1433)
 * correct filename generated by xml->yaml converter (CASSANDRA-1419)
 * add CMSInitiatingOccupancyFraction=75 and UseCMSInitiatingOccupancyOnly
   to default JVM options
 * decrease jvm heap for cassandra-cli (CASSANDRA-1446)
 * ability to modify keyspaces and column family definitions on a live cluster
   (CASSANDRA-1285)
 * support for Hadoop Streaming [non-jvm map/reduce via stdin/out]
   (CASSANDRA-1368)
 * Move persistent sstable stats from the system table to an sstable component
   (CASSANDRA-1430)
 * remove failed bootstrap attempt from pending ranges when gossip times
   it out after 1h (CASSANDRA-1463)
 * eager-create tcp connections to other cluster members (CASSANDRA-1465)
 * enumerate stages and derive stage from message type instead of
   transmitting separately (CASSANDRA-1465)
 * apply reversed flag during collation from different data sources
   (CASSANDRA-1450)
 * make failure to remove commitlog segment non-fatal (CASSANDRA-1348)
 * correct ordering of drain operations so CL.recover is no longer
   necessary (CASSANDRA-1408)
 * removed keyspace from describe_splits method (CASSANDRA-1425)
 * rename check_schema_agreement to describe_schema_versions
   (CASSANDRA-1478)
 * fix QUORUM calculation for RF > 3 (CASSANDRA-1487)
 * remove tombstones during non-major compactions when bloom filter
   verifies that row does not exist in other sstables (CASSANDRA-1074)
 * nodes that coordinated a loadbalance in the past could not be seen by
   newly added nodes (CASSANDRA-1467)
 * exposed endpoint states (gossip details) via jmx (CASSANDRA-1467)
 * ensure that compacted sstables are not included when new readers are
   instantiated (CASSANDRA-1477)
 * by default, calculate heap size and memtable thresholds at runtime (CASSANDRA-1469)
 * fix races dealing with adding/dropping keyspaces and column families in
   rapid succession (CASSANDRA-1477)
 * clean up of Streaming system (CASSANDRA-1503, 1504, 1506)
 * add options to configure Thrift socket keepalive and buffer sizes (CASSANDRA-1426)
 * make contrib CassandraServiceDataCleaner recursive (CASSANDRA-1509)
 * min, max compaction threshold are configurable and persistent
   per-ColumnFamily (CASSANDRA-1468)
 * fix replaying the last mutation in a commitlog unnecessarily
   (CASSANDRA-1512)
 * invoke getDefaultUncaughtExceptionHandler from DTPE with the original
   exception rather than the ExecutionException wrapper (CASSANDRA-1226)
 * remove Clock from the Thrift (and Avro) API (CASSANDRA-1501)
 * Close intra-node sockets when connection is broken (CASSANDRA-1528)
 * RPM packaging spec file (CASSANDRA-786)
 * weighted request scheduler (CASSANDRA-1485)
 * treat expired columns as deleted (CASSANDRA-1539)
 * make IndexInterval configurable (CASSANDRA-1488)
 * add describe_snitch to Thrift API (CASSANDRA-1490)
 * MD5 authenticator compares plain text submitted password with MD5'd
   saved property, instead of vice versa (CASSANDRA-1447)
 * JMX MessagingService pending and completed counts (CASSANDRA-1533)
 * fix race condition processing repair responses (CASSANDRA-1511)
 * make repair blocking (CASSANDRA-1511)
 * create EndpointSnitchInfo and MBean to expose rack and DC (CASSANDRA-1491)
 * added option to contrib/word_count to output results back to Cassandra
   (CASSANDRA-1342)
 * rewrite Hadoop ColumnFamilyRecordWriter to pool connections, retry to
   multiple Cassandra nodes, and smooth impact on the Cassandra cluster
   by using smaller batch sizes (CASSANDRA-1434)
 * fix setting gc_grace_seconds via CLI (CASSANDRA-1549)
 * support TTL'd index values (CASSANDRA-1536)
 * make removetoken work like decommission (CASSANDRA-1216)
 * make cli comparator-aware and improve quote rules (CASSANDRA-1523,-1524)
 * make nodetool compact and cleanup blocking (CASSANDRA-1449)
 * add memtable, cache information to GCInspector logs (CASSANDRA-1558)
 * enable/disable HintedHandoff via JMX (CASSANDRA-1550)
 * Ignore stray files in the commit log directory (CASSANDRA-1547)
 * Disallow bootstrap to an in-use token (CASSANDRA-1561)


0.7-beta1
 * sstable versioning (CASSANDRA-389)
 * switched to slf4j logging (CASSANDRA-625)
 * add (optional) expiration time for column (CASSANDRA-699)
 * access levels for authentication/authorization (CASSANDRA-900)
 * add ReadRepairChance to CF definition (CASSANDRA-930)
 * fix heisenbug in system tests, especially common on OS X (CASSANDRA-944)
 * convert to byte[] keys internally and all public APIs (CASSANDRA-767)
 * ability to alter schema definitions on a live cluster (CASSANDRA-44)
 * renamed configuration file to cassandra.xml, and log4j.properties to
   log4j-server.properties, which must now be loaded from
   the classpath (which is how our scripts in bin/ have always done it)
   (CASSANDRA-971)
 * change get_count to require a SlicePredicate. create multi_get_count
   (CASSANDRA-744)
 * re-organized endpointsnitch implementations and added SimpleSnitch
   (CASSANDRA-994)
 * Added preload_row_cache option (CASSANDRA-946)
 * add CRC to commitlog header (CASSANDRA-999)
 * removed deprecated batch_insert and get_range_slice methods (CASSANDRA-1065)
 * add truncate thrift method (CASSANDRA-531)
 * http mini-interface using mx4j (CASSANDRA-1068)
 * optimize away copy of sliced row on memtable read path (CASSANDRA-1046)
 * replace constant-size 2GB mmaped segments and special casing for index
   entries spanning segment boundaries, with SegmentedFile that computes
   segments that always contain entire entries/rows (CASSANDRA-1117)
 * avoid reading large rows into memory during compaction (CASSANDRA-16)
 * added hadoop OutputFormat (CASSANDRA-1101)
 * efficient Streaming (no more anticompaction) (CASSANDRA-579)
 * split commitlog header into separate file and add size checksum to
   mutations (CASSANDRA-1179)
 * avoid allocating a new byte[] for each mutation on replay (CASSANDRA-1219)
 * revise HH schema to be per-endpoint (CASSANDRA-1142)
 * add joining/leaving status to nodetool ring (CASSANDRA-1115)
 * allow multiple repair sessions per node (CASSANDRA-1190)
 * optimize away MessagingService for local range queries (CASSANDRA-1261)
 * make framed transport the default so malformed requests can't OOM the
   server (CASSANDRA-475)
 * significantly faster reads from row cache (CASSANDRA-1267)
 * take advantage of row cache during range queries (CASSANDRA-1302)
 * make GCGraceSeconds a per-ColumnFamily value (CASSANDRA-1276)
 * keep persistent row size and column count statistics (CASSANDRA-1155)
 * add IntegerType (CASSANDRA-1282)
 * page within a single row during hinted handoff (CASSANDRA-1327)
 * push DatacenterShardStrategy configuration into keyspace definition,
   eliminating datacenter.properties. (CASSANDRA-1066)
 * optimize forward slices starting with '' and single-index-block name
   queries by skipping the column index (CASSANDRA-1338)
 * streaming refactor (CASSANDRA-1189)
 * faster comparison for UUID types (CASSANDRA-1043)
 * secondary index support (CASSANDRA-749 and subtasks)
 * make compaction buckets deterministic (CASSANDRA-1265)


0.6.6
 * Allow using DynamicEndpointSnitch with RackAwareStrategy (CASSANDRA-1429)
 * remove the remaining vestiges of the unfinished DatacenterShardStrategy
   (replaced by NetworkTopologyStrategy in 0.7)


0.6.5
 * fix key ordering in range query results with RandomPartitioner
   and ConsistencyLevel > ONE (CASSANDRA-1145)
 * fix for range query starting with the wrong token range (CASSANDRA-1042)
 * page within a single row during hinted handoff (CASSANDRA-1327)
 * fix compilation on non-sun JDKs (CASSANDRA-1061)
 * remove String.trim() call on row keys in batch mutations (CASSANDRA-1235)
 * Log summary of dropped messages instead of spamming log (CASSANDRA-1284)
 * add dynamic endpoint snitch (CASSANDRA-981)
 * fix streaming for keyspaces with hyphens in their name (CASSANDRA-1377)
 * fix errors in hard-coded bloom filter optKPerBucket by computing it
   algorithmically (CASSANDRA-1220
 * remove message deserialization stage, and uncap read/write stages
   so slow reads/writes don't block gossip processing (CASSANDRA-1358)
 * add jmx port configuration to Debian package (CASSANDRA-1202)
 * use mlockall via JNA, if present, to prevent Linux from swapping
   out parts of the JVM (CASSANDRA-1214)


0.6.4
 * avoid queuing multiple hint deliveries for the same endpoint
   (CASSANDRA-1229)
 * better performance for and stricter checking of UTF8 column names
   (CASSANDRA-1232)
 * extend option to lower compaction priority to hinted handoff
   as well (CASSANDRA-1260)
 * log errors in gossip instead of re-throwing (CASSANDRA-1289)
 * avoid aborting commitlog replay prematurely if a flushed-but-
   not-removed commitlog segment is encountered (CASSANDRA-1297)
 * fix duplicate rows being read during mapreduce (CASSANDRA-1142)
 * failure detection wasn't closing command sockets (CASSANDRA-1221)
 * cassandra-cli.bat works on windows (CASSANDRA-1236)
 * pre-emptively drop requests that cannot be processed within RPCTimeout
   (CASSANDRA-685)
 * add ack to Binary write verb and update CassandraBulkLoader
   to wait for acks for each row (CASSANDRA-1093)
 * added describe_partitioner Thrift method (CASSANDRA-1047)
 * Hadoop jobs no longer require the Cassandra storage-conf.xml
   (CASSANDRA-1280, CASSANDRA-1047)
 * log thread pool stats when GC is excessive (CASSANDRA-1275)
 * remove gossip message size limit (CASSANDRA-1138)
 * parallelize local and remote reads during multiget, and respect snitch
   when determining whether to do local read for CL.ONE (CASSANDRA-1317)
 * fix read repair to use requested consistency level on digest mismatch,
   rather than assuming QUORUM (CASSANDRA-1316)
 * process digest mismatch re-reads in parallel (CASSANDRA-1323)
 * switch hints CF comparator to BytesType (CASSANDRA-1274)


0.6.3
 * retry to make streaming connections up to 8 times. (CASSANDRA-1019)
 * reject describe_ring() calls on invalid keyspaces (CASSANDRA-1111)
 * fix cache size calculation for size of 100% (CASSANDRA-1129)
 * fix cache capacity only being recalculated once (CASSANDRA-1129)
 * remove hourly scan of all hints on the off chance that the gossiper
   missed a status change; instead, expose deliverHintsToEndpoint to JMX
   so it can be done manually, if necessary (CASSANDRA-1141)
 * don't reject reads at CL.ALL (CASSANDRA-1152)
 * reject deletions to supercolumns in CFs containing only standard
   columns (CASSANDRA-1139)
 * avoid preserving login information after client disconnects
   (CASSANDRA-1057)
 * prefer sun jdk to openjdk in debian init script (CASSANDRA-1174)
 * detect partioner config changes between restarts and fail fast
   (CASSANDRA-1146)
 * use generation time to resolve node token reassignment disagreements
   (CASSANDRA-1118)
 * restructure the startup ordering of Gossiper and MessageService to avoid
   timing anomalies (CASSANDRA-1160)
 * detect incomplete commit log hearders (CASSANDRA-1119)
 * force anti-entropy service to stream files on the stream stage to avoid
   sending streams out of order (CASSANDRA-1169)
 * remove inactive stream managers after AES streams files (CASSANDRA-1169)
 * allow removing entire row through batch_mutate Deletion (CASSANDRA-1027)
 * add JMX metrics for row-level bloom filter false positives (CASSANDRA-1212)
 * added a redhat init script to contrib (CASSANDRA-1201)
 * use midpoint when bootstrapping a new machine into range with not
   much data yet instead of random token (CASSANDRA-1112)
 * kill server on OOM in executor stage as well as Thrift (CASSANDRA-1226)
 * remove opportunistic repairs, when two machines with overlapping replica
   responsibilities happen to finish major compactions of the same CF near
   the same time.  repairs are now fully manual (CASSANDRA-1190)
 * add ability to lower compaction priority (default is no change from 0.6.2)
   (CASSANDRA-1181)


0.6.2
 * fix contrib/word_count build. (CASSANDRA-992)
 * split CommitLogExecutorService into BatchCommitLogExecutorService and
   PeriodicCommitLogExecutorService (CASSANDRA-1014)
 * add latency histograms to CFSMBean (CASSANDRA-1024)
 * make resolving timestamp ties deterministic by using value bytes
   as a tiebreaker (CASSANDRA-1039)
 * Add option to turn off Hinted Handoff (CASSANDRA-894)
 * fix windows startup (CASSANDRA-948)
 * make concurrent_reads, concurrent_writes configurable at runtime via JMX
   (CASSANDRA-1060)
 * disable GCInspector on non-Sun JVMs (CASSANDRA-1061)
 * fix tombstone handling in sstable rows with no other data (CASSANDRA-1063)
 * fix size of row in spanned index entries (CASSANDRA-1056)
 * install json2sstable, sstable2json, and sstablekeys to Debian package
 * StreamingService.StreamDestinations wouldn't empty itself after streaming
   finished (CASSANDRA-1076)
 * added Collections.shuffle(splits) before returning the splits in
   ColumnFamilyInputFormat (CASSANDRA-1096)
 * do not recalculate cache capacity post-compaction if it's been manually
   modified (CASSANDRA-1079)
 * better defaults for flush sorter + writer executor queue sizes
   (CASSANDRA-1100)
 * windows scripts for SSTableImport/Export (CASSANDRA-1051)
 * windows script for nodetool (CASSANDRA-1113)
 * expose PhiConvictThreshold (CASSANDRA-1053)
 * make repair of RF==1 a no-op (CASSANDRA-1090)
 * improve default JVM GC options (CASSANDRA-1014)
 * fix SlicePredicate serialization inside Hadoop jobs (CASSANDRA-1049)
 * close Thrift sockets in Hadoop ColumnFamilyRecordReader (CASSANDRA-1081)


0.6.1
 * fix NPE in sstable2json when no excluded keys are given (CASSANDRA-934)
 * keep the replica set constant throughout the read repair process
   (CASSANDRA-937)
 * allow querying getAllRanges with empty token list (CASSANDRA-933)
 * fix command line arguments inversion in clustertool (CASSANDRA-942)
 * fix race condition that could trigger a false-positive assertion
   during post-flush discard of old commitlog segments (CASSANDRA-936)
 * fix neighbor calculation for anti-entropy repair (CASSANDRA-924)
 * perform repair even for small entropy differences (CASSANDRA-924)
 * Use hostnames in CFInputFormat to allow Hadoop's naive string-based
   locality comparisons to work (CASSANDRA-955)
 * cache read-only BufferedRandomAccessFile length to avoid
   3 system calls per invocation (CASSANDRA-950)
 * nodes with IPv6 (and no IPv4) addresses could not join cluster
   (CASSANDRA-969)
 * Retrieve the correct number of undeleted columns, if any, from
   a supercolumn in a row that had been deleted previously (CASSANDRA-920)
 * fix index scans that cross the 2GB mmap boundaries for both mmap
   and standard i/o modes (CASSANDRA-866)
 * expose drain via nodetool (CASSANDRA-978)


0.6.0-RC1
 * JMX drain to flush memtables and run through commit log (CASSANDRA-880)
 * Bootstrapping can skip ranges under the right conditions (CASSANDRA-902)
 * fix merging row versions in range_slice for CL > ONE (CASSANDRA-884)
 * default write ConsistencyLeven chaned from ZERO to ONE
 * fix for index entries spanning mmap buffer boundaries (CASSANDRA-857)
 * use lexical comparison if time part of TimeUUIDs are the same
   (CASSANDRA-907)
 * bound read, mutation, and response stages to fix possible OOM
   during log replay (CASSANDRA-885)
 * Use microseconds-since-epoch (UTC) in cli, instead of milliseconds
 * Treat batch_mutate Deletion with null supercolumn as "apply this predicate
   to top level supercolumns" (CASSANDRA-834)
 * Streaming destination nodes do not update their JMX status (CASSANDRA-916)
 * Fix internal RPC timeout calculation (CASSANDRA-911)
 * Added Pig loadfunc to contrib/pig (CASSANDRA-910)


0.6.0-beta3
 * fix compaction bucketing bug (CASSANDRA-814)
 * update windows batch file (CASSANDRA-824)
 * deprecate KeysCachedFraction configuration directive in favor
   of KeysCached; move to unified-per-CF key cache (CASSANDRA-801)
 * add invalidateRowCache to ColumnFamilyStoreMBean (CASSANDRA-761)
 * send Handoff hints to natural locations to reduce load on
   remaining nodes in a failure scenario (CASSANDRA-822)
 * Add RowWarningThresholdInMB configuration option to warn before very
   large rows get big enough to threaten node stability, and -x option to
   be able to remove them with sstable2json if the warning is unheeded
   until it's too late (CASSANDRA-843)
 * Add logging of GC activity (CASSANDRA-813)
 * fix ConcurrentModificationException in commitlog discard (CASSANDRA-853)
 * Fix hardcoded row count in Hadoop RecordReader (CASSANDRA-837)
 * Add a jmx status to the streaming service and change several DEBUG
   messages to INFO (CASSANDRA-845)
 * fix classpath in cassandra-cli.bat for Windows (CASSANDRA-858)
 * allow re-specifying host, port to cassandra-cli if invalid ones
   are first tried (CASSANDRA-867)
 * fix race condition handling rpc timeout in the coordinator
   (CASSANDRA-864)
 * Remove CalloutLocation and StagingFileDirectory from storage-conf files
   since those settings are no longer used (CASSANDRA-878)
 * Parse a long from RowWarningThresholdInMB instead of an int (CASSANDRA-882)
 * Remove obsolete ControlPort code from DatabaseDescriptor (CASSANDRA-886)
 * move skipBytes side effect out of assert (CASSANDRA-899)
 * add "double getLoad" to StorageServiceMBean (CASSANDRA-898)
 * track row stats per CF at compaction time (CASSANDRA-870)
 * disallow CommitLogDirectory matching a DataFileDirectory (CASSANDRA-888)
 * default key cache size is 200k entries, changed from 10% (CASSANDRA-863)
 * add -Dcassandra-foreground=yes to cassandra.bat
 * exit if cluster name is changed unexpectedly (CASSANDRA-769)


0.6.0-beta1/beta2
 * add batch_mutate thrift command, deprecating batch_insert (CASSANDRA-336)
 * remove get_key_range Thrift API, deprecated in 0.5 (CASSANDRA-710)
 * add optional login() Thrift call for authentication (CASSANDRA-547)
 * support fat clients using gossiper and StorageProxy to perform
   replication in-process [jvm-only] (CASSANDRA-535)
 * support mmapped I/O for reads, on by default on 64bit JVMs
   (CASSANDRA-408, CASSANDRA-669)
 * improve insert concurrency, particularly during Hinted Handoff
   (CASSANDRA-658)
 * faster network code (CASSANDRA-675)
 * stress.py moved to contrib (CASSANDRA-635)
 * row caching [must be explicitly enabled per-CF in config] (CASSANDRA-678)
 * present a useful measure of compaction progress in JMX (CASSANDRA-599)
 * add bin/sstablekeys (CASSNADRA-679)
 * add ConsistencyLevel.ANY (CASSANDRA-687)
 * make removetoken remove nodes from gossip entirely (CASSANDRA-644)
 * add ability to set cache sizes at runtime (CASSANDRA-708)
 * report latency and cache hit rate statistics with lifetime totals
   instead of average over the last minute (CASSANDRA-702)
 * support get_range_slice for RandomPartitioner (CASSANDRA-745)
 * per-keyspace replication factory and replication strategy (CASSANDRA-620)
 * track latency in microseconds (CASSANDRA-733)
 * add describe_ Thrift methods, deprecating get_string_property and
   get_string_list_property
 * jmx interface for tracking operation mode and streams in general.
   (CASSANDRA-709)
 * keep memtables in sorted order to improve range query performance
   (CASSANDRA-799)
 * use while loop instead of recursion when trimming sstables compaction list
   to avoid blowing stack in pathological cases (CASSANDRA-804)
 * basic Hadoop map/reduce support (CASSANDRA-342)


0.5.1
 * ensure all files for an sstable are streamed to the same directory.
   (CASSANDRA-716)
 * more accurate load estimate for bootstrapping (CASSANDRA-762)
 * tolerate dead or unavailable bootstrap target on write (CASSANDRA-731)
 * allow larger numbers of keys (> 140M) in a sstable bloom filter
   (CASSANDRA-790)
 * include jvm argument improvements from CASSANDRA-504 in debian package
 * change streaming chunk size to 32MB to accomodate Windows XP limitations
   (was 64MB) (CASSANDRA-795)
 * fix get_range_slice returning results in the wrong order (CASSANDRA-781)


0.5.0 final
 * avoid attempting to delete temporary bootstrap files twice (CASSANDRA-681)
 * fix bogus NaN in nodeprobe cfstats output (CASSANDRA-646)
 * provide a policy for dealing with single thread executors w/ a full queue
   (CASSANDRA-694)
 * optimize inner read in MessagingService, vastly improving multiple-node
   performance (CASSANDRA-675)
 * wait for table flush before streaming data back to a bootstrapping node.
   (CASSANDRA-696)
 * keep track of bootstrapping sources by table so that bootstrapping doesn't
   give the indication of finishing early (CASSANDRA-673)


0.5.0 RC3
 * commit the correct version of the patch for CASSANDRA-663


0.5.0 RC2 (unreleased)
 * fix bugs in converting get_range_slice results to Thrift
   (CASSANDRA-647, CASSANDRA-649)
 * expose java.util.concurrent.TimeoutException in StorageProxy methods
   (CASSANDRA-600)
 * TcpConnectionManager was holding on to disconnected connections,
   giving the false indication they were being used. (CASSANDRA-651)
 * Remove duplicated write. (CASSANDRA-662)
 * Abort bootstrap if IP is already in the token ring (CASSANDRA-663)
 * increase default commitlog sync period, and wait for last sync to
   finish before submitting another (CASSANDRA-668)


0.5.0 RC1
 * Fix potential NPE in get_range_slice (CASSANDRA-623)
 * add CRC32 to commitlog entries (CASSANDRA-605)
 * fix data streaming on windows (CASSANDRA-630)
 * GC compacted sstables after cleanup and compaction (CASSANDRA-621)
 * Speed up anti-entropy validation (CASSANDRA-629)
 * Fix anti-entropy assertion error (CASSANDRA-639)
 * Fix pending range conflicts when bootstapping or moving
   multiple nodes at once (CASSANDRA-603)
 * Handle obsolete gossip related to node movement in the case where
   one or more nodes is down when the movement occurs (CASSANDRA-572)
 * Include dead nodes in gossip to avoid a variety of problems
   and fix HH to removed nodes (CASSANDRA-634)
 * return an InvalidRequestException for mal-formed SlicePredicates
   (CASSANDRA-643)
 * fix bug determining closest neighbor for use in multiple datacenters
   (CASSANDRA-648)
 * Vast improvements in anticompaction speed (CASSANDRA-607)
 * Speed up log replay and writes by avoiding redundant serializations
   (CASSANDRA-652)


0.5.0 beta 2
 * Bootstrap improvements (several tickets)
 * add nodeprobe repair anti-entropy feature (CASSANDRA-193, CASSANDRA-520)
 * fix possibility of partition when many nodes restart at once
   in clusters with multiple seeds (CASSANDRA-150)
 * fix NPE in get_range_slice when no data is found (CASSANDRA-578)
 * fix potential NPE in hinted handoff (CASSANDRA-585)
 * fix cleanup of local "system" keyspace (CASSANDRA-576)
 * improve computation of cluster load balance (CASSANDRA-554)
 * added super column read/write, column count, and column/row delete to
   cassandra-cli (CASSANDRA-567, CASSANDRA-594)
 * fix returning live subcolumns of deleted supercolumns (CASSANDRA-583)
 * respect JAVA_HOME in bin/ scripts (several tickets)
 * add StorageService.initClient for fat clients on the JVM (CASSANDRA-535)
   (see contrib/client_only for an example of use)
 * make consistency_level functional in get_range_slice (CASSANDRA-568)
 * optimize key deserialization for RandomPartitioner (CASSANDRA-581)
 * avoid GCing tombstones except on major compaction (CASSANDRA-604)
 * increase failure conviction threshold, resulting in less nodes
   incorrectly (and temporarily) marked as down (CASSANDRA-610)
 * respect memtable thresholds during log replay (CASSANDRA-609)
 * support ConsistencyLevel.ALL on read (CASSANDRA-584)
 * add nodeprobe removetoken command (CASSANDRA-564)


0.5.0 beta
 * Allow multiple simultaneous flushes, improving flush throughput
   on multicore systems (CASSANDRA-401)
 * Split up locks to improve write and read throughput on multicore systems
   (CASSANDRA-444, CASSANDRA-414)
 * More efficient use of memory during compaction (CASSANDRA-436)
 * autobootstrap option: when enabled, all non-seed nodes will attempt
   to bootstrap when started, until bootstrap successfully
   completes. -b option is removed.  (CASSANDRA-438)
 * Unless a token is manually specified in the configuration xml,
   a bootstraping node will use a token that gives it half the
   keys from the most-heavily-loaded node in the cluster,
   instead of generating a random token.
   (CASSANDRA-385, CASSANDRA-517)
 * Miscellaneous bootstrap fixes (several tickets)
 * Ability to change a node's token even after it has data on it
   (CASSANDRA-541)
 * Ability to decommission a live node from the ring (CASSANDRA-435)
 * Semi-automatic loadbalancing via nodeprobe (CASSANDRA-192)
 * Add ability to set compaction thresholds at runtime via
   JMX / nodeprobe.  (CASSANDRA-465)
 * Add "comment" field to ColumnFamily definition. (CASSANDRA-481)
 * Additional JMX metrics (CASSANDRA-482)
 * JSON based export and import tools (several tickets)
 * Hinted Handoff fixes (several tickets)
 * Add key cache to improve read performance (CASSANDRA-423)
 * Simplified construction of custom ReplicationStrategy classes
   (CASSANDRA-497)
 * Graphical application (Swing) for ring integrity verification and
   visualization was added to contrib (CASSANDRA-252)
 * Add DCQUORUM, DCQUORUMSYNC consistency levels and corresponding
   ReplicationStrategy / EndpointSnitch classes.  Experimental.
   (CASSANDRA-492)
 * Web client interface added to contrib (CASSANDRA-457)
 * More-efficient flush for Random, CollatedOPP partitioners
   for normal writes (CASSANDRA-446) and bulk load (CASSANDRA-420)
 * Add MemtableFlushAfterMinutes, a global replacement for the old
   per-CF FlushPeriodInMinutes setting (CASSANDRA-463)
 * optimizations to slice reading (CASSANDRA-350) and supercolumn
   queries (CASSANDRA-510)
 * force binding to given listenaddress for nodes with multiple
   interfaces (CASSANDRA-546)
 * stress.py benchmarking tool improvements (several tickets)
 * optimized replica placement code (CASSANDRA-525)
 * faster log replay on restart (CASSANDRA-539, CASSANDRA-540)
 * optimized local-node writes (CASSANDRA-558)
 * added get_range_slice, deprecating get_key_range (CASSANDRA-344)
 * expose TimedOutException to thrift (CASSANDRA-563)


0.4.2
 * Add validation disallowing null keys (CASSANDRA-486)
 * Fix race conditions in TCPConnectionManager (CASSANDRA-487)
 * Fix using non-utf8-aware comparison as a sanity check.
   (CASSANDRA-493)
 * Improve default garbage collector options (CASSANDRA-504)
 * Add "nodeprobe flush" (CASSANDRA-505)
 * remove NotFoundException from get_slice throws list (CASSANDRA-518)
 * fix get (not get_slice) of entire supercolumn (CASSANDRA-508)
 * fix null token during bootstrap (CASSANDRA-501)


0.4.1
 * Fix FlushPeriod columnfamily configuration regression
   (CASSANDRA-455)
 * Fix long column name support (CASSANDRA-460)
 * Fix for serializing a row that only contains tombstones
   (CASSANDRA-458)
 * Fix for discarding unneeded commitlog segments (CASSANDRA-459)
 * Add SnapshotBeforeCompaction configuration option (CASSANDRA-426)
 * Fix compaction abort under insufficient disk space (CASSANDRA-473)
 * Fix reading subcolumn slice from tombstoned CF (CASSANDRA-484)
 * Fix race condition in RVH causing occasional NPE (CASSANDRA-478)


0.4.0
 * fix get_key_range problems when a node is down (CASSANDRA-440)
   and add UnavailableException to more Thrift methods
 * Add example EndPointSnitch contrib code (several tickets)


0.4.0 RC2
 * fix SSTable generation clash during compaction (CASSANDRA-418)
 * reject method calls with null parameters (CASSANDRA-308)
 * properly order ranges in nodeprobe output (CASSANDRA-421)
 * fix logging of certain errors on executor threads (CASSANDRA-425)


0.4.0 RC1
 * Bootstrap feature is live; use -b on startup (several tickets)
 * Added multiget api (CASSANDRA-70)
 * fix Deadlock with SelectorManager.doProcess and TcpConnection.write
   (CASSANDRA-392)
 * remove key cache b/c of concurrency bugs in third-party
   CLHM library (CASSANDRA-405)
 * update non-major compaction logic to use two threshold values
   (CASSANDRA-407)
 * add periodic / batch commitlog sync modes (several tickets)
 * inline BatchMutation into batch_insert params (CASSANDRA-403)
 * allow setting the logging level at runtime via mbean (CASSANDRA-402)
 * change default comparator to BytesType (CASSANDRA-400)
 * add forwards-compatible ConsistencyLevel parameter to get_key_range
   (CASSANDRA-322)
 * r/m special case of blocking for local destination when writing with
   ConsistencyLevel.ZERO (CASSANDRA-399)
 * Fixes to make BinaryMemtable [bulk load interface] useful (CASSANDRA-337);
   see contrib/bmt_example for an example of using it.
 * More JMX properties added (several tickets)
 * Thrift changes (several tickets)
    - Merged _super get methods with the normal ones; return values
      are now of ColumnOrSuperColumn.
    - Similarly, merged batch_insert_super into batch_insert.



0.4.0 beta
 * On-disk data format has changed to allow billions of keys/rows per
   node instead of only millions
 * Multi-keyspace support
 * Scan all sstables for all queries to avoid situations where
   different types of operation on the same ColumnFamily could
   disagree on what data was present
 * Snapshot support via JMX
 * Thrift API has changed a _lot_:
    - removed time-sorted CFs; instead, user-defined comparators
      may be defined on the column names, which are now byte arrays.
      Default comparators are provided for UTF8, Bytes, Ascii, Long (i64),
      and UUID types.
    - removed colon-delimited strings in thrift api in favor of explicit
      structs such as ColumnPath, ColumnParent, etc.  Also normalized
      thrift struct and argument naming.
    - Added columnFamily argument to get_key_range.
    - Change signature of get_slice to accept starting and ending
      columns as well as an offset.  (This allows use of indexes.)
      Added "ascending" flag to allow reasonably-efficient reverse
      scans as well.  Removed get_slice_by_range as redundant.
    - get_key_range operates on one CF at a time
    - changed `block` boolean on insert methods to ConsistencyLevel enum,
      with options of NONE, ONE, QUORUM, and ALL.
    - added similar consistency_level parameter to read methods
    - column-name-set slice with no names given now returns zero columns
      instead of all of them.  ("all" can run your server out of memory.
      use a range-based slice with a high max column count instead.)
 * Removed the web interface. Node information can now be obtained by
   using the newly introduced nodeprobe utility.
 * More JMX stats
 * Remove magic values from internals (e.g. special key to indicate
   when to flush memtables)
 * Rename configuration "table" to "keyspace"
 * Moved to crash-only design; no more shutdown (just kill the process)
 * Lots of bug fixes

Full list of issues resolved in 0.4 is at https://issues.apache.org/jira/secure/IssueNavigator.jspa?reset=true&&pid=12310865&fixfor=12313862&resolution=1&sorter/field=issuekey&sorter/order=DESC


0.3.0 RC3
 * Fix potential deadlock under load in TCPConnection.
   (CASSANDRA-220)


0.3.0 RC2
 * Fix possible data loss when server is stopped after replaying
   log but before new inserts force memtable flush.
   (CASSANDRA-204)
 * Added BUGS file


0.3.0 RC1
 * Range queries on keys, including user-defined key collation
 * Remove support
 * Workarounds for a weird bug in JDK select/register that seems
   particularly common on VM environments. Cassandra should deploy
   fine on EC2 now
 * Much improved infrastructure: the beginnings of a decent test suite
   ("ant test" for unit tests; "nosetests" for system tests), code
   coverage reporting, etc.
 * Expanded node status reporting via JMX
 * Improved error reporting/logging on both server and client
 * Reduced memory footprint in default configuration
 * Combined blocking and non-blocking versions of insert APIs
 * Added FlushPeriodInMinutes configuration parameter to force
   flushing of infrequently-updated ColumnFamilies<|MERGE_RESOLUTION|>--- conflicted
+++ resolved
@@ -97,11 +97,7 @@
  * Fix cqlsh automatic protocol downgrade regression (CASSANDRA-13307)
  * Tracing payload not passed from QueryMessage to tracing session (CASSANDRA-12835)
 Merged from 3.0:
-<<<<<<< HEAD
-=======
  * Properly handle quoted index names in cqlsh DESCRIBE output (CASSANDRA-12847)
- * Avoid reading static row twice from old format sstables (CASSANDRA-13236)
->>>>>>> c0941cf7
  * Fix NPE in StorageService.excise() (CASSANDRA-13163)
  * Expire OutboundTcpConnection messages by a single Thread (CASSANDRA-13265)
  * Fail repair if insufficient responses received (CASSANDRA-13397)
