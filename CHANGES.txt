<<<<<<< HEAD
4.0-beta4
 * Ensure that CacheMetrics.requests is picked up by the metric reporter (CASSANDRA-16228)
 * Add a ratelimiter to snapshot creation and deletion (CASSANDRA-13019)
 * Produce consistent tombstone for reads to avoid digest mistmatch (CASSANDRA-15369)
 * Fix SSTableloader issue when restoring a table named backups (CASSANDRA-16235)
 * Invalid serialized size for responses caused by increasing message time by 1ms which caused extra bytes in size calculation (CASSANDRA-16103)
 * Throw BufferOverflowException from DataOutputBuffer for better visibility (CASSANDRA-16214)
 * TLS connections to the storage port on a node without server encryption configured causes java.io.IOException accessing missing keystore (CASSANDRA-16144)
Merged from 3.11:
=======
3.11.10
 * Prevent unbounded number of pending flushing tasks (CASSANDRA-16261)
>>>>>>> 316559cc
Merged from 3.0:
 * Fix a race condition on ColumnFamilyStore and TableMetrics (CASSANDRA-16228)
 * Remove the SEPExecutor blocking behavior (CASSANDRA-16186)
 * Wait for schema agreement when bootstrapping (CASSANDRA-15158)
 * Prevent invoking enable/disable gossip when not in NORMAL (CASSANDRA-16146)

4.0-beta3
 * Segregate Network and Chunk Cache BufferPools and Recirculate Partially Freed Chunks (CASSANDRA-15229)
 * Fail truncation requests when they fail on a replica (CASSANDRA-16208)
 * Move compact storage validation earlier in startup process (CASSANDRA-16063)
 * Fix ByteBufferAccessor cast exceptions are thrown when trying to query a virtual table (CASSANDRA-16155)
 * Consolidate node liveness check for forced repair (CASSANDRA-16113)
 * Use unsigned short in ValueAccessor.sliceWithShortLength (CASSANDRA-16147)
 * Abort repairs when getting a truncation request (CASSANDRA-15854)
 * Remove bad assert when getting active compactions for an sstable (CASSANDRA-15457)
 * Avoid failing compactions with very large partitions (CASSANDRA-15164)
 * Prevent NPE in StreamMessage in type lookup (CASSANDRA-16131)
 * Avoid invalid state transition exception during incremental repair (CASSANDRA-16067)
 * Allow zero padding in timestamp serialization (CASSANDRA-16105)
 * Add byte array backed cells (CASSANDRA-15393)
 * Correctly handle pending ranges with adjacent range movements (CASSANDRA-14801)
 * Avoid adding locahost when streaming trivial ranges (CASSANDRA-16099)
 * Add nodetool getfullquerylog (CASSANDRA-15988)
 * Fix yaml format and alignment in tpstats (CASSANDRA-11402)
 * Avoid trying to keep track of RTs for endpoints we won't write to during read repair (CASSANDRA-16084)
 * When compaction gets interrupted, the exception should include the compactionId (CASSANDRA-15954)
 * Make Table/Keyspace Metric Names Consistent With Each Other (CASSANDRA-15909)
 * Mutating sstable component may race with entire-sstable-streaming(ZCS) causing checksum validation failure (CASSANDRA-15861)
 * NPE thrown while updating speculative execution time if keyspace is removed during task execution (CASSANDRA-15949)
 * Show the progress of data streaming and index build (CASSANDRA-15406)
 * Add flag to disable chunk cache and disable by default (CASSANDRA-16036)
 * Upgrade to snakeyaml >= 1.26 version for CVE-2017-18640 fix (CASSANDRA-16150)
Merged from 3.11:
 * Fix ColumnFilter to avoid querying cells of unselected complex columns (CASSANDRA-15977)
 * Fix memory leak in CompressedChunkReader (CASSANDRA-15880)
 * Don't attempt value skipping with mixed version cluster (CASSANDRA-15833)
 * Use IF NOT EXISTS for index and UDT create statements in snapshot schema files (CASSANDRA-13935)
 * Make sure LCS handles duplicate sstable added/removed notifications correctly (CASSANDRA-14103)
Merged from 3.0:
 * Avoid marking shutting down nodes as up after receiving gossip shutdown message (CASSANDRA-16094)
 * Handle unexpected columns due to schema races (CASSANDRA-15899)
 * Add flag to ignore unreplicated keyspaces during repair (CASSANDRA-15160)
Merged from 2.2:
 * Package tools/bin scripts as executable (CASSANDRA-16151)
 * Fixed a NullPointerException when calling nodetool enablethrift (CASSANDRA-16127)
 * Automatically drop compact storage on tables for which it is safe (CASSANDRA-16048)
 * Fixed NullPointerException for COMPACT STORAGE tables with null clustering (CASSANDRA-16241)

4.0-beta2
 * Add addition incremental repair visibility to nodetool repair_admin (CASSANDRA-14939)
 * Always access system properties and environment variables via the new CassandraRelevantProperties and CassandraRelevantEnv classes (CASSANDRA-15876)
 * Remove deprecated HintedHandOffManager (CASSANDRA-15939)
 * Prevent repair from overrunning compaction (CASSANDRA-15817)
 * fix cqlsh COPY functions in Python 3.8 on Mac (CASSANDRA-16053)
 * Strip comment blocks from cqlsh input before processing statements (CASSANDRA-15802)
 * Fix unicode chars error input (CASSANDRA-15990)
 * Improved testability for CacheMetrics and ChunkCacheMetrics (CASSANDRA-15788)
 * Handle errors in StreamSession#prepare (CASSANDRA-15852)
 * FQL replay should have options to ignore DDL statements (CASSANDRA-16039)
 * Remove COMPACT STORAGE internals (CASSANDRA-13994)
 * Make TimestampSerializer accept fractional seconds of varying precision (CASSANDRA-15976)
 * Improve cassandra-stress logging when using a profile file that doesn't exist (CASSANDRA-14425)
 * Improve logging for socket connection/disconnection (CASSANDRA-15980)
 * Throw FSWriteError upon write failures in order to apply DiskFailurePolicy (CASSANDRA-15928)
 * Forbid altering UDTs used in partition keys (CASSANDRA-15933)
 * Fix version parsing logic when upgrading from 3.0 (CASSANDRA-15973)
 * Optimize NoSpamLogger use in hot paths (CASSANDRA-15766)
 * Verify sstable components on startup (CASSANDRA-15945)
 * Resolve JMX output inconsistencies from CASSANDRA-7544 storage-port-configurable-per-node (CASSANDRA-15937)
Merged from 3.11:
 * Correctly interpret SASI's `max_compaction_flush_memory_in_mb` setting in megabytes not bytes (CASSANDRA-16071)
 * Fix short read protection for GROUP BY queries (CASSANDRA-15459)
 * stop_paranoid disk failure policy is ignored on CorruptSSTableException after node is up (CASSANDRA-15191)
 * Frozen RawTuple is not annotated with frozen in the toString method (CASSANDRA-15857)
Merged from 3.0:
 * Fix gossip shutdown order (CASSANDRA-15816)
 * Remove broken 'defrag-on-read' optimization (CASSANDRA-15432)
 * Check for endpoint collision with hibernating nodes (CASSANDRA-14599)
 * Operational improvements and hardening for replica filtering protection (CASSANDRA-15907)
 * Fix empty/null json string representation (CASSANDRA-15896)
 * Handle difference in timestamp precision between java8 and java11 in LogFIle.java (CASSANDRA-16050)
Merged from 2.2:
 * Fix CQL parsing of collections when the column type is reversed (CASSANDRA-15814)
Merged from 2.1:
 * Only allow strings to be passed to JMX authentication (CASSANDRA-16077)

4.0-beta1
 * Remove BackPressureStrategy (CASSANDRA-15375)
 * Improve messaging on indexing frozen collections (CASSANDRA-15908)
 * USING_G1 is incorrectly set in cassandra-env.sh if G1 is explicitly disabled with -UseG1GC (CASSANDRA-15931)
 * Update compaction_throughput_mb_per_sec throttle default to 64 (CASSANDRA-14902)
 * Add option to disable compaction at startup (CASSANDRA-15927)
 * FBUtilities.getJustLocalAddress falls back to lo ip on misconfigured nodes (CASSANDRA-15901)
 * Close channel and reduce buffer allocation during entire sstable streaming with SSL (CASSANDRA-15900)
 * Prune expired messages less frequently in internode messaging (CASSANDRA-15700)
 * Fix Ec2Snitch handling of legacy mode for dc names matching both formats, eg "us-west-2" (CASSANDRA-15878)
 * Add support for server side DESCRIBE statements (CASSANDRA-14825)
 * Fail startup if -Xmn is set when the G1 garbage collector is used (CASSANDRA-15839)
 * generateSplits method replaced the generateRandomTokens for ReplicationAwareTokenAllocator. (CASSANDRA-15877)
 * Several mbeans are not unregistered when dropping a keyspace and table (CASSANDRA-14888)
 * Update defaults for server and client TLS settings (CASSANDRA-15262)
 * Differentiate follower/initator in StreamMessageHeader (CASSANDRA-15665)
 * Add a startup check to detect if LZ4 uses java rather than native implementation (CASSANDRA-15884)
 * Fix missing topology events when running multiple nodes on the same network interface (CASSANDRA-15677)
 * Create config.yml.MIDRES (CASSANDRA-15712)
 * Fix handling of fully purged static rows in repaired data tracking (CASSANDRA-15848)
 * Prevent validation request submission from blocking ANTI_ENTROPY stage (CASSANDRA-15812)
 * Add fqltool and auditlogviewer to rpm and deb packages (CASSANDRA-14712)
 * Include DROPPED_COLUMNS in schema digest computation (CASSANDRA-15843)
 * Fix Cassandra restart from rpm install (CASSANDRA-15830)
 * Improve handling of 2i initialization failures (CASSANDRA-13606)
 * Add completion_ratio column to sstable_tasks virtual table (CASANDRA-15759)
 * Add support for adding custom Verbs (CASSANDRA-15725)
 * Speed up entire-file-streaming file containment check and allow entire-file-streaming for all compaction strategies (CASSANDRA-15657,CASSANDRA-15783)
 * Provide ability to configure IAuditLogger (CASSANDRA-15748)
 * Fix nodetool enablefullquerylog blocking param parsing (CASSANDRA-15819)
 * Add isTransient to SSTableMetadataView (CASSANDRA-15806)
 * Fix tools/bin/fqltool for all shells (CASSANDRA-15820)
 * Fix clearing of legacy size_estimates (CASSANDRA-15776)
 * Update port when reconnecting to pre-4.0 SSL storage (CASSANDRA-15727)
 * Only calculate dynamicBadnessThreshold once per loop in DynamicEndpointSnitch (CASSANDRA-15798)
 * Cleanup redundant nodetool commands added in 4.0 (CASSANDRA-15256)
 * Update to Python driver 3.23 for cqlsh (CASSANDRA-15793)
 * Add tunable initial size and growth factor to RangeTombstoneList (CASSANDRA-15763)
 * Improve debug logging in SSTableReader for index summary (CASSANDRA-15755)
 * bin/sstableverify should support user provided token ranges (CASSANDRA-15753)
 * Improve logging when mutation passed to commit log is too large (CASSANDRA-14781)
 * replace LZ4FastDecompressor with LZ4SafeDecompressor (CASSANDRA-15560)
 * Fix buffer pool NPE with concurrent release due to in-progress tiny pool eviction (CASSANDRA-15726)
 * Avoid race condition when completing stream sessions (CASSANDRA-15666)
 * Flush with fast compressors by default (CASSANDRA-15379)
 * Fix CqlInputFormat regression from the switch to system.size_estimates (CASSANDRA-15637)
 * Allow sending Entire SSTables over SSL (CASSANDRA-15740)
 * Fix CQLSH UTF-8 encoding issue for Python 2/3 compatibility (CASSANDRA-15739)
 * Fix batch statement preparation when multiple tables and parameters are used (CASSANDRA-15730)
 * Fix regression with traceOutgoingMessage printing message size (CASSANDRA-15687)
 * Ensure repaired data tracking reads a consistent amount of data across replicas (CASSANDRA-15601)
 * Fix CQLSH to avoid arguments being evaluated (CASSANDRA-15660)
 * Correct Visibility and Improve Safety of Methods in LatencyMetrics (CASSANDRA-15597)
 * Allow cqlsh to run with Python2.7/Python3.6+ (CASSANDRA-15659,CASSANDRA-15573)
 * Improve logging around incremental repair (CASSANDRA-15599)
 * Do not check cdc_raw_directory filesystem space if CDC disabled (CASSANDRA-15688)
 * Replace array iterators with get by index (CASSANDRA-15394)
 * Minimize BTree iterator allocations (CASSANDRA-15389)
Merged from 3.11:
 * Fix cqlsh output when fetching all rows in batch mode (CASSANDRA-15905)
 * Upgrade Jackson to 2.9.10 (CASSANDRA-15867)
 * Fix CQL formatting of read command restrictions for slow query log (CASSANDRA-15503)
Merged from 3.0:
 * Avoid hinted handoff per-host throttle being arounded to 0 in large cluster (CASSANDRA-15859)
 * Avoid emitting empty range tombstones from RangeTombstoneList (CASSANDRA-15924)
 * Avoid thread starvation, and improve compare-and-swap performance, in the slab allocators (CASSANDRA-15922)
 * Add token to tombstone warning and error messages (CASSANDRA-15890)
 * Fixed range read concurrency factor computation and capped as 10 times tpc cores (CASSANDRA-15752)
 * Catch exception on bootstrap resume and init native transport (CASSANDRA-15863)
 * Fix replica-side filtering returning stale data with CL > ONE (CASSANDRA-8272, CASSANDRA-8273)
 * Rely on snapshotted session infos on StreamResultFuture.maybeComplete to avoid race conditions (CASSANDRA-15667)
 * EmptyType doesn't override writeValue so could attempt to write bytes when expected not to (CASSANDRA-15790)
 * Fix index queries on partition key columns when some partitions contains only static data (CASSANDRA-13666)
 * Avoid creating duplicate rows during major upgrades (CASSANDRA-15789)
 * liveDiskSpaceUsed and totalDiskSpaceUsed get corrupted if IndexSummaryRedistribution gets interrupted (CASSANDRA-15674)
 * Fix Debian init start/stop (CASSANDRA-15770)
 * Fix infinite loop on index query paging in tables with clustering (CASSANDRA-14242)
 * Fix chunk index overflow due to large sstable with small chunk length (CASSANDRA-15595)
 * Allow selecting static column only when querying static index (CASSANDRA-14242)
 * cqlsh return non-zero status when STDIN CQL fails (CASSANDRA-15623)
 * Don't skip sstables in slice queries based only on local min/max/deletion timestamp (CASSANDRA-15690)
Merged from 2.2:
 * Fix nomenclature of allow and deny lists (CASSANDRA-15862)
 * Remove generated files from source artifact (CASSANDRA-15849)
 * Remove duplicated tools binaries from tarballs (CASSANDRA-15768)
 * Duplicate results with DISTINCT queries in mixed mode (CASSANDRA-15501)
Merged from 2.1:
 * Fix writing of snapshot manifest when the table has table-backed secondary indexes (CASSANDRA-10968)

4.0-alpha4
 * Add client request size server metrics (CASSANDRA-15704)
 * Add additional logging around FileUtils and compaction leftover cleanup (CASSANDRA-15705)
 * Mark system_views/system_virtual_schema as non-alterable keyspaces in cqlsh (CASSANDRA-15711)
 * Fail incremental repair if an old version sstable is involved (CASSANDRA-15612)
 * Fix overflows on StreamingTombstoneHistogramBuilder produced by large deletion times (CASSANDRA-14773)
 * Mark system_views/system_virtual_schema as system keyspaces in cqlsh (CASSANDRA-15706)
 * Avoid unnecessary collection/iterator allocations during btree construction (CASSANDRA-15390)
 * Repair history tables should have TTL and TWCS (CASSANDRA-12701)
 * Fix cqlsh erroring out on Python 3.7 due to webbrowser module being absent (CASSANDRA-15572)
 * Fix IMH#acquireCapacity() to return correct Outcome when endpoint reserve runs out (CASSANDRA-15607)
 * Fix nodetool describering output (CASSANDRA-15682)
 * Only track ideal CL failure when request CL met (CASSANDRA-15696)
 * Fix flaky CoordinatorMessagingTest and docstring in OutboundSink and ConsistentSession (CASSANDRA-15672)
 * Fix force compaction of wrapping ranges (CASSANDRA-15664)
 * Expose repair streaming metrics (CASSANDRA-15656)
 * Set now in seconds in the future for validation repairs (CASSANDRA-15655)
 * Emit metric on preview repair failure (CASSANDRA-15654)
 * Use more appropriate logging levels (CASSANDRA-15661)
 * Fixed empty check in TrieMemIndex due to potential state inconsistency in ConcurrentSkipListMap (CASSANDRA-15526)
 * Added UnleveledSSTables global and table level metric (CASSANDRA-15620)
 * Added Virtual Table exposing Cassandra relevant system properties (CASSANDRA-15616, CASSANDRA-15643)
 * Improve the algorithmic token allocation in case racks = RF (CASSANDRA-15600)
 * Fix ConnectionTest.testAcquireReleaseOutbound (CASSANDRA-15308)
 * Include finalized pending sstables in preview repair (CASSANDRA-15553)
 * Reverted to the original behavior of CLUSTERING ORDER on CREATE TABLE (CASSANDRA-15271)
 * Correct inaccurate logging message (CASSANDRA-15549)
 * Unset GREP_OPTIONS (CASSANDRA-14487)
 * Update to Python driver 3.21 for cqlsh (CASSANDRA-14872)
 * Fix missing Keyspaces in cqlsh describe output (CASSANDRA-15576)
 * Fix multi DC nodetool status output (CASSANDRA-15305)
 * updateCoordinatorWriteLatencyTableMetric can produce misleading metrics (CASSANDRA-15569)
 * Make cqlsh and cqlshlib Python 2 & 3 compatible (CASSANDRA-10190)
 * Improve the description of nodetool listsnapshots command (CASSANDRA-14587)
 * allow embedded cassandra launched from a one-jar or uno-jar (CASSANDRA-15494)
 * Update hppc library to version 0.8.1 (CASSANDRA-12995)
 * Limit the dependencies used by UDFs/UDAs (CASSANDRA-14737)
 * Make native_transport_max_concurrent_requests_in_bytes updatable (CASSANDRA-15519)
 * Cleanup and improvements to IndexInfo/ColumnIndex (CASSANDRA-15469)
 * Potential Overflow in DatabaseDescriptor Functions That Convert Between KB/MB & Bytes (CASSANDRA-15470)
Merged from 3.11:
 * Allow sstableloader to use SSL on the native port (CASSANDRA-14904)
Merged from 3.0:
 * cqlsh return non-zero status when STDIN CQL fails (CASSANDRA-15623)
 * Don't skip sstables in slice queries based only on local min/max/deletion timestamp (CASSANDRA-15690)
 * Memtable memory allocations may deadlock (CASSANDRA-15367)
 * Run evictFromMembership in GossipStage (CASSANDRA-15592)
Merged from 2.2:
 * Duplicate results with DISTINCT queries in mixed mode (CASSANDRA-15501)
 * Disable JMX rebinding (CASSANDRA-15653)
Merged from 2.1:
 * Fix parse error in cqlsh COPY FROM and formatting for map of blobs (CASSANDRA-15679)
 * Fix Commit log replays when static column clustering keys are collections (CASSANDRA-14365)
 * Fix Red Hat init script on newer systemd versions (CASSANDRA-15273)
 * Allow EXTRA_CLASSPATH to work on tar/source installations (CASSANDRA-15567)

4.0-alpha3
 * Restore monotonic read consistency guarantees for blocking read repair (CASSANDRA-14740)
 * Separate exceptions for CAS write timeout exceptions caused by contention and unkown result (CASSANDRA-15350)
 * Fix in-jvm dtest java 11 compatibility (CASSANDRA-15463)
 * Remove joda time dependency (CASSANDRA-15257)
 * Exclude purgeable tombstones from repaired data tracking (CASSANDRA-15462)
 * Exclude legacy counter shards from repaired data tracking (CASSANDRA-15461)
 * Make it easier to add trace headers to messages (CASSANDRA-15499)
 * Fix and optimise partial compressed sstable streaming (CASSANDRA-13938)
 * Improve error when JVM 11 can't access required modules (CASSANDRA-15468)
 * Better handling of file deletion failures by DiskFailurePolicy (CASSANDRA-15143)
 * Prevent read repair mutations from increasing read timeout (CASSANDRA-15442)
 * Document 4.0 system keyspace changes, bump generations (CASSANDRA-15454)
 * Make it possible to disable STCS-in-L0 during runtime (CASSANDRA-15445)
 * Removed obsolete OldNetworkTopologyStrategy (CASSANDRA-13990)
 * Align record header of FQL and audit binary log (CASSANDRA-15076)
 * Shuffle forwarding replica for messages to non-local DC (CASSANDRA-15318)
 * Optimise native protocol ASCII string encoding (CASSANDRA-15410)
 * Make sure all exceptions are propagated in DebuggableThreadPoolExecutor (CASSANDRA-15332)
 * Make it possible to resize concurrent read / write thread pools at runtime (CASSANDRA-15277)
 * Close channels on error (CASSANDRA-15407)
 * Integrate SJK into nodetool (CASSANDRA-12197)
 * Ensure that empty clusterings with kind==CLUSTERING are Clustering.EMPTY (CASSANDRA-15498)
 * The flag 'cross_node_timeout' has been set as true by default. This change
   is done under the assumption that users have setup NTP on their clusters or
   otherwise synchronize their clocks, and that clocks are mostly in sync, since
   this is a requirement for general correctness of last write wins. (CASSANDRA-15216)
Merged from 3.11:
 * Fix bad UDT sstable metadata serialization headers written by C* 3.0 on upgrade and in sstablescrub (CASSANDRA-15035)
 * Fix nodetool compactionstats showing extra pending task for TWCS - patch implemented (CASSANDRA-15409)
 * Fix SELECT JSON formatting for the "duration" type (CASSANDRA-15075)
 * Update nodetool help stop output (CASSANDRA-15401)
Merged from 3.0:
 * Fix race condition when setting bootstrap flags (CASSANDRA-14878)
 * Run in-jvm upgrade dtests in circleci (CASSANDRA-15506)
 * Include updates to static column in mutation size calculations (CASSANDRA-15293)
 * Fix point-in-time recoevery ignoring timestamp of updates to static columns (CASSANDRA-15292)
 * GC logs are also put under $CASSANDRA_LOG_DIR (CASSANDRA-14306)
 * Fix sstabledump's position key value when partitions have multiple rows (CASSANDRA-14721)
 * Avoid over-scanning data directories in LogFile.verify() (CASSANDRA-15364)
 * Bump generations and document changes to system_distributed and system_traces in 3.0, 3.11
   (CASSANDRA-15441)
 * Fix system_traces creation timestamp; optimise system keyspace upgrades (CASSANDRA-15398)
 * Make sure index summary redistribution does not start when compactions are paused (CASSANDRA-15265)
 * Fix NativeLibrary.tryOpenDirectory callers for Windows (CASSANDRA-15426)
Merged from 2.2:
 * Fix SELECT JSON output for empty blobs (CASSANDRA-15435)
 * In-JVM DTest: Set correct internode message version for upgrade test (CASSANDRA-15371)
 * In-JVM DTest: Support NodeTool in dtest (CASSANDRA-15429)
 * Added data modeling documentation (CASSANDRA-15443)

4.0-alpha2
 * Fix SASI non-literal string comparisons (range operators) (CASSANDRA-15169)
 * Upgrade Guava to 27, and to java-driver 3.6.0 (from 3.4.0-SNAPSHOT) (CASSANDRA-14655)
 * Extract an AbstractCompactionController to allow for custom implementations (CASSANDRA-15286)
 * Move chronicle-core version from snapshot to stable, and include carrotsearch in generated pom.xml (CASSANDRA-15321)
 * Untangle RepairMessage sub-hierarchy of messages, use new messaging (more) correctly (CASSANDRA-15163)
 * Add `allocate_tokens_for_local_replication_factor` option for token allocation (CASSANDRA-15260)
 * Add Alibaba Cloud Platform snitch (CASSANDRA-15092)
Merged from 3.0:
 * Fix various data directory prefix matching issues (CASSANDRA-13974)
 * Minimize clustering values in metadata collector (CASSANDRA-15400)
 * Make sure index summary redistribution does not start when compactions are paused (CASSANDRA-15265)
 * Add ability to cap max negotiable protocol version (CASSANDRA-15193)
 * Gossip tokens on startup if available (CASSANDRA-15335)
 * Fix resource leak in CompressedSequentialWriter (CASSANDRA-15340)
 * Fix bad merge that reverted CASSANDRA-14993 (CASSANDRA-15289)
 * Add support for network topology and query tracing for inJVM dtest (CASSANDRA-15319)


4.0-alpha1
 * Inaccurate exception message with nodetool snapshot (CASSANDRA-15287)
 * Fix InternodeOutboundMetrics overloaded bytes/count mixup (CASSANDRA-15186)
 * Enhance & reenable RepairTest with compression=off and compression=on (CASSANDRA-15272)
 * Improve readability of Table metrics Virtual tables units (CASSANDRA-15194)
 * Fix error with non-existent table for nodetool tablehistograms (CASSANDRA-14410)
 * Avoid result truncation in decimal operations (CASSANDRA-15232)
 * Catch non-IOException in FileUtils.close to make sure that all resources are closed (CASSANDRA-15225)
 * Align load column in nodetool status output (CASSANDRA-14787)
 * CassandraNetworkAuthorizer uses cached roles info (CASSANDRA-15089)
 * Introduce optional timeouts for idle client sessions (CASSANDRA-11097)
 * Fix AlterTableStatement dropped type validation order (CASSANDRA-15203)
 * Update Netty dependencies to latest, clean up SocketFactory (CASSANDRA-15195)
 * Native Transport - Apply noSpamLogger to ConnectionLimitHandler (CASSANDRA-15167)
 * Reduce heap pressure during compactions (CASSANDRA-14654)
 * Support building Cassandra with JDK 11 (CASSANDRA-15108)
 * Use quilt to patch cassandra.in.sh in Debian packaging (CASSANDRA-14710)
 * Take sstable references before calculating approximate key count (CASSANDRA-14647)
 * Restore snapshotting of system keyspaces on version change (CASSANDRA-14412)
 * Fix AbstractBTreePartition locking in java 11 (CASSANDRA-14607)
 * SimpleClient should pass connection properties as options (CASSANDRA-15056)
 * Set repaired data tracking flag on range reads if enabled (CASSANDRA-15019)
 * Calculate pending ranges for BOOTSTRAP_REPLACE correctly (CASSANDRA-14802)
 * Make TableCQLHelper reuse the single quote pattern (CASSANDRA-15033)
 * Add Zstd compressor (CASSANDRA-14482)
 * Fix IR prepare anti-compaction race (CASSANDRA-15027)
 * Fix SimpleStrategy option validation (CASSANDRA-15007)
 * Don't try to cancel 2i compactions when starting anticompaction (CASSANDRA-15024)
 * Avoid NPE in RepairRunnable.recordFailure (CASSANDRA-15025)
 * SSL Cert Hot Reloading should check for sanity of the new keystore/truststore before loading it (CASSANDRA-14991)
 * Avoid leaking threads when failing anticompactions and rate limit anticompactions (CASSANDRA-15002)
 * Validate token() arguments early instead of throwing NPE at execution (CASSANDRA-14989)
 * Add a new tool to dump audit logs (CASSANDRA-14885)
 * Fix generating javadoc with Java11 (CASSANDRA-14988)
 * Only cancel conflicting compactions when starting anticompactions and sub range compactions (CASSANDRA-14935)
 * Use a stub IndexRegistry for non-daemon use cases (CASSANDRA-14938)
 * Don't enable client transports when bootstrap is pending (CASSANDRA-14525)
 * Make antiCompactGroup throw exception on error and anticompaction non cancellable
   again (CASSANDRA-14936)
 * Catch empty/invalid bounds in SelectStatement (CASSANDRA-14849)
 * Auto-expand replication_factor for NetworkTopologyStrategy (CASSANDRA-14303)
 * Transient Replication: support EACH_QUORUM (CASSANDRA-14727)
 * BufferPool: allocating thread for new chunks should acquire directly (CASSANDRA-14832)
 * Send correct messaging version in internode messaging handshake's third message (CASSANDRA-14896)
 * Make Read and Write Latency columns consistent for proxyhistograms and tablehistograms (CASSANDRA-11939)
 * Make protocol checksum type option case insensitive (CASSANDRA-14716)
 * Forbid re-adding static columns as regular and vice versa (CASSANDRA-14913)
 * Audit log allows system keyspaces to be audited via configuration options (CASSANDRA-14498)
 * Lower default chunk_length_in_kb from 64kb to 16kb (CASSANDRA-13241)
 * Startup checker should wait for count rather than percentage (CASSANDRA-14297)
 * Fix incorrect sorting of replicas in SimpleStrategy.calculateNaturalReplicas (CASSANDRA-14862)
 * Partitioned outbound internode TCP connections can occur when nodes restart (CASSANDRA-14358)
 * Don't write to system_distributed.repair_history, system_traces.sessions, system_traces.events in mixed version 3.X/4.0 clusters (CASSANDRA-14841)
 * Avoid running query to self through messaging service (CASSANDRA-14807)
 * Allow using custom script for chronicle queue BinLog archival (CASSANDRA-14373)
 * Transient->Full range movements mishandle consistency level upgrade (CASSANDRA-14759)
 * ReplicaCollection follow-up (CASSANDRA-14726)
 * Transient node receives full data requests (CASSANDRA-14762)
 * Enable snapshot artifacts publish (CASSANDRA-12704)
 * Introduce RangesAtEndpoint.unwrap to simplify StreamSession.addTransferRanges (CASSANDRA-14770)
 * LOCAL_QUORUM may speculate to non-local nodes, resulting in Timeout instead of Unavailable (CASSANDRA-14735)
 * Avoid creating empty compaction tasks after truncate (CASSANDRA-14780)
 * Fail incremental repair prepare phase if it encounters sstables from un-finalized sessions (CASSANDRA-14763)
 * Add a check for receiving digest response from transient node (CASSANDRA-14750)
 * Fail query on transient replica if coordinator only expects full data (CASSANDRA-14704)
 * Remove mentions of transient replication from repair path (CASSANDRA-14698)
 * Fix handleRepairStatusChangedNotification to remove first then add (CASSANDRA-14720)
 * Allow transient node to serve as a repair coordinator (CASSANDRA-14693)
 * DecayingEstimatedHistogramReservoir.EstimatedHistogramReservoirSnapshot returns wrong value for size() and incorrectly calculates count (CASSANDRA-14696)
 * AbstractReplicaCollection equals and hash code should throw due to conflict between order sensitive/insensitive uses (CASSANDRA-14700)
 * Detect inconsistencies in repaired data on the read path (CASSANDRA-14145)
 * Add checksumming to the native protocol (CASSANDRA-13304)
 * Make AuthCache more easily extendable (CASSANDRA-14662)
 * Extend RolesCache to include detailed role info (CASSANDRA-14497)
 * Add fqltool compare (CASSANDRA-14619)
 * Add fqltool replay (CASSANDRA-14618)
 * Log keyspace in full query log (CASSANDRA-14656)
 * Transient Replication and Cheap Quorums (CASSANDRA-14404)
 * Log server-generated timestamp and nowInSeconds used by queries in FQL (CASSANDRA-14675)
 * Add diagnostic events for read repairs (CASSANDRA-14668)
 * Use consistent nowInSeconds and timestamps values within a request (CASSANDRA-14671)
 * Add sampler for query time and expose with nodetool (CASSANDRA-14436)
 * Clean up Message.Request implementations (CASSANDRA-14677)
 * Disable old native protocol versions on demand (CASANDRA-14659)
 * Allow specifying now-in-seconds in native protocol (CASSANDRA-14664)
 * Improve BTree build performance by avoiding data copy (CASSANDRA-9989)
 * Make monotonic read / read repair configurable (CASSANDRA-14635)
 * Refactor CompactionStrategyManager (CASSANDRA-14621)
 * Flush netty client messages immediately by default (CASSANDRA-13651)
 * Improve read repair blocking behavior (CASSANDRA-10726)
 * Add a virtual table to expose settings (CASSANDRA-14573)
 * Fix up chunk cache handling of metrics (CASSANDRA-14628)
 * Extend IAuthenticator to accept peer SSL certificates (CASSANDRA-14652)
 * Incomplete handling of exceptions when decoding incoming messages (CASSANDRA-14574)
 * Add diagnostic events for user audit logging (CASSANDRA-13668)
 * Allow retrieving diagnostic events via JMX (CASSANDRA-14435)
 * Add base classes for diagnostic events (CASSANDRA-13457)
 * Clear view system metadata when dropping keyspace (CASSANDRA-14646)
 * Allocate ReentrantLock on-demand in java11 AtomicBTreePartitionerBase (CASSANDRA-14637)
 * Make all existing virtual tables use LocalPartitioner (CASSANDRA-14640)
 * Revert 4.0 GC alg back to CMS (CASANDRA-14636)
 * Remove hardcoded java11 jvm args in idea workspace files (CASSANDRA-14627)
 * Update netty to 4.1.128 (CASSANDRA-14633)
 * Add a virtual table to expose thread pools (CASSANDRA-14523)
 * Add a virtual table to expose caches (CASSANDRA-14538, CASSANDRA-14626)
 * Fix toDate function for timestamp arguments (CASSANDRA-14502)
 * Stream entire SSTables when possible (CASSANDRA-14556)
 * Cell reconciliation should not depend on nowInSec (CASSANDRA-14592)
 * Add experimental support for Java 11 (CASSANDRA-9608)
 * Make PeriodicCommitLogService.blockWhenSyncLagsNanos configurable (CASSANDRA-14580)
 * Improve logging in MessageInHandler's constructor (CASSANDRA-14576)
 * Set broadcast address in internode messaging handshake (CASSANDRA-14579)
 * Wait for schema agreement prior to building MVs (CASSANDRA-14571)
 * Make all DDL statements idempotent and not dependent on global state (CASSANDRA-13426)
 * Bump the hints messaging version to match the current one (CASSANDRA-14536)
 * OffsetAwareConfigurationLoader doesn't set ssl storage port causing bind errors in CircleCI (CASSANDRA-14546)
 * Report why native_transport_port fails to bind (CASSANDRA-14544)
 * Optimize internode messaging protocol (CASSANDRA-14485)
 * Internode messaging handshake sends wrong messaging version number (CASSANDRA-14540)
 * Add a virtual table to expose active client connections (CASSANDRA-14458)
 * Clean up and refactor client metrics (CASSANDRA-14524)
 * Nodetool import row cache invalidation races with adding sstables to tracker (CASSANDRA-14529)
 * Fix assertions in LWTs after TableMetadata was made immutable (CASSANDRA-14356)
 * Abort compactions quicker (CASSANDRA-14397)
 * Support light-weight transactions in cassandra-stress (CASSANDRA-13529)
 * Make AsyncOneResponse use the correct timeout (CASSANDRA-14509)
 * Add option to sanity check tombstones on reads/compactions (CASSANDRA-14467)
 * Add a virtual table to expose all running sstable tasks (CASSANDRA-14457)
 * Let nodetool import take a list of directories (CASSANDRA-14442)
 * Avoid unneeded memory allocations / cpu for disabled log levels (CASSANDRA-14488)
 * Implement virtual keyspace interface (CASSANDRA-7622)
 * nodetool import cleanup and improvements (CASSANDRA-14417)
 * Bump jackson version to >= 2.9.5 (CASSANDRA-14427)
 * Allow nodetool toppartitions without specifying table (CASSANDRA-14360)
 * Audit logging for database activity (CASSANDRA-12151)
 * Clean up build artifacts in docs container (CASSANDRA-14432)
 * Minor network authz improvements (Cassandra-14413)
 * Automatic sstable upgrades (CASSANDRA-14197)
 * Replace deprecated junit.framework.Assert usages with org.junit.Assert (CASSANDRA-14431)
 * Cassandra-stress throws NPE if insert section isn't specified in user profile (CASSSANDRA-14426)
 * List clients by protocol versions `nodetool clientstats --by-protocol` (CASSANDRA-14335)
 * Improve LatencyMetrics performance by reducing write path processing (CASSANDRA-14281)
 * Add network authz (CASSANDRA-13985)
 * Use the correct IP/Port for Streaming when localAddress is left unbound (CASSANDRA-14389)
 * nodetool listsnapshots is missing local system keyspace snapshots (CASSANDRA-14381)
 * Remove StreamCoordinator.streamExecutor thread pool (CASSANDRA-14402)
 * Rename nodetool --with-port to --print-port to disambiguate from --port (CASSANDRA-14392)
 * Client TOPOLOGY_CHANGE messages have wrong port. (CASSANDRA-14398)
 * Add ability to load new SSTables from a separate directory (CASSANDRA-6719)
 * Eliminate background repair and probablistic read_repair_chance table options
   (CASSANDRA-13910)
 * Bind to correct local address in 4.0 streaming (CASSANDRA-14362)
 * Use standard Amazon naming for datacenter and rack in Ec2Snitch (CASSANDRA-7839)
 * Abstract write path for pluggable storage (CASSANDRA-14118)
 * nodetool describecluster should be more informative (CASSANDRA-13853)
 * Compaction performance improvements (CASSANDRA-14261) 
 * Refactor Pair usage to avoid boxing ints/longs (CASSANDRA-14260)
 * Add options to nodetool tablestats to sort and limit output (CASSANDRA-13889)
 * Rename internals to reflect CQL vocabulary (CASSANDRA-14354)
 * Add support for hybrid MIN(), MAX() speculative retry policies
   (CASSANDRA-14293, CASSANDRA-14338, CASSANDRA-14352)
 * Fix some regressions caused by 14058 (CASSANDRA-14353)
 * Abstract repair for pluggable storage (CASSANDRA-14116)
 * Add meaningful toString() impls (CASSANDRA-13653)
 * Add sstableloader option to accept target keyspace name (CASSANDRA-13884)
 * Move processing of EchoMessage response to gossip stage (CASSANDRA-13713)
 * Add coordinator write metric per CF (CASSANDRA-14232)
 * Correct and clarify SSLFactory.getSslContext method and call sites (CASSANDRA-14314)
 * Handle static and partition deletion properly on ThrottledUnfilteredIterator (CASSANDRA-14315)
 * NodeTool clientstats should show SSL Cipher (CASSANDRA-14322)
 * Add ability to specify driver name and version (CASSANDRA-14275)
 * Abstract streaming for pluggable storage (CASSANDRA-14115)
 * Forced incremental repairs should promote sstables if they can (CASSANDRA-14294)
 * Use Murmur3 for validation compactions (CASSANDRA-14002)
 * Comma at the end of the seed list is interpretated as localhost (CASSANDRA-14285)
 * Refactor read executor and response resolver, abstract read repair (CASSANDRA-14058)
 * Add optional startup delay to wait until peers are ready (CASSANDRA-13993)
 * Add a few options to nodetool verify (CASSANDRA-14201)
 * CVE-2017-5929 Security vulnerability and redefine default log rotation policy (CASSANDRA-14183)
 * Use JVM default SSL validation algorithm instead of custom default (CASSANDRA-13259)
 * Better document in code InetAddressAndPort usage post 7544, incorporate port into UUIDGen node (CASSANDRA-14226)
 * Fix sstablemetadata date string for minLocalDeletionTime (CASSANDRA-14132)
 * Make it possible to change neverPurgeTombstones during runtime (CASSANDRA-14214)
 * Remove GossipDigestSynVerbHandler#doSort() (CASSANDRA-14174)
 * Add nodetool clientlist (CASSANDRA-13665)
 * Revert ProtocolVersion changes from CASSANDRA-7544 (CASSANDRA-14211)
 * Non-disruptive seed node list reload (CASSANDRA-14190)
 * Nodetool tablehistograms to print statics for all the tables (CASSANDRA-14185)
 * Migrate dtests to use pytest and python3 (CASSANDRA-14134)
 * Allow storage port to be configurable per node (CASSANDRA-7544)
 * Make sub-range selection for non-frozen collections return null instead of empty (CASSANDRA-14182)
 * BloomFilter serialization format should not change byte ordering (CASSANDRA-9067)
 * Remove unused on-heap BloomFilter implementation (CASSANDRA-14152)
 * Delete temp test files on exit (CASSANDRA-14153)
 * Make PartitionUpdate and Mutation immutable (CASSANDRA-13867)
 * Fix CommitLogReplayer exception for CDC data (CASSANDRA-14066)
 * Fix cassandra-stress startup failure (CASSANDRA-14106)
 * Remove initialDirectories from CFS (CASSANDRA-13928)
 * Fix trivial log format error (CASSANDRA-14015)
 * Allow sstabledump to do a json object per partition (CASSANDRA-13848)
 * Add option to optimise merkle tree comparison across replicas (CASSANDRA-3200)
 * Remove unused and deprecated methods from AbstractCompactionStrategy (CASSANDRA-14081)
 * Fix Distribution.average in cassandra-stress (CASSANDRA-14090)
 * Support a means of logging all queries as they were invoked (CASSANDRA-13983)
 * Presize collections (CASSANDRA-13760)
 * Add GroupCommitLogService (CASSANDRA-13530)
 * Parallelize initial materialized view build (CASSANDRA-12245)
 * Make LWTs send resultset metadata on every request (CASSANDRA-13992)
 * Fix flaky indexWithFailedInitializationIsNotQueryableAfterPartialRebuild (CASSANDRA-13963)
 * Introduce leaf-only iterator (CASSANDRA-9988)
 * Upgrade Guava to 23.3 and Airline to 0.8 (CASSANDRA-13997)
 * Allow only one concurrent call to StatusLogger (CASSANDRA-12182)
 * Refactoring to specialised functional interfaces (CASSANDRA-13982)
 * Speculative retry should allow more friendly params (CASSANDRA-13876)
 * Throw exception if we send/receive repair messages to incompatible nodes (CASSANDRA-13944)
 * Replace usages of MessageDigest with Guava's Hasher (CASSANDRA-13291)
 * Add nodetool cmd to print hinted handoff window (CASSANDRA-13728)
 * Fix some alerts raised by static analysis (CASSANDRA-13799)
 * Checksum sstable metadata (CASSANDRA-13321, CASSANDRA-13593)
 * Add result set metadata to prepared statement MD5 hash calculation (CASSANDRA-10786)
 * Refactor GcCompactionTest to avoid boxing (CASSANDRA-13941)
 * Expose recent histograms in JmxHistograms (CASSANDRA-13642)
 * Fix buffer length comparison when decompressing in netty-based streaming (CASSANDRA-13899)
 * Properly close StreamCompressionInputStream to release any ByteBuf (CASSANDRA-13906)
 * Add SERIAL and LOCAL_SERIAL support for cassandra-stress (CASSANDRA-13925)
 * LCS needlessly checks for L0 STCS candidates multiple times (CASSANDRA-12961)
 * Correctly close netty channels when a stream session ends (CASSANDRA-13905)
 * Update lz4 to 1.4.0 (CASSANDRA-13741)
 * Optimize Paxos prepare and propose stage for local requests (CASSANDRA-13862)
 * Throttle base partitions during MV repair streaming to prevent OOM (CASSANDRA-13299)
 * Use compaction threshold for STCS in L0 (CASSANDRA-13861)
 * Fix problem with min_compress_ratio: 1 and disallow ratio < 1 (CASSANDRA-13703)
 * Add extra information to SASI timeout exception (CASSANDRA-13677)
 * Add incremental repair support for --hosts, --force, and subrange repair (CASSANDRA-13818)
 * Rework CompactionStrategyManager.getScanners synchronization (CASSANDRA-13786)
 * Add additional unit tests for batch behavior, TTLs, Timestamps (CASSANDRA-13846)
 * Add keyspace and table name in schema validation exception (CASSANDRA-13845)
 * Emit metrics whenever we hit tombstone failures and warn thresholds (CASSANDRA-13771)
 * Make netty EventLoopGroups daemon threads (CASSANDRA-13837)
 * Race condition when closing stream sessions (CASSANDRA-13852)
 * NettyFactoryTest is failing in trunk on macOS (CASSANDRA-13831)
 * Allow changing log levels via nodetool for related classes (CASSANDRA-12696)
 * Add stress profile yaml with LWT (CASSANDRA-7960)
 * Reduce memory copies and object creations when acting on ByteBufs (CASSANDRA-13789)
 * Simplify mx4j configuration (Cassandra-13578)
 * Fix trigger example on 4.0 (CASSANDRA-13796)
 * Force minumum timeout value (CASSANDRA-9375)
 * Use netty for streaming (CASSANDRA-12229)
 * Use netty for internode messaging (CASSANDRA-8457)
 * Add bytes repaired/unrepaired to nodetool tablestats (CASSANDRA-13774)
 * Don't delete incremental repair sessions if they still have sstables (CASSANDRA-13758)
 * Fix pending repair manager index out of bounds check (CASSANDRA-13769)
 * Don't use RangeFetchMapCalculator when RF=1 (CASSANDRA-13576)
 * Don't optimise trivial ranges in RangeFetchMapCalculator (CASSANDRA-13664)
 * Use an ExecutorService for repair commands instead of new Thread(..).start() (CASSANDRA-13594)
 * Fix race / ref leak in anticompaction (CASSANDRA-13688)
 * Expose tasks queue length via JMX (CASSANDRA-12758)
 * Fix race / ref leak in PendingRepairManager (CASSANDRA-13751)
 * Enable ppc64le runtime as unsupported architecture (CASSANDRA-13615)
 * Improve sstablemetadata output (CASSANDRA-11483)
 * Support for migrating legacy users to roles has been dropped (CASSANDRA-13371)
 * Introduce error metrics for repair (CASSANDRA-13387)
 * Refactoring to primitive functional interfaces in AuthCache (CASSANDRA-13732)
 * Update metrics to 3.1.5 (CASSANDRA-13648)
 * batch_size_warn_threshold_in_kb can now be set at runtime (CASSANDRA-13699)
 * Avoid always rebuilding secondary indexes at startup (CASSANDRA-13725)
 * Upgrade JMH from 1.13 to 1.19 (CASSANDRA-13727)
 * Upgrade SLF4J from 1.7.7 to 1.7.25 (CASSANDRA-12996)
 * Default for start_native_transport now true if not set in config (CASSANDRA-13656)
 * Don't add localhost to the graph when calculating where to stream from (CASSANDRA-13583)
 * Make CDC availability more deterministic via hard-linking (CASSANDRA-12148)
 * Allow skipping equality-restricted clustering columns in ORDER BY clause (CASSANDRA-10271)
 * Use common nowInSec for validation compactions (CASSANDRA-13671)
 * Improve handling of IR prepare failures (CASSANDRA-13672)
 * Send IR coordinator messages synchronously (CASSANDRA-13673)
 * Flush system.repair table before IR finalize promise (CASSANDRA-13660)
 * Fix column filter creation for wildcard queries (CASSANDRA-13650)
 * Add 'nodetool getbatchlogreplaythrottle' and 'nodetool setbatchlogreplaythrottle' (CASSANDRA-13614)
 * fix race condition in PendingRepairManager (CASSANDRA-13659)
 * Allow noop incremental repair state transitions (CASSANDRA-13658)
 * Run repair with down replicas (CASSANDRA-10446)
 * Added started & completed repair metrics (CASSANDRA-13598)
 * Added started & completed repair metrics (CASSANDRA-13598)
 * Improve secondary index (re)build failure and concurrency handling (CASSANDRA-10130)
 * Improve calculation of available disk space for compaction (CASSANDRA-13068)
 * Change the accessibility of RowCacheSerializer for third party row cache plugins (CASSANDRA-13579)
 * Allow sub-range repairs for a preview of repaired data (CASSANDRA-13570)
 * NPE in IR cleanup when columnfamily has no sstables (CASSANDRA-13585)
 * Fix Randomness of stress values (CASSANDRA-12744)
 * Allow selecting Map values and Set elements (CASSANDRA-7396)
 * Fast and garbage-free Streaming Histogram (CASSANDRA-13444)
 * Update repairTime for keyspaces on completion (CASSANDRA-13539)
 * Add configurable upper bound for validation executor threads (CASSANDRA-13521)
 * Bring back maxHintTTL propery (CASSANDRA-12982)
 * Add testing guidelines (CASSANDRA-13497)
 * Add more repair metrics (CASSANDRA-13531)
 * RangeStreamer should be smarter when picking endpoints for streaming (CASSANDRA-4650)
 * Avoid rewrapping an exception thrown for cache load functions (CASSANDRA-13367)
 * Log time elapsed for each incremental repair phase (CASSANDRA-13498)
 * Add multiple table operation support to cassandra-stress (CASSANDRA-8780)
 * Fix incorrect cqlsh results when selecting same columns multiple times (CASSANDRA-13262)
 * Fix WriteResponseHandlerTest is sensitive to test execution order (CASSANDRA-13421)
 * Improve incremental repair logging (CASSANDRA-13468)
 * Start compaction when incremental repair finishes (CASSANDRA-13454)
 * Add repair streaming preview (CASSANDRA-13257)
 * Cleanup isIncremental/repairedAt usage (CASSANDRA-13430)
 * Change protocol to allow sending key space independent of query string (CASSANDRA-10145)
 * Make gc_log and gc_warn settable at runtime (CASSANDRA-12661)
 * Take number of files in L0 in account when estimating remaining compaction tasks (CASSANDRA-13354)
 * Skip building views during base table streams on range movements (CASSANDRA-13065)
 * Improve error messages for +/- operations on maps and tuples (CASSANDRA-13197)
 * Remove deprecated repair JMX APIs (CASSANDRA-11530)
 * Fix version check to enable streaming keep-alive (CASSANDRA-12929)
 * Make it possible to monitor an ideal consistency level separate from actual consistency level (CASSANDRA-13289)
 * Outbound TCP connections ignore internode authenticator (CASSANDRA-13324)
 * Cleanup ParentRepairSession after repairs (CASSANDRA-13359)
 * Upgrade snappy-java to 1.1.2.6 (CASSANDRA-13336)
 * Incremental repair not streaming correct sstables (CASSANDRA-13328)
 * Upgrade the jna version to 4.3.0 (CASSANDRA-13300)
 * Add the currentTimestamp, currentDate, currentTime and currentTimeUUID functions (CASSANDRA-13132)
 * Remove config option index_interval (CASSANDRA-10671)
 * Reduce lock contention for collection types and serializers (CASSANDRA-13271)
 * Make it possible to override MessagingService.Verb ids (CASSANDRA-13283)
 * Avoid synchronized on prepareForRepair in ActiveRepairService (CASSANDRA-9292)
 * Adds the ability to use uncompressed chunks in compressed files (CASSANDRA-10520)
 * Don't flush sstables when streaming for incremental repair (CASSANDRA-13226)
 * Remove unused method (CASSANDRA-13227)
 * Fix minor bugs related to #9143 (CASSANDRA-13217)
 * Output warning if user increases RF (CASSANDRA-13079)
 * Remove pre-3.0 streaming compatibility code for 4.0 (CASSANDRA-13081)
 * Add support for + and - operations on dates (CASSANDRA-11936)
 * Fix consistency of incrementally repaired data (CASSANDRA-9143)
 * Increase commitlog version (CASSANDRA-13161)
 * Make TableMetadata immutable, optimize Schema (CASSANDRA-9425)
 * Refactor ColumnCondition (CASSANDRA-12981)
 * Parallelize streaming of different keyspaces (CASSANDRA-4663)
 * Improved compactions metrics (CASSANDRA-13015)
 * Speed-up start-up sequence by avoiding un-needed flushes (CASSANDRA-13031)
 * Use Caffeine (W-TinyLFU) for on-heap caches (CASSANDRA-10855)
 * Thrift removal (CASSANDRA-11115)
 * Remove pre-3.0 compatibility code for 4.0 (CASSANDRA-12716)
 * Add column definition kind to dropped columns in schema (CASSANDRA-12705)
 * Add (automate) Nodetool Documentation (CASSANDRA-12672)
 * Update bundled cqlsh python driver to 3.7.0 (CASSANDRA-12736)
 * Reject invalid replication settings when creating or altering a keyspace (CASSANDRA-12681)
 * Clean up the SSTableReader#getScanner API wrt removal of RateLimiter (CASSANDRA-12422)
 * Use new token allocation for non bootstrap case as well (CASSANDRA-13080)
 * Avoid byte-array copy when key cache is disabled (CASSANDRA-13084)
 * Require forceful decommission if number of nodes is less than replication factor (CASSANDRA-12510)
 * Allow IN restrictions on column families with collections (CASSANDRA-12654)
 * Log message size in trace message in OutboundTcpConnection (CASSANDRA-13028)
 * Add timeUnit Days for cassandra-stress (CASSANDRA-13029)
 * Add mutation size and batch metrics (CASSANDRA-12649)
 * Add method to get size of endpoints to TokenMetadata (CASSANDRA-12999)
 * Expose time spent waiting in thread pool queue (CASSANDRA-8398)
 * Conditionally update index built status to avoid unnecessary flushes (CASSANDRA-12969)
 * cqlsh auto completion: refactor definition of compaction strategy options (CASSANDRA-12946)
 * Add support for arithmetic operators (CASSANDRA-11935)
 * Add histogram for delay to deliver hints (CASSANDRA-13234)
 * Fix cqlsh automatic protocol downgrade regression (CASSANDRA-13307)
 * Changing `max_hint_window_in_ms` at runtime (CASSANDRA-11720)
 * Trivial format error in StorageProxy (CASSANDRA-13551)
 * Nodetool repair can hang forever if we lose the notification for the repair completing/failing (CASSANDRA-13480)
 * Anticompaction can cause noisy log messages (CASSANDRA-13684)
 * Switch to client init for sstabledump (CASSANDRA-13683)
 * CQLSH: Don't pause when capturing data (CASSANDRA-13743)
 * nodetool clearsnapshot requires --all to clear all snapshots (CASSANDRA-13391)
 * Correctly count range tombstones in traces and tombstone thresholds (CASSANDRA-8527)
 * cqlshrc.sample uses incorrect option for time formatting (CASSANDRA-14243)
 * Multi-version in-JVM dtests (CASSANDRA-14937)
 * Allow instance class loaders to be garbage collected for inJVM dtest (CASSANDRA-15170)

3.11.6
 * Fix bad UDT sstable metadata serialization headers written by C* 3.0 on upgrade and in sstablescrub (CASSANDRA-15035)
 * Fix nodetool compactionstats showing extra pending task for TWCS - patch implemented (CASSANDRA-15409)
 * Fix SELECT JSON formatting for the "duration" type (CASSANDRA-15075)
 * Fix LegacyLayout to have same behavior as 2.x when handling unknown column names (CASSANDRA-15081)
 * Update nodetool help stop output (CASSANDRA-15401)
Merged from 3.0:
 * Run in-jvm upgrade dtests in circleci (CASSANDRA-15506)
 * Include updates to static column in mutation size calculations (CASSANDRA-15293)
 * Fix point-in-time recoevery ignoring timestamp of updates to static columns (CASSANDRA-15292)
 * GC logs are also put under $CASSANDRA_LOG_DIR (CASSANDRA-14306)
 * Fix sstabledump's position key value when partitions have multiple rows (CASSANDRA-14721)
 * Avoid over-scanning data directories in LogFile.verify() (CASSANDRA-15364)
 * Bump generations and document changes to system_distributed and system_traces in 3.0, 3.11
   (CASSANDRA-15441)
 * Fix system_traces creation timestamp; optimise system keyspace upgrades (CASSANDRA-15398)
 * Fix various data directory prefix matching issues (CASSANDRA-13974)
 * Minimize clustering values in metadata collector (CASSANDRA-15400)
 * Avoid over-trimming of results in mixed mode clusters (CASSANDRA-15405)
 * validate value sizes in LegacyLayout (CASSANDRA-15373)
 * Ensure that tracing doesn't break connections in 3.x/4.0 mixed mode by default (CASSANDRA-15385)
 * Make sure index summary redistribution does not start when compactions are paused (CASSANDRA-15265)
 * Ensure legacy rows have primary key livenessinfo when they contain illegal cells (CASSANDRA-15365)
 * Fix race condition when setting bootstrap flags (CASSANDRA-14878)
Merged from 2.2:
 * Fix SELECT JSON output for empty blobs (CASSANDRA-15435)
 * In-JVM DTest: Set correct internode message version for upgrade test (CASSANDRA-15371)
 * In-JVM DTest: Support NodeTool in dtest (CASSANDRA-15429)
 * Fix NativeLibrary.tryOpenDirectory callers for Windows (CASSANDRA-15426)

3.11.5
 * Fix cassandra-env.sh to use $CASSANDRA_CONF to find cassandra-jaas.config (CASSANDRA-14305)
 * Fixed nodetool cfstats printing index name twice (CASSANDRA-14903)
 * Add flag to disable SASI indexes, and warnings on creation (CASSANDRA-14866)
Merged from 3.0:
 * Fix LegacyLayout RangeTombstoneList IndexOutOfBoundsException when upgrading and RangeTombstone bounds are asymmetric (CASSANDRA-15172)
 * Fix NPE when using allocate_tokens_for_keyspace on new DC/rack (CASSANDRA-14952)
 * Filter sstables earlier when running cleanup (CASSANDRA-15100)
 * Use mean row count instead of mean column count for index selectivity calculation (CASSANDRA-15259)
 * Avoid updating unchanged gossip states (CASSANDRA-15097)
 * Prevent recreation of previously dropped columns with a different kind (CASSANDRA-14948)
 * Prevent client requests from blocking on executor task queue (CASSANDRA-15013)
 * Toughen up column drop/recreate type validations (CASSANDRA-15204)
 * LegacyLayout should handle paging states that cross a collection column (CASSANDRA-15201)
 * Prevent RuntimeException when username or password is empty/null (CASSANDRA-15198)
 * Multiget thrift query returns null records after digest mismatch (CASSANDRA-14812)
 * Handle paging states serialized with a different version than the session's (CASSANDRA-15176)
 * Throw IOE instead of asserting on unsupporter peer versions (CASSANDRA-15066)
 * Update token metadata when handling MOVING/REMOVING_TOKEN events (CASSANDRA-15120)
 * Add ability to customize cassandra log directory using $CASSANDRA_LOG_DIR (CASSANDRA-15090)
 * Fix assorted gossip races and add related runtime checks (CASSANDRA-15059)
 * cassandra-stress works with frozen collections: list and set (CASSANDRA-14907)
 * Fix handling FS errors on writing and reading flat files - LogTransaction and hints (CASSANDRA-15053)
 * Avoid double closing the iterator to avoid overcounting the number of requests (CASSANDRA-15058)
 * Improve `nodetool status -r` speed (CASSANDRA-14847)
 * Improve merkle tree size and time on heap (CASSANDRA-14096)
 * Add missing commands to nodetool_completion (CASSANDRA-14916)
 * Anti-compaction temporarily corrupts sstable state for readers (CASSANDRA-15004)
Merged from 2.2:
 * Handle exceptions during authentication/authorization (CASSANDRA-15041)
 * Support cross version messaging in in-jvm upgrade dtests (CASSANDRA-15078)
 * Fix index summary redistribution cancellation (CASSANDRA-15045)
 * Refactor Circle CI configuration (CASSANDRA-14806)
 * Fixing invalid CQL in security documentation (CASSANDRA-15020)


3.11.4
 * Make stop-server.bat wait for Cassandra to terminate (CASSANDRA-14829)
 * Correct sstable sorting for garbagecollect and levelled compaction (CASSANDRA-14870)
Merged from 3.0:
 * Improve merkle tree size and time on heap (CASSANDRA-14096)
 * Severe concurrency issues in STCS,DTCS,TWCS,TMD.Topology,TypeParser
 * Add a script to make running the cqlsh tests in cassandra repo easier (CASSANDRA-14951)
 * If SizeEstimatesRecorder misses a 'onDropTable' notification, the size_estimates table will never be cleared for that table. (CASSANDRA-14905)
 * Streaming needs to synchronise access to LifecycleTransaction (CASSANDRA-14554)
 * Fix cassandra-stress write hang with default options (CASSANDRA-14616)
 * Netty epoll IOExceptions caused by unclean client disconnects being logged at INFO (CASSANDRA-14909)
 * Unfiltered.isEmpty conflicts with Row extends AbstractCollection.isEmpty (CASSANDRA-14588)
 * RangeTombstoneList doesn't properly clean up mergeable or superseded rts in some cases (CASSANDRA-14894)
 * Fix handling of collection tombstones for dropped columns from legacy sstables (CASSANDRA-14912)
 * Throw exception if Columns serialized subset encode more columns than possible (CASSANDRA-14591)
 * Drop/add column name with different Kind can result in corruption (CASSANDRA-14843)
 * Fix missing rows when reading 2.1 SSTables with static columns in 3.0 (CASSANDRA-14873)
 * Move TWCS message 'No compaction necessary for bucket size' to Trace level (CASSANDRA-14884)
 * Sstable min/max metadata can cause data loss (CASSANDRA-14861)
 * Dropped columns can cause reverse sstable iteration to return prematurely (CASSANDRA-14838)
 * Legacy sstables with  multi block range tombstones create invalid bound sequences (CASSANDRA-14823)
 * Expand range tombstone validation checks to multiple interim request stages (CASSANDRA-14824)
 * Reverse order reads can return incomplete results (CASSANDRA-14803)
 * Avoid calling iter.next() in a loop when notifying indexers about range tombstones (CASSANDRA-14794)
 * Fix purging semi-expired RT boundaries in reversed iterators (CASSANDRA-14672)
 * DESC order reads can fail to return the last Unfiltered in the partition (CASSANDRA-14766)
 * Fix corrupted collection deletions for dropped columns in 3.0 <-> 2.{1,2} messages (CASSANDRA-14568)
 * Fix corrupted static collection deletions in 3.0 <-> 2.{1,2} messages (CASSANDRA-14568)
 * Handle failures in parallelAllSSTableOperation (cleanup/upgradesstables/etc) (CASSANDRA-14657)
 * Improve TokenMetaData cache populating performance avoid long locking (CASSANDRA-14660)
 * Backport: Flush netty client messages immediately (not by default) (CASSANDRA-13651)
 * Fix static column order for SELECT * wildcard queries (CASSANDRA-14638)
 * sstableloader should use discovered broadcast address to connect intra-cluster (CASSANDRA-14522)
 * Fix reading columns with non-UTF names from schema (CASSANDRA-14468)
Merged from 2.2:
 * CircleCI docker image should bake in more dependencies (CASSANDRA-14985)
 * MigrationManager attempts to pull schema from different major version nodes (CASSANDRA-14928)
 * Returns null instead of NaN or Infinity in JSON strings (CASSANDRA-14377)
Merged from 2.1:
 * Paged Range Slice queries with DISTINCT can drop rows from results (CASSANDRA-14956)
 * Update release checksum algorithms to SHA-256, SHA-512 (CASSANDRA-14970)


3.11.3
 * Validate supported column type with SASI analyzer (CASSANDRA-13669)
 * Remove BTree.Builder Recycler to reduce memory usage (CASSANDRA-13929)
 * Reduce nodetool GC thread count (CASSANDRA-14475)
 * Fix New SASI view creation during Index Redistribution (CASSANDRA-14055)
 * Remove string formatting lines from BufferPool hot path (CASSANDRA-14416)
 * Detect OpenJDK jvm type and architecture (CASSANDRA-12793)
 * Don't use guava collections in the non-system keyspace jmx attributes (CASSANDRA-12271)
 * Allow existing nodes to use all peers in shadow round (CASSANDRA-13851)
 * Fix cqlsh to read connection.ssl cqlshrc option again (CASSANDRA-14299)
 * Downgrade log level to trace for CommitLogSegmentManager (CASSANDRA-14370)
 * CQL fromJson(null) throws NullPointerException (CASSANDRA-13891)
 * Serialize empty buffer as empty string for json output format (CASSANDRA-14245)
 * Allow logging implementation to be interchanged for embedded testing (CASSANDRA-13396)
 * SASI tokenizer for simple delimiter based entries (CASSANDRA-14247)
 * Fix Loss of digits when doing CAST from varint/bigint to decimal (CASSANDRA-14170)
 * RateBasedBackPressure unnecessarily invokes a lock on the Guava RateLimiter (CASSANDRA-14163)
 * Fix wildcard GROUP BY queries (CASSANDRA-14209)
Merged from 3.0:
 * Fix corrupted static collection deletions in 3.0 -> 2.{1,2} messages (CASSANDRA-14568)
 * Fix potential IndexOutOfBoundsException with counters (CASSANDRA-14167)
 * Always close RT markers returned by ReadCommand#executeLocally() (CASSANDRA-14515)
 * Reverse order queries with range tombstones can cause data loss (CASSANDRA-14513)
 * Fix regression of lagging commitlog flush log message (CASSANDRA-14451)
 * Add Missing dependencies in pom-all (CASSANDRA-14422)
 * Cleanup StartupClusterConnectivityChecker and PING Verb (CASSANDRA-14447)
 * Cassandra not starting when using enhanced startup scripts in windows (CASSANDRA-14418)
 * Fix progress stats and units in compactionstats (CASSANDRA-12244)
 * Better handle missing partition columns in system_schema.columns (CASSANDRA-14379)
 * Delay hints store excise by write timeout to avoid race with decommission (CASSANDRA-13740)
 * Add missed CQL keywords to documentation (CASSANDRA-14359)
 * Fix unbounded validation compactions on repair / revert CASSANDRA-13797 (CASSANDRA-14332)
 * Avoid deadlock when running nodetool refresh before node is fully up (CASSANDRA-14310)
 * Handle all exceptions when opening sstables (CASSANDRA-14202)
 * Handle incompletely written hint descriptors during startup (CASSANDRA-14080)
 * Handle repeat open bound from SRP in read repair (CASSANDRA-14330)
 * Use zero as default score in DynamicEndpointSnitch (CASSANDRA-14252)
 * Respect max hint window when hinting for LWT (CASSANDRA-14215)
 * Adding missing WriteType enum values to v3, v4, and v5 spec (CASSANDRA-13697)
 * Don't regenerate bloomfilter and summaries on startup (CASSANDRA-11163)
 * Fix NPE when performing comparison against a null frozen in LWT (CASSANDRA-14087)
 * Log when SSTables are deleted (CASSANDRA-14302)
 * Fix batch commitlog sync regression (CASSANDRA-14292)
 * Write to pending endpoint when view replica is also base replica (CASSANDRA-14251)
 * Chain commit log marker potential performance regression in batch commit mode (CASSANDRA-14194)
 * Fully utilise specified compaction threads (CASSANDRA-14210)
 * Pre-create deletion log records to finish compactions quicker (CASSANDRA-12763)
Merged from 2.2:
 * Fix compaction failure caused by reading un-flushed data (CASSANDRA-12743)
 * Use Bounds instead of Range for sstables in anticompaction (CASSANDRA-14411)
 * Fix JSON queries with IN restrictions and ORDER BY clause (CASSANDRA-14286)
 * CQL fromJson(null) throws NullPointerException (CASSANDRA-13891)
Merged from 2.1:
 * Check checksum before decompressing data (CASSANDRA-14284)


3.11.2
 * Fix ReadCommandTest (CASSANDRA-14234)
 * Remove trailing period from latency reports at keyspace level (CASSANDRA-14233)
 * Remove dependencies on JVM internal classes from JMXServerUtils (CASSANDRA-14173) 
 * Add DEFAULT, UNSET, MBEAN and MBEANS to `ReservedKeywords` (CASSANDRA-14205)
 * Print correct snitch info from nodetool describecluster (CASSANDRA-13528)
 * Enable CDC unittest (CASSANDRA-14141)
 * Acquire read lock before accessing CompactionStrategyManager fields (CASSANDRA-14139)
 * Avoid invalidating disk boundaries unnecessarily (CASSANDRA-14083)
 * Avoid exposing compaction strategy index externally (CASSANDRA-14082)
 * Fix imbalanced disks when replacing node with same address with JBOD (CASSANDRA-14084)
 * Reload compaction strategies when disk boundaries are invalidated (CASSANDRA-13948)
 * Remove OpenJDK log warning (CASSANDRA-13916)
 * Prevent compaction strategies from looping indefinitely (CASSANDRA-14079)
 * Cache disk boundaries (CASSANDRA-13215)
 * Add asm jar to build.xml for maven builds (CASSANDRA-11193)
 * Round buffer size to powers of 2 for the chunk cache (CASSANDRA-13897)
 * Update jackson JSON jars (CASSANDRA-13949)
 * Avoid locks when checking LCS fanout and if we should defrag (CASSANDRA-13930)
Merged from 3.0:
 * Fix unit test failures in ViewComplexTest (CASSANDRA-14219)
 * Add MinGW uname check to start scripts (CASSANDRA-12840)
 * Use the correct digest file and reload sstable metadata in nodetool verify (CASSANDRA-14217)
 * Handle failure when mutating repaired status in Verifier (CASSANDRA-13933)
 * Set encoding for javadoc generation (CASSANDRA-14154)
 * Fix index target computation for dense composite tables with dropped compact storage (CASSANDRA-14104)
 * Improve commit log chain marker updating (CASSANDRA-14108)
 * Extra range tombstone bound creates double rows (CASSANDRA-14008)
 * Fix SStable ordering by max timestamp in SinglePartitionReadCommand (CASSANDRA-14010)
 * Accept role names containing forward-slash (CASSANDRA-14088)
 * Optimize CRC check chance probability calculations (CASSANDRA-14094)
 * Fix cleanup on keyspace with no replicas (CASSANDRA-13526)
 * Fix updating base table rows with TTL not removing materialized view entries (CASSANDRA-14071)
 * Reduce garbage created by DynamicSnitch (CASSANDRA-14091)
 * More frequent commitlog chained markers (CASSANDRA-13987)
 * Fix serialized size of DataLimits (CASSANDRA-14057)
 * Add flag to allow dropping oversized read repair mutations (CASSANDRA-13975)
 * Fix SSTableLoader logger message (CASSANDRA-14003)
 * Fix repair race that caused gossip to block (CASSANDRA-13849)
 * Tracing interferes with digest requests when using RandomPartitioner (CASSANDRA-13964)
 * Add flag to disable materialized views, and warnings on creation (CASSANDRA-13959)
 * Don't let user drop or generally break tables in system_distributed (CASSANDRA-13813)
 * Provide a JMX call to sync schema with local storage (CASSANDRA-13954)
 * Mishandling of cells for removed/dropped columns when reading legacy files (CASSANDRA-13939)
 * Deserialise sstable metadata in nodetool verify (CASSANDRA-13922)
Merged from 2.2:
 * Fix the inspectJvmOptions startup check (CASSANDRA-14112)
 * Fix race that prevents submitting compaction for a table when executor is full (CASSANDRA-13801)
 * Rely on the JVM to handle OutOfMemoryErrors (CASSANDRA-13006)
 * Grab refs during scrub/index redistribution/cleanup (CASSANDRA-13873)
Merged from 2.1:
 * Protect against overflow of local expiration time (CASSANDRA-14092)
 * RPM package spec: fix permissions for installed jars and config files (CASSANDRA-14181)
 * More PEP8 compliance for cqlsh


3.11.1
 * Fix the computation of cdc_total_space_in_mb for exabyte filesystems (CASSANDRA-13808)
 * AbstractTokenTreeBuilder#serializedSize returns wrong value when there is a single leaf and overflow collisions (CASSANDRA-13869)
 * Add a compaction option to TWCS to ignore sstables overlapping checks (CASSANDRA-13418)
 * BTree.Builder memory leak (CASSANDRA-13754)
 * Revert CASSANDRA-10368 of supporting non-pk column filtering due to correctness (CASSANDRA-13798)
 * Add a skip read validation flag to cassandra-stress (CASSANDRA-13772)
 * Fix cassandra-stress hang issues when an error during cluster connection happens (CASSANDRA-12938)
 * Better bootstrap failure message when blocked by (potential) range movement (CASSANDRA-13744)
 * "ignore" option is ignored in sstableloader (CASSANDRA-13721)
 * Deadlock in AbstractCommitLogSegmentManager (CASSANDRA-13652)
 * Duplicate the buffer before passing it to analyser in SASI operation (CASSANDRA-13512)
 * Properly evict pstmts from prepared statements cache (CASSANDRA-13641)
Merged from 3.0:
 * Improve TRUNCATE performance (CASSANDRA-13909)
 * Implement short read protection on partition boundaries (CASSANDRA-13595)
 * Fix ISE thrown by UPI.Serializer.hasNext() for some SELECT queries (CASSANDRA-13911)
 * Filter header only commit logs before recovery (CASSANDRA-13918)
 * AssertionError prepending to a list (CASSANDRA-13149)
 * Fix support for SuperColumn tables (CASSANDRA-12373)
 * Handle limit correctly on tables with strict liveness (CASSANDRA-13883)
 * Fix missing original update in TriggerExecutor (CASSANDRA-13894)
 * Remove non-rpc-ready nodes from counter leader candidates (CASSANDRA-13043)
 * Improve short read protection performance (CASSANDRA-13794)
 * Fix sstable reader to support range-tombstone-marker for multi-slices (CASSANDRA-13787)
 * Fix short read protection for tables with no clustering columns (CASSANDRA-13880)
 * Make isBuilt volatile in PartitionUpdate (CASSANDRA-13619)
 * Prevent integer overflow of timestamps in CellTest and RowsTest (CASSANDRA-13866)
 * Fix counter application order in short read protection (CASSANDRA-12872)
 * Don't block RepairJob execution on validation futures (CASSANDRA-13797)
 * Wait for all management tasks to complete before shutting down CLSM (CASSANDRA-13123)
 * INSERT statement fails when Tuple type is used as clustering column with default DESC order (CASSANDRA-13717)
 * Fix pending view mutations handling and cleanup batchlog when there are local and remote paired mutations (CASSANDRA-13069)
 * Improve config validation and documentation on overflow and NPE (CASSANDRA-13622)
 * Range deletes in a CAS batch are ignored (CASSANDRA-13655)
 * Avoid assertion error when IndexSummary > 2G (CASSANDRA-12014)
 * Change repair midpoint logging for tiny ranges (CASSANDRA-13603)
 * Better handle corrupt final commitlog segment (CASSANDRA-11995)
 * StreamingHistogram is not thread safe (CASSANDRA-13756)
 * Fix MV timestamp issues (CASSANDRA-11500)
 * Better tolerate improperly formatted bcrypt hashes (CASSANDRA-13626)
 * Fix race condition in read command serialization (CASSANDRA-13363)
 * Fix AssertionError in short read protection (CASSANDRA-13747)
 * Don't skip corrupted sstables on startup (CASSANDRA-13620)
 * Fix the merging of cells with different user type versions (CASSANDRA-13776)
 * Copy session properties on cqlsh.py do_login (CASSANDRA-13640)
 * Potential AssertionError during ReadRepair of range tombstone and partition deletions (CASSANDRA-13719)
 * Don't let stress write warmup data if n=0 (CASSANDRA-13773)
 * Gossip thread slows down when using batch commit log (CASSANDRA-12966)
 * Randomize batchlog endpoint selection with only 1 or 2 racks (CASSANDRA-12884)
 * Fix digest calculation for counter cells (CASSANDRA-13750)
 * Fix ColumnDefinition.cellValueType() for non-frozen collection and change SSTabledump to use type.toJSONString() (CASSANDRA-13573)
 * Skip materialized view addition if the base table doesn't exist (CASSANDRA-13737)
 * Drop table should remove corresponding entries in dropped_columns table (CASSANDRA-13730)
 * Log warn message until legacy auth tables have been migrated (CASSANDRA-13371)
 * Fix incorrect [2.1 <- 3.0] serialization of counter cells created in 2.0 (CASSANDRA-13691)
 * Fix invalid writetime for null cells (CASSANDRA-13711)
 * Fix ALTER TABLE statement to atomically propagate changes to the table and its MVs (CASSANDRA-12952)
 * Fixed ambiguous output of nodetool tablestats command (CASSANDRA-13722)
 * Fix Digest mismatch Exception if hints file has UnknownColumnFamily (CASSANDRA-13696)
 * Purge tombstones created by expired cells (CASSANDRA-13643)
 * Make concat work with iterators that have different subsets of columns (CASSANDRA-13482)
 * Set test.runners based on cores and memory size (CASSANDRA-13078)
 * Allow different NUMACTL_ARGS to be passed in (CASSANDRA-13557)
 * Allow native function calls in CQLSSTableWriter (CASSANDRA-12606)
 * Fix secondary index queries on COMPACT tables (CASSANDRA-13627)
 * Nodetool listsnapshots output is missing a newline, if there are no snapshots (CASSANDRA-13568)
 * sstabledump reports incorrect usage for argument order (CASSANDRA-13532)
Merged from 2.2:
 * Safely handle empty buffers when outputting to JSON (CASSANDRA-13868)
 * Copy session properties on cqlsh.py do_login (CASSANDRA-13847)
 * Fix load over calculated issue in IndexSummaryRedistribution (CASSANDRA-13738)
 * Fix compaction and flush exception not captured (CASSANDRA-13833)
 * Uncaught exceptions in Netty pipeline (CASSANDRA-13649)
 * Prevent integer overflow on exabyte filesystems (CASSANDRA-13067)
 * Fix queries with LIMIT and filtering on clustering columns (CASSANDRA-11223)
 * Fix potential NPE when resume bootstrap fails (CASSANDRA-13272)
 * Fix toJSONString for the UDT, tuple and collection types (CASSANDRA-13592)
 * Fix nested Tuples/UDTs validation (CASSANDRA-13646)
Merged from 2.1:
 * Clone HeartBeatState when building gossip messages. Make its generation/version volatile (CASSANDRA-13700)


3.11.0
 * Allow native function calls in CQLSSTableWriter (CASSANDRA-12606)
 * Replace string comparison with regex/number checks in MessagingService test (CASSANDRA-13216)
 * Fix formatting of duration columns in CQLSH (CASSANDRA-13549)
 * Fix the problem with duplicated rows when using paging with SASI (CASSANDRA-13302)
 * Allow CONTAINS statements filtering on the partition key and it’s parts (CASSANDRA-13275)
 * Fall back to even ranges calculation in clusters with vnodes when tokens are distributed unevenly (CASSANDRA-13229)
 * Fix duration type validation to prevent overflow (CASSANDRA-13218)
 * Forbid unsupported creation of SASI indexes over partition key columns (CASSANDRA-13228)
 * Reject multiple values for a key in CQL grammar. (CASSANDRA-13369)
 * UDA fails without input rows (CASSANDRA-13399)
 * Fix compaction-stress by using daemonInitialization (CASSANDRA-13188)
 * V5 protocol flags decoding broken (CASSANDRA-13443)
 * Use write lock not read lock for removing sstables from compaction strategies. (CASSANDRA-13422)
 * Use corePoolSize equal to maxPoolSize in JMXEnabledThreadPoolExecutors (CASSANDRA-13329)
 * Avoid rebuilding SASI indexes containing no values (CASSANDRA-12962)
 * Add charset to Analyser input stream (CASSANDRA-13151)
 * Fix testLimitSSTables flake caused by concurrent flush (CASSANDRA-12820)
 * cdc column addition strikes again (CASSANDRA-13382)
 * Fix static column indexes (CASSANDRA-13277)
 * DataOutputBuffer.asNewBuffer broken (CASSANDRA-13298)
 * unittest CipherFactoryTest failed on MacOS (CASSANDRA-13370)
 * Forbid SELECT restrictions and CREATE INDEX over non-frozen UDT columns (CASSANDRA-13247)
 * Default logging we ship will incorrectly print "?:?" for "%F:%L" pattern (CASSANDRA-13317)
 * Possible AssertionError in UnfilteredRowIteratorWithLowerBound (CASSANDRA-13366)
 * Support unaligned memory access for AArch64 (CASSANDRA-13326)
 * Improve SASI range iterator efficiency on intersection with an empty range (CASSANDRA-12915).
 * Fix equality comparisons of columns using the duration type (CASSANDRA-13174)
 * Move to FastThreadLocalThread and FastThreadLocal (CASSANDRA-13034)
 * nodetool stopdaemon errors out (CASSANDRA-13030)
 * Tables in system_distributed should not use gcgs of 0 (CASSANDRA-12954)
 * Fix primary index calculation for SASI (CASSANDRA-12910)
 * More fixes to the TokenAllocator (CASSANDRA-12990)
 * NoReplicationTokenAllocator should work with zero replication factor (CASSANDRA-12983)
 * Address message coalescing regression (CASSANDRA-12676)
 * Delete illegal character from StandardTokenizerImpl.jflex (CASSANDRA-13417)
 * Fix cqlsh automatic protocol downgrade regression (CASSANDRA-13307)
 * Tracing payload not passed from QueryMessage to tracing session (CASSANDRA-12835)
Merged from 3.0:
 * Filter header only commit logs before recovery (CASSANDRA-13918)
 * Ensure int overflow doesn't occur when calculating large partition warning size (CASSANDRA-13172)
 * Ensure consistent view of partition columns between coordinator and replica in ColumnFilter (CASSANDRA-13004)
 * Failed unregistering mbean during drop keyspace (CASSANDRA-13346)
 * nodetool scrub/cleanup/upgradesstables exit code is wrong (CASSANDRA-13542)
 * Fix the reported number of sstable data files accessed per read (CASSANDRA-13120)
 * Fix schema digest mismatch during rolling upgrades from versions before 3.0.12 (CASSANDRA-13559)
 * Upgrade JNA version to 4.4.0 (CASSANDRA-13072)
 * Interned ColumnIdentifiers should use minimal ByteBuffers (CASSANDRA-13533)
 * Fix repair process violating start/end token limits for small ranges (CASSANDRA-13052)
 * Add storage port options to sstableloader (CASSANDRA-13518)
 * Properly handle quoted index names in cqlsh DESCRIBE output (CASSANDRA-12847)
 * Fix NPE in StorageService.excise() (CASSANDRA-13163)
 * Expire OutboundTcpConnection messages by a single Thread (CASSANDRA-13265)
 * Fail repair if insufficient responses received (CASSANDRA-13397)
 * Fix SSTableLoader fail when the loaded table contains dropped columns (CASSANDRA-13276)
 * Avoid name clashes in CassandraIndexTest (CASSANDRA-13427)
 * Handling partially written hint files (CASSANDRA-12728)
 * Interrupt replaying hints on decommission (CASSANDRA-13308)
 * Handling partially written hint files (CASSANDRA-12728)
 * Fix NPE issue in StorageService (CASSANDRA-13060)
 * Make reading of range tombstones more reliable (CASSANDRA-12811)
 * Fix startup problems due to schema tables not completely flushed (CASSANDRA-12213)
 * Fix view builder bug that can filter out data on restart (CASSANDRA-13405)
 * Fix 2i page size calculation when there are no regular columns (CASSANDRA-13400)
 * Fix the conversion of 2.X expired rows without regular column data (CASSANDRA-13395)
 * Fix hint delivery when using ext+internal IPs with prefer_local enabled (CASSANDRA-13020)
 * Legacy deserializer can create empty range tombstones (CASSANDRA-13341)
 * Legacy caching options can prevent 3.0 upgrade (CASSANDRA-13384)
 * Use the Kernel32 library to retrieve the PID on Windows and fix startup checks (CASSANDRA-13333)
 * Fix code to not exchange schema across major versions (CASSANDRA-13274)
 * Dropping column results in "corrupt" SSTable (CASSANDRA-13337)
 * Bugs handling range tombstones in the sstable iterators (CASSANDRA-13340)
 * Fix CONTAINS filtering for null collections (CASSANDRA-13246)
 * Applying: Use a unique metric reservoir per test run when using Cassandra-wide metrics residing in MBeans (CASSANDRA-13216)
 * Propagate row deletions in 2i tables on upgrade (CASSANDRA-13320)
 * Slice.isEmpty() returns false for some empty slices (CASSANDRA-13305)
 * Add formatted row output to assertEmpty in CQL Tester (CASSANDRA-13238)
 * Prevent data loss on upgrade 2.1 - 3.0 by adding component separator to LogRecord absolute path (CASSANDRA-13294)
 * Improve testing on macOS by eliminating sigar logging (CASSANDRA-13233)
 * Cqlsh copy-from should error out when csv contains invalid data for collections (CASSANDRA-13071)
 * Fix "multiple versions of ant detected..." when running ant test (CASSANDRA-13232)
 * Coalescing strategy sleeps too much (CASSANDRA-13090)
 * Faster StreamingHistogram (CASSANDRA-13038)
 * Legacy deserializer can create unexpected boundary range tombstones (CASSANDRA-13237)
 * Remove unnecessary assertion from AntiCompactionTest (CASSANDRA-13070)
 * Fix cqlsh COPY for dates before 1900 (CASSANDRA-13185)
 * Use keyspace replication settings on system.size_estimates table (CASSANDRA-9639)
 * Add vm.max_map_count StartupCheck (CASSANDRA-13008)
 * Obfuscate password in stress-graphs (CASSANDRA-12233)
 * Hint related logging should include the IP address of the destination in addition to
   host ID (CASSANDRA-13205)
 * Reloading logback.xml does not work (CASSANDRA-13173)
 * Lightweight transactions temporarily fail after upgrade from 2.1 to 3.0 (CASSANDRA-13109)
 * Duplicate rows after upgrading from 2.1.16 to 3.0.10/3.9 (CASSANDRA-13125)
 * Fix UPDATE queries with empty IN restrictions (CASSANDRA-13152)
 * Fix handling of partition with partition-level deletion plus
   live rows in sstabledump (CASSANDRA-13177)
 * Provide user workaround when system_schema.columns does not contain entries
   for a table that's in system_schema.tables (CASSANDRA-13180)
 * Nodetool upgradesstables/scrub/compact ignores system tables (CASSANDRA-13410)
 * Fix schema version calculation for rolling upgrades (CASSANDRA-13441)
Merged from 2.2:
 * Nodes started with join_ring=False should be able to serve requests when authentication is enabled (CASSANDRA-11381)
 * cqlsh COPY FROM: increment error count only for failures, not for attempts (CASSANDRA-13209)
 * Avoid starting gossiper in RemoveTest (CASSANDRA-13407)
 * Fix weightedSize() for row-cache reported by JMX and NodeTool (CASSANDRA-13393)
 * Fix JVM metric names (CASSANDRA-13103)
 * Honor truststore-password parameter in cassandra-stress (CASSANDRA-12773)
 * Discard in-flight shadow round responses (CASSANDRA-12653)
 * Don't anti-compact repaired data to avoid inconsistencies (CASSANDRA-13153)
 * Wrong logger name in AnticompactionTask (CASSANDRA-13343)
 * Commitlog replay may fail if last mutation is within 4 bytes of end of segment (CASSANDRA-13282)
 * Fix queries updating multiple time the same list (CASSANDRA-13130)
 * Fix GRANT/REVOKE when keyspace isn't specified (CASSANDRA-13053)
 * Fix flaky LongLeveledCompactionStrategyTest (CASSANDRA-12202)
 * Fix failing COPY TO STDOUT (CASSANDRA-12497)
 * Fix ColumnCounter::countAll behaviour for reverse queries (CASSANDRA-13222)
 * Exceptions encountered calling getSeeds() breaks OTC thread (CASSANDRA-13018)
 * Fix negative mean latency metric (CASSANDRA-12876)
 * Use only one file pointer when creating commitlog segments (CASSANDRA-12539)
Merged from 2.1:
 * Fix 2ndary index queries on partition keys for tables with static columns (CASSANDRA-13147)
 * Fix ParseError unhashable type list in cqlsh copy from (CASSANDRA-13364)
 * Remove unused repositories (CASSANDRA-13278)
 * Log stacktrace of uncaught exceptions (CASSANDRA-13108)
 * Use portable stderr for java error in startup (CASSANDRA-13211)
 * Fix Thread Leak in OutboundTcpConnection (CASSANDRA-13204)
 * Upgrade netty version to fix memory leak with client encryption (CASSANDRA-13114)
 * Coalescing strategy can enter infinite loop (CASSANDRA-13159)


3.10
 * Fix secondary index queries regression (CASSANDRA-13013)
 * Add duration type to the protocol V5 (CASSANDRA-12850)
 * Fix duration type validation (CASSANDRA-13143)
 * Fix flaky GcCompactionTest (CASSANDRA-12664)
 * Fix TestHintedHandoff.hintedhandoff_decom_test (CASSANDRA-13058)
 * Fixed query monitoring for range queries (CASSANDRA-13050)
 * Remove outboundBindAny configuration property (CASSANDRA-12673)
 * Use correct bounds for all-data range when filtering (CASSANDRA-12666)
 * Remove timing window in test case (CASSANDRA-12875)
 * Resolve unit testing without JCE security libraries installed (CASSANDRA-12945)
 * Fix inconsistencies in cassandra-stress load balancing policy (CASSANDRA-12919)
 * Fix validation of non-frozen UDT cells (CASSANDRA-12916)
 * Don't shut down socket input/output on StreamSession (CASSANDRA-12903)
 * Fix Murmur3PartitionerTest (CASSANDRA-12858)
 * Move cqlsh syntax rules into separate module and allow easier customization (CASSANDRA-12897)
 * Fix CommitLogSegmentManagerTest (CASSANDRA-12283)
 * Fix cassandra-stress truncate option (CASSANDRA-12695)
 * Fix crossNode value when receiving messages (CASSANDRA-12791)
 * Don't load MX4J beans twice (CASSANDRA-12869)
 * Extend native protocol request flags, add versions to SUPPORTED, and introduce ProtocolVersion enum (CASSANDRA-12838)
 * Set JOINING mode when running pre-join tasks (CASSANDRA-12836)
 * remove net.mintern.primitive library due to license issue (CASSANDRA-12845)
 * Properly format IPv6 addresses when logging JMX service URL (CASSANDRA-12454)
 * Optimize the vnode allocation for single replica per DC (CASSANDRA-12777)
 * Use non-token restrictions for bounds when token restrictions are overridden (CASSANDRA-12419)
 * Fix CQLSH auto completion for PER PARTITION LIMIT (CASSANDRA-12803)
 * Use different build directories for Eclipse and Ant (CASSANDRA-12466)
 * Avoid potential AttributeError in cqlsh due to no table metadata (CASSANDRA-12815)
 * Fix RandomReplicationAwareTokenAllocatorTest.testExistingCluster (CASSANDRA-12812)
 * Upgrade commons-codec to 1.9 (CASSANDRA-12790)
 * Add duration data type (CASSANDRA-11873)
 * Make the fanout size for LeveledCompactionStrategy to be configurable (CASSANDRA-11550)
 * Fix timeout in ReplicationAwareTokenAllocatorTest (CASSANDRA-12784)
 * Improve sum aggregate functions (CASSANDRA-12417)
 * Make cassandra.yaml docs for batch_size_*_threshold_in_kb reflect changes in CASSANDRA-10876 (CASSANDRA-12761)
 * cqlsh fails to format collections when using aliases (CASSANDRA-11534)
 * Check for hash conflicts in prepared statements (CASSANDRA-12733)
 * Exit query parsing upon first error (CASSANDRA-12598)
 * Fix cassandra-stress to use single seed in UUID generation (CASSANDRA-12729)
 * CQLSSTableWriter does not allow Update statement (CASSANDRA-12450)
 * Config class uses boxed types but DD exposes primitive types (CASSANDRA-12199)
 * Add pre- and post-shutdown hooks to Storage Service (CASSANDRA-12461)
 * Add hint delivery metrics (CASSANDRA-12693)
 * Remove IndexInfo cache from FileIndexInfoRetriever (CASSANDRA-12731)
 * ColumnIndex does not reuse buffer (CASSANDRA-12502)
 * cdc column addition still breaks schema migration tasks (CASSANDRA-12697)
 * Upgrade metrics-reporter dependencies (CASSANDRA-12089)
 * Tune compaction thread count via nodetool (CASSANDRA-12248)
 * Add +=/-= shortcut syntax for update queries (CASSANDRA-12232)
 * Include repair session IDs in repair start message (CASSANDRA-12532)
 * Add a blocking task to Index, run before joining the ring (CASSANDRA-12039)
 * Fix NPE when using CQLSSTableWriter (CASSANDRA-12667)
 * Support optional backpressure strategies at the coordinator (CASSANDRA-9318)
 * Make randompartitioner work with new vnode allocation (CASSANDRA-12647)
 * Fix cassandra-stress graphing (CASSANDRA-12237)
 * Allow filtering on partition key columns for queries without secondary indexes (CASSANDRA-11031)
 * Fix Cassandra Stress reporting thread model and precision (CASSANDRA-12585)
 * Add JMH benchmarks.jar (CASSANDRA-12586)
 * Cleanup uses of AlterTableStatementColumn (CASSANDRA-12567)
 * Add keep-alive to streaming (CASSANDRA-11841)
 * Tracing payload is passed through newSession(..) (CASSANDRA-11706)
 * avoid deleting non existing sstable files and improve related log messages (CASSANDRA-12261)
 * json/yaml output format for nodetool compactionhistory (CASSANDRA-12486)
 * Retry all internode messages once after a connection is
   closed and reopened (CASSANDRA-12192)
 * Add support to rebuild from targeted replica (CASSANDRA-9875)
 * Add sequence distribution type to cassandra stress (CASSANDRA-12490)
 * "SELECT * FROM foo LIMIT ;" does not error out (CASSANDRA-12154)
 * Define executeLocally() at the ReadQuery Level (CASSANDRA-12474)
 * Extend read/write failure messages with a map of replica addresses
   to error codes in the v5 native protocol (CASSANDRA-12311)
 * Fix rebuild of SASI indexes with existing index files (CASSANDRA-12374)
 * Let DatabaseDescriptor not implicitly startup services (CASSANDRA-9054, 12550)
 * Fix clustering indexes in presence of static columns in SASI (CASSANDRA-12378)
 * Fix queries on columns with reversed type on SASI indexes (CASSANDRA-12223)
 * Added slow query log (CASSANDRA-12403)
 * Count full coordinated request against timeout (CASSANDRA-12256)
 * Allow TTL with null value on insert and update (CASSANDRA-12216)
 * Make decommission operation resumable (CASSANDRA-12008)
 * Add support to one-way targeted repair (CASSANDRA-9876)
 * Remove clientutil jar (CASSANDRA-11635)
 * Fix compaction throughput throttle (CASSANDRA-12366, CASSANDRA-12717)
 * Delay releasing Memtable memory on flush until PostFlush has finished running (CASSANDRA-12358)
 * Cassandra stress should dump all setting on startup (CASSANDRA-11914)
 * Make it possible to compact a given token range (CASSANDRA-10643)
 * Allow updating DynamicEndpointSnitch properties via JMX (CASSANDRA-12179)
 * Collect metrics on queries by consistency level (CASSANDRA-7384)
 * Add support for GROUP BY to SELECT statement (CASSANDRA-10707)
 * Deprecate memtable_cleanup_threshold and update default for memtable_flush_writers (CASSANDRA-12228)
 * Upgrade to OHC 0.4.4 (CASSANDRA-12133)
 * Add version command to cassandra-stress (CASSANDRA-12258)
 * Create compaction-stress tool (CASSANDRA-11844)
 * Garbage-collecting compaction operation and schema option (CASSANDRA-7019)
 * Add beta protocol flag for v5 native protocol (CASSANDRA-12142)
 * Support filtering on non-PRIMARY KEY columns in the CREATE
   MATERIALIZED VIEW statement's WHERE clause (CASSANDRA-10368)
 * Unify STDOUT and SYSTEMLOG logback format (CASSANDRA-12004)
 * COPY FROM should raise error for non-existing input files (CASSANDRA-12174)
 * Faster write path (CASSANDRA-12269)
 * Option to leave omitted columns in INSERT JSON unset (CASSANDRA-11424)
 * Support json/yaml output in nodetool tpstats (CASSANDRA-12035)
 * Expose metrics for successful/failed authentication attempts (CASSANDRA-10635)
 * Prepend snapshot name with "truncated" or "dropped" when a snapshot
   is taken before truncating or dropping a table (CASSANDRA-12178)
 * Optimize RestrictionSet (CASSANDRA-12153)
 * cqlsh does not automatically downgrade CQL version (CASSANDRA-12150)
 * Omit (de)serialization of state variable in UDAs (CASSANDRA-9613)
 * Create a system table to expose prepared statements (CASSANDRA-8831)
 * Reuse DataOutputBuffer from ColumnIndex (CASSANDRA-11970)
 * Remove DatabaseDescriptor dependency from SegmentedFile (CASSANDRA-11580)
 * Add supplied username to authentication error messages (CASSANDRA-12076)
 * Remove pre-startup check for open JMX port (CASSANDRA-12074)
 * Remove compaction Severity from DynamicEndpointSnitch (CASSANDRA-11738)
 * Restore resumable hints delivery (CASSANDRA-11960)
 * Properly record CAS contention (CASSANDRA-12626)
Merged from 3.0:
 * Dump threads when unit tests time out (CASSANDRA-13117)
 * Better error when modifying function permissions without explicit keyspace (CASSANDRA-12925)
 * Indexer is not correctly invoked when building indexes over sstables (CASSANDRA-13075)
 * Stress daemon help is incorrect (CASSANDRA-12563)
 * Read repair is not blocking repair to finish in foreground repair (CASSANDRA-13115)
 * Replace empty strings with null values if they cannot be converted (CASSANDRA-12794)
 * Remove support for non-JavaScript UDFs (CASSANDRA-12883)
 * Fix deserialization of 2.x DeletedCells (CASSANDRA-12620)
 * Add parent repair session id to anticompaction log message (CASSANDRA-12186)
 * Improve contention handling on failure to acquire MV lock for streaming and hints (CASSANDRA-12905)
 * Fix DELETE and UPDATE queries with empty IN restrictions (CASSANDRA-12829)
 * Mark MVs as built after successful bootstrap (CASSANDRA-12984)
 * Estimated TS drop-time histogram updated with Cell.NO_DELETION_TIME (CASSANDRA-13040)
 * Nodetool compactionstats fails with NullPointerException (CASSANDRA-13021)
 * Thread local pools never cleaned up (CASSANDRA-13033)
 * Set RPC_READY to false when draining or if a node is marked as shutdown (CASSANDRA-12781)
 * CQL often queries static columns unnecessarily (CASSANDRA-12768)
 * Make sure sstables only get committed when it's safe to discard commit log records (CASSANDRA-12956)
 * Reject default_time_to_live option when creating or altering MVs (CASSANDRA-12868)
 * Nodetool should use a more sane max heap size (CASSANDRA-12739)
 * LocalToken ensures token values are cloned on heap (CASSANDRA-12651)
 * AnticompactionRequestSerializer serializedSize is incorrect (CASSANDRA-12934)
 * Prevent reloading of logback.xml from UDF sandbox (CASSANDRA-12535)
 * Reenable HeapPool (CASSANDRA-12900)
 * Disallow offheap_buffers memtable allocation (CASSANDRA-11039)
 * Fix CommitLogSegmentManagerTest (CASSANDRA-12283)
 * Pass root cause to CorruptBlockException when uncompression failed (CASSANDRA-12889)
 * Batch with multiple conditional updates for the same partition causes AssertionError (CASSANDRA-12867)
 * Make AbstractReplicationStrategy extendable from outside its package (CASSANDRA-12788)
 * Don't tell users to turn off consistent rangemovements during rebuild. (CASSANDRA-12296)
 * Fix CommitLogTest.testDeleteIfNotDirty (CASSANDRA-12854)
 * Avoid deadlock due to MV lock contention (CASSANDRA-12689)
 * Fix for KeyCacheCqlTest flakiness (CASSANDRA-12801)
 * Include SSTable filename in compacting large row message (CASSANDRA-12384)
 * Fix potential socket leak (CASSANDRA-12329, CASSANDRA-12330)
 * Fix ViewTest.testCompaction (CASSANDRA-12789)
 * Improve avg aggregate functions (CASSANDRA-12417)
 * Preserve quoted reserved keyword column names in MV creation (CASSANDRA-11803)
 * nodetool stopdaemon errors out (CASSANDRA-12646)
 * Split materialized view mutations on build to prevent OOM (CASSANDRA-12268)
 * mx4j does not work in 3.0.8 (CASSANDRA-12274)
 * Abort cqlsh copy-from in case of no answer after prolonged period of time (CASSANDRA-12740)
 * Avoid sstable corrupt exception due to dropped static column (CASSANDRA-12582)
 * Make stress use client mode to avoid checking commit log size on startup (CASSANDRA-12478)
 * Fix exceptions with new vnode allocation (CASSANDRA-12715)
 * Unify drain and shutdown processes (CASSANDRA-12509)
 * Fix NPE in ComponentOfSlice.isEQ() (CASSANDRA-12706)
 * Fix failure in LogTransactionTest (CASSANDRA-12632)
 * Fix potentially incomplete non-frozen UDT values when querying with the
   full primary key specified (CASSANDRA-12605)
 * Make sure repaired tombstones are dropped when only_purge_repaired_tombstones is enabled (CASSANDRA-12703)
 * Skip writing MV mutations to commitlog on mutation.applyUnsafe() (CASSANDRA-11670)
 * Establish consistent distinction between non-existing partition and NULL value for LWTs on static columns (CASSANDRA-12060)
 * Extend ColumnIdentifier.internedInstances key to include the type that generated the byte buffer (CASSANDRA-12516)
 * Handle composite prefixes with final EOC=0 as in 2.x and refactor LegacyLayout.decodeBound (CASSANDRA-12423)
 * select_distinct_with_deletions_test failing on non-vnode environments (CASSANDRA-11126)
 * Stack Overflow returned to queries while upgrading (CASSANDRA-12527)
 * Fix legacy regex for temporary files from 2.2 (CASSANDRA-12565)
 * Add option to state current gc_grace_seconds to tools/bin/sstablemetadata (CASSANDRA-12208)
 * Fix file system race condition that may cause LogAwareFileLister to fail to classify files (CASSANDRA-11889)
 * Fix file handle leaks due to simultaneous compaction/repair and
   listing snapshots, calculating snapshot sizes, or making schema
   changes (CASSANDRA-11594)
 * Fix nodetool repair exits with 0 for some errors (CASSANDRA-12508)
 * Do not shut down BatchlogManager twice during drain (CASSANDRA-12504)
 * Disk failure policy should not be invoked on out of space (CASSANDRA-12385)
 * Calculate last compacted key on startup (CASSANDRA-6216)
 * Add schema to snapshot manifest, add USING TIMESTAMP clause to ALTER TABLE statements (CASSANDRA-7190)
 * If CF has no clustering columns, any row cache is full partition cache (CASSANDRA-12499)
 * Correct log message for statistics of offheap memtable flush (CASSANDRA-12776)
 * Explicitly set locale for string validation (CASSANDRA-12541,CASSANDRA-12542,CASSANDRA-12543,CASSANDRA-12545)
Merged from 2.2:
 * Fix speculative retry bugs (CASSANDRA-13009)
 * Fix handling of nulls and unsets in IN conditions (CASSANDRA-12981)
 * Fix race causing infinite loop if Thrift server is stopped before it starts listening (CASSANDRA-12856)
 * CompactionTasks now correctly drops sstables out of compaction when not enough disk space is available (CASSANDRA-12979)
 * Fix DynamicEndpointSnitch noop in multi-datacenter situations (CASSANDRA-13074)
 * cqlsh copy-from: encode column names to avoid primary key parsing errors (CASSANDRA-12909)
 * Temporarily fix bug that creates commit log when running offline tools (CASSANDRA-8616)
 * Reduce granuality of OpOrder.Group during index build (CASSANDRA-12796)
 * Test bind parameters and unset parameters in InsertUpdateIfConditionTest (CASSANDRA-12980)
 * Use saved tokens when setting local tokens on StorageService.joinRing (CASSANDRA-12935)
 * cqlsh: fix DESC TYPES errors (CASSANDRA-12914)
 * Fix leak on skipped SSTables in sstableupgrade (CASSANDRA-12899)
 * Avoid blocking gossip during pending range calculation (CASSANDRA-12281)
 * Fix purgeability of tombstones with max timestamp (CASSANDRA-12792)
 * Fail repair if participant dies during sync or anticompaction (CASSANDRA-12901)
 * cqlsh COPY: unprotected pk values before converting them if not using prepared statements (CASSANDRA-12863)
 * Fix Util.spinAssertEquals (CASSANDRA-12283)
 * Fix potential NPE for compactionstats (CASSANDRA-12462)
 * Prepare legacy authenticate statement if credentials table initialised after node startup (CASSANDRA-12813)
 * Change cassandra.wait_for_tracing_events_timeout_secs default to 0 (CASSANDRA-12754)
 * Clean up permissions when a UDA is dropped (CASSANDRA-12720)
 * Limit colUpdateTimeDelta histogram updates to reasonable deltas (CASSANDRA-11117)
 * Fix leak errors and execution rejected exceptions when draining (CASSANDRA-12457)
 * Fix merkle tree depth calculation (CASSANDRA-12580)
 * Make Collections deserialization more robust (CASSANDRA-12618)
 * Fix exceptions when enabling gossip on nodes that haven't joined the ring (CASSANDRA-12253)
 * Fix authentication problem when invoking cqlsh copy from a SOURCE command (CASSANDRA-12642)
 * Decrement pending range calculator jobs counter in finally block
 * cqlshlib tests: increase default execute timeout (CASSANDRA-12481)
 * Forward writes to replacement node when replace_address != broadcast_address (CASSANDRA-8523)
 * Fail repair on non-existing table (CASSANDRA-12279)
 * Enable repair -pr and -local together (fix regression of CASSANDRA-7450) (CASSANDRA-12522)
 * Better handle invalid system roles table (CASSANDRA-12700)
 * Split consistent range movement flag correction (CASSANDRA-12786)
Merged from 2.1:
 * cqlsh copy-from: sort user type fields in csv (CASSANDRA-12959)
 * Don't skip sstables based on maxLocalDeletionTime (CASSANDRA-12765)


3.8, 3.9
 * Fix value skipping with counter columns (CASSANDRA-11726)
 * Fix nodetool tablestats miss SSTable count (CASSANDRA-12205)
 * Fixed flacky SSTablesIteratedTest (CASSANDRA-12282)
 * Fixed flacky SSTableRewriterTest: check file counts before calling validateCFS (CASSANDRA-12348)
 * cqlsh: Fix handling of $$-escaped strings (CASSANDRA-12189)
 * Fix SSL JMX requiring truststore containing server cert (CASSANDRA-12109)
 * RTE from new CDC column breaks in flight queries (CASSANDRA-12236)
 * Fix hdr logging for single operation workloads (CASSANDRA-12145)
 * Fix SASI PREFIX search in CONTAINS mode with partial terms (CASSANDRA-12073)
 * Increase size of flushExecutor thread pool (CASSANDRA-12071)
 * Partial revert of CASSANDRA-11971, cannot recycle buffer in SP.sendMessagesToNonlocalDC (CASSANDRA-11950)
 * Upgrade netty to 4.0.39 (CASSANDRA-12032, CASSANDRA-12034)
 * Improve details in compaction log message (CASSANDRA-12080)
 * Allow unset values in CQLSSTableWriter (CASSANDRA-11911)
 * Chunk cache to request compressor-compatible buffers if pool space is exhausted (CASSANDRA-11993)
 * Remove DatabaseDescriptor dependencies from SequentialWriter (CASSANDRA-11579)
 * Move skip_stop_words filter before stemming (CASSANDRA-12078)
 * Support seek() in EncryptedFileSegmentInputStream (CASSANDRA-11957)
 * SSTable tools mishandling LocalPartitioner (CASSANDRA-12002)
 * When SEPWorker assigned work, set thread name to match pool (CASSANDRA-11966)
 * Add cross-DC latency metrics (CASSANDRA-11569)
 * Allow terms in selection clause (CASSANDRA-10783)
 * Add bind variables to trace (CASSANDRA-11719)
 * Switch counter shards' clock to timestamps (CASSANDRA-9811)
 * Introduce HdrHistogram and response/service/wait separation to stress tool (CASSANDRA-11853)
 * entry-weighers in QueryProcessor should respect partitionKeyBindIndexes field (CASSANDRA-11718)
 * Support older ant versions (CASSANDRA-11807)
 * Estimate compressed on disk size when deciding if sstable size limit reached (CASSANDRA-11623)
 * cassandra-stress profiles should support case sensitive schemas (CASSANDRA-11546)
 * Remove DatabaseDescriptor dependency from FileUtils (CASSANDRA-11578)
 * Faster streaming (CASSANDRA-9766)
 * Add prepared query parameter to trace for "Execute CQL3 prepared query" session (CASSANDRA-11425)
 * Add repaired percentage metric (CASSANDRA-11503)
 * Add Change-Data-Capture (CASSANDRA-8844)
Merged from 3.0:
 * Fix paging for 2.x to 3.x upgrades (CASSANDRA-11195)
 * Fix clean interval not sent to commit log for empty memtable flush (CASSANDRA-12436)
 * Fix potential resource leak in RMIServerSocketFactoryImpl (CASSANDRA-12331)
 * Make sure compaction stats are updated when compaction is interrupted (CASSANDRA-12100)
 * Change commitlog and sstables to track dirty and clean intervals (CASSANDRA-11828)
 * NullPointerException during compaction on table with static columns (CASSANDRA-12336)
 * Fixed ConcurrentModificationException when reading metrics in GraphiteReporter (CASSANDRA-11823)
 * Fix upgrade of super columns on thrift (CASSANDRA-12335)
 * Fixed flacky BlacklistingCompactionsTest, switched to fixed size types and increased corruption size (CASSANDRA-12359)
 * Rerun ReplicationAwareTokenAllocatorTest on failure to avoid flakiness (CASSANDRA-12277)
 * Exception when computing read-repair for range tombstones (CASSANDRA-12263)
 * Lost counter writes in compact table and static columns (CASSANDRA-12219)
 * AssertionError with MVs on updating a row that isn't indexed due to a null value (CASSANDRA-12247)
 * Disable RR and speculative retry with EACH_QUORUM reads (CASSANDRA-11980)
 * Add option to override compaction space check (CASSANDRA-12180)
 * Faster startup by only scanning each directory for temporary files once (CASSANDRA-12114)
 * Respond with v1/v2 protocol header when responding to driver that attempts
   to connect with too low of a protocol version (CASSANDRA-11464)
 * NullPointerExpception when reading/compacting table (CASSANDRA-11988)
 * Fix problem with undeleteable rows on upgrade to new sstable format (CASSANDRA-12144)
 * Fix potential bad messaging service message for paged range reads
   within mixed-version 3.x clusters (CASSANDRA-12249)
 * Fix paging logic for deleted partitions with static columns (CASSANDRA-12107)
 * Wait until the message is being send to decide which serializer must be used (CASSANDRA-11393)
 * Fix migration of static thrift column names with non-text comparators (CASSANDRA-12147)
 * Fix upgrading sparse tables that are incorrectly marked as dense (CASSANDRA-11315)
 * Fix reverse queries ignoring range tombstones (CASSANDRA-11733)
 * Avoid potential race when rebuilding CFMetaData (CASSANDRA-12098)
 * Avoid missing sstables when getting the canonical sstables (CASSANDRA-11996)
 * Always select the live sstables when getting sstables in bounds (CASSANDRA-11944)
 * Fix column ordering of results with static columns for Thrift requests in
   a mixed 2.x/3.x cluster, also fix potential non-resolved duplication of
   those static columns in query results (CASSANDRA-12123)
 * Avoid digest mismatch with empty but static rows (CASSANDRA-12090)
 * Fix EOF exception when altering column type (CASSANDRA-11820)
 * Fix potential race in schema during new table creation (CASSANDRA-12083)
 * cqlsh: fix error handling in rare COPY FROM failure scenario (CASSANDRA-12070)
 * Disable autocompaction during drain (CASSANDRA-11878)
 * Add a metrics timer to MemtablePool and use it to track time spent blocked on memory in MemtableAllocator (CASSANDRA-11327)
 * Fix upgrading schema with super columns with non-text subcomparators (CASSANDRA-12023)
 * Add TimeWindowCompactionStrategy (CASSANDRA-9666)
 * Fix JsonTransformer output of partition with deletion info (CASSANDRA-12418)
 * Fix NPE in SSTableLoader when specifying partial directory path (CASSANDRA-12609)
Merged from 2.2:
 * Add local address entry in PropertyFileSnitch (CASSANDRA-11332)
 * cqlsh copy: fix missing counter values (CASSANDRA-12476)
 * Move migration tasks to non-periodic queue, assure flush executor shutdown after non-periodic executor (CASSANDRA-12251)
 * cqlsh copy: fixed possible race in initializing feeding thread (CASSANDRA-11701)
 * Only set broadcast_rpc_address on Ec2MultiRegionSnitch if it's not set (CASSANDRA-11357)
 * Update StorageProxy range metrics for timeouts, failures and unavailables (CASSANDRA-9507)
 * Add Sigar to classes included in clientutil.jar (CASSANDRA-11635)
 * Add decay to histograms and timers used for metrics (CASSANDRA-11752)
 * Fix hanging stream session (CASSANDRA-10992)
 * Fix INSERT JSON, fromJson() support of smallint, tinyint types (CASSANDRA-12371)
 * Restore JVM metric export for metric reporters (CASSANDRA-12312)
 * Release sstables of failed stream sessions only when outgoing transfers are finished (CASSANDRA-11345)
 * Wait for tracing events before returning response and query at same consistency level client side (CASSANDRA-11465)
 * cqlsh copyutil should get host metadata by connected address (CASSANDRA-11979)
 * Fixed cqlshlib.test.remove_test_db (CASSANDRA-12214)
 * Synchronize ThriftServer::stop() (CASSANDRA-12105)
 * Use dedicated thread for JMX notifications (CASSANDRA-12146)
 * Improve streaming synchronization and fault tolerance (CASSANDRA-11414)
 * MemoryUtil.getShort() should return an unsigned short also for architectures not supporting unaligned memory accesses (CASSANDRA-11973)
Merged from 2.1:
 * Fix queries with empty ByteBuffer values in clustering column restrictions (CASSANDRA-12127)
 * Disable passing control to post-flush after flush failure to prevent data loss (CASSANDRA-11828)
 * Allow STCS-in-L0 compactions to reduce scope with LCS (CASSANDRA-12040)
 * cannot use cql since upgrading python to 2.7.11+ (CASSANDRA-11850)
 * Fix filtering on clustering columns when 2i is used (CASSANDRA-11907)


3.0.8
 * Fix potential race in schema during new table creation (CASSANDRA-12083)
 * cqlsh: fix error handling in rare COPY FROM failure scenario (CASSANDRA-12070)
 * Disable autocompaction during drain (CASSANDRA-11878)
 * Add a metrics timer to MemtablePool and use it to track time spent blocked on memory in MemtableAllocator (CASSANDRA-11327)
 * Fix upgrading schema with super columns with non-text subcomparators (CASSANDRA-12023)
 * Add TimeWindowCompactionStrategy (CASSANDRA-9666)
Merged from 2.2:
 * Allow nodetool info to run with readonly JMX access (CASSANDRA-11755)
 * Validate bloom_filter_fp_chance against lowest supported
   value when the table is created (CASSANDRA-11920)
 * Don't send erroneous NEW_NODE notifications on restart (CASSANDRA-11038)
 * StorageService shutdown hook should use a volatile variable (CASSANDRA-11984)
Merged from 2.1:
 * Add system property to set the max number of native transport requests in queue (CASSANDRA-11363)
 * Fix queries with empty ByteBuffer values in clustering column restrictions (CASSANDRA-12127)
 * Disable passing control to post-flush after flush failure to prevent data loss (CASSANDRA-11828)
 * Allow STCS-in-L0 compactions to reduce scope with LCS (CASSANDRA-12040)
 * cannot use cql since upgrading python to 2.7.11+ (CASSANDRA-11850)
 * Fix filtering on clustering columns when 2i is used (CASSANDRA-11907)
 * Avoid stalling paxos when the paxos state expires (CASSANDRA-12043)
 * Remove finished incoming streaming connections from MessagingService (CASSANDRA-11854)
 * Don't try to get sstables for non-repairing column families (CASSANDRA-12077)
 * Avoid marking too many sstables as repaired (CASSANDRA-11696)
 * Prevent select statements with clustering key > 64k (CASSANDRA-11882)
 * Fix clock skew corrupting other nodes with paxos (CASSANDRA-11991)
 * Remove distinction between non-existing static columns and existing but null in LWTs (CASSANDRA-9842)
 * Cache local ranges when calculating repair neighbors (CASSANDRA-11934)
 * Allow LWT operation on static column with only partition keys (CASSANDRA-10532)
 * Create interval tree over canonical sstables to avoid missing sstables during streaming (CASSANDRA-11886)
 * cqlsh COPY FROM: shutdown parent cluster after forking, to avoid corrupting SSL connections (CASSANDRA-11749)


3.7
 * Support multiple folders for user defined compaction tasks (CASSANDRA-11765)
 * Fix race in CompactionStrategyManager's pause/resume (CASSANDRA-11922)
Merged from 3.0:
 * Fix legacy serialization of Thrift-generated non-compound range tombstones
   when communicating with 2.x nodes (CASSANDRA-11930)
 * Fix Directories instantiations where CFS.initialDirectories should be used (CASSANDRA-11849)
 * Avoid referencing DatabaseDescriptor in AbstractType (CASSANDRA-11912)
 * Don't use static dataDirectories field in Directories instances (CASSANDRA-11647)
 * Fix sstables not being protected from removal during index build (CASSANDRA-11905)
 * cqlsh: Suppress stack trace from Read/WriteFailures (CASSANDRA-11032)
 * Remove unneeded code to repair index summaries that have
   been improperly down-sampled (CASSANDRA-11127)
 * Avoid WriteTimeoutExceptions during commit log replay due to materialized
   view lock contention (CASSANDRA-11891)
 * Prevent OOM failures on SSTable corruption, improve tests for corruption detection (CASSANDRA-9530)
 * Use CFS.initialDirectories when clearing snapshots (CASSANDRA-11705)
 * Allow compaction strategies to disable early open (CASSANDRA-11754)
 * Refactor Materialized View code (CASSANDRA-11475)
 * Update Java Driver (CASSANDRA-11615)
Merged from 2.2:
 * Persist local metadata earlier in startup sequence (CASSANDRA-11742)
 * cqlsh: fix tab completion for case-sensitive identifiers (CASSANDRA-11664)
 * Avoid showing estimated key as -1 in tablestats (CASSANDRA-11587)
 * Fix possible race condition in CommitLog.recover (CASSANDRA-11743)
 * Enable client encryption in sstableloader with cli options (CASSANDRA-11708)
 * Possible memory leak in NIODataInputStream (CASSANDRA-11867)
 * Add seconds to cqlsh tracing session duration (CASSANDRA-11753)
 * Fix commit log replay after out-of-order flush completion (CASSANDRA-9669)
 * Prohibit Reversed Counter type as part of the PK (CASSANDRA-9395)
 * cqlsh: correctly handle non-ascii chars in error messages (CASSANDRA-11626)
Merged from 2.1:
 * Run CommitLog tests with different compression settings (CASSANDRA-9039)
 * cqlsh: apply current keyspace to source command (CASSANDRA-11152)
 * Clear out parent repair session if repair coordinator dies (CASSANDRA-11824)
 * Set default streaming_socket_timeout_in_ms to 24 hours (CASSANDRA-11840)
 * Do not consider local node a valid source during replace (CASSANDRA-11848)
 * Add message dropped tasks to nodetool netstats (CASSANDRA-11855)
 * Avoid holding SSTableReaders for duration of incremental repair (CASSANDRA-11739)


3.6
 * Correctly migrate schema for frozen UDTs during 2.x -> 3.x upgrades
   (does not affect any released versions) (CASSANDRA-11613)
 * Allow server startup if JMX is configured directly (CASSANDRA-11725)
 * Prevent direct memory OOM on buffer pool allocations (CASSANDRA-11710)
 * Enhanced Compaction Logging (CASSANDRA-10805)
 * Make prepared statement cache size configurable (CASSANDRA-11555)
 * Integrated JMX authentication and authorization (CASSANDRA-10091)
 * Add units to stress ouput (CASSANDRA-11352)
 * Fix PER PARTITION LIMIT for single and multi partitions queries (CASSANDRA-11603)
 * Add uncompressed chunk cache for RandomAccessReader (CASSANDRA-5863)
 * Clarify ClusteringPrefix hierarchy (CASSANDRA-11213)
 * Always perform collision check before joining ring (CASSANDRA-10134)
 * SSTableWriter output discrepancy (CASSANDRA-11646)
 * Fix potential timeout in NativeTransportService.testConcurrentDestroys (CASSANDRA-10756)
 * Support large partitions on the 3.0 sstable format (CASSANDRA-11206,11763)
 * Add support to rebuild from specific range (CASSANDRA-10406)
 * Optimize the overlapping lookup by calculating all the
   bounds in advance (CASSANDRA-11571)
 * Support json/yaml output in nodetool tablestats (CASSANDRA-5977)
 * (stress) Add datacenter option to -node options (CASSANDRA-11591)
 * Fix handling of empty slices (CASSANDRA-11513)
 * Make number of cores used by cqlsh COPY visible to testing code (CASSANDRA-11437)
 * Allow filtering on clustering columns for queries without secondary indexes (CASSANDRA-11310)
 * Refactor Restriction hierarchy (CASSANDRA-11354)
 * Eliminate allocations in R/W path (CASSANDRA-11421)
 * Update Netty to 4.0.36 (CASSANDRA-11567)
 * Fix PER PARTITION LIMIT for queries requiring post-query ordering (CASSANDRA-11556)
 * Allow instantiation of UDTs and tuples in UDFs (CASSANDRA-10818)
 * Support UDT in CQLSSTableWriter (CASSANDRA-10624)
 * Support for non-frozen user-defined types, updating
   individual fields of user-defined types (CASSANDRA-7423)
 * Make LZ4 compression level configurable (CASSANDRA-11051)
 * Allow per-partition LIMIT clause in CQL (CASSANDRA-7017)
 * Make custom filtering more extensible with UserExpression (CASSANDRA-11295)
 * Improve field-checking and error reporting in cassandra.yaml (CASSANDRA-10649)
 * Print CAS stats in nodetool proxyhistograms (CASSANDRA-11507)
 * More user friendly error when providing an invalid token to nodetool (CASSANDRA-9348)
 * Add static column support to SASI index (CASSANDRA-11183)
 * Support EQ/PREFIX queries in SASI CONTAINS mode without tokenization (CASSANDRA-11434)
 * Support LIKE operator in prepared statements (CASSANDRA-11456)
 * Add a command to see if a Materialized View has finished building (CASSANDRA-9967)
 * Log endpoint and port associated with streaming operation (CASSANDRA-8777)
 * Print sensible units for all log messages (CASSANDRA-9692)
 * Upgrade Netty to version 4.0.34 (CASSANDRA-11096)
 * Break the CQL grammar into separate Parser and Lexer (CASSANDRA-11372)
 * Compress only inter-dc traffic by default (CASSANDRA-8888)
 * Add metrics to track write amplification (CASSANDRA-11420)
 * cassandra-stress: cannot handle "value-less" tables (CASSANDRA-7739)
 * Add/drop multiple columns in one ALTER TABLE statement (CASSANDRA-10411)
 * Add require_endpoint_verification opt for internode encryption (CASSANDRA-9220)
 * Add auto import java.util for UDF code block (CASSANDRA-11392)
 * Add --hex-format option to nodetool getsstables (CASSANDRA-11337)
 * sstablemetadata should print sstable min/max token (CASSANDRA-7159)
 * Do not wrap CassandraException in TriggerExecutor (CASSANDRA-9421)
 * COPY TO should have higher double precision (CASSANDRA-11255)
 * Stress should exit with non-zero status after failure (CASSANDRA-10340)
 * Add client to cqlsh SHOW_SESSION (CASSANDRA-8958)
 * Fix nodetool tablestats keyspace level metrics (CASSANDRA-11226)
 * Store repair options in parent_repair_history (CASSANDRA-11244)
 * Print current leveling in sstableofflinerelevel (CASSANDRA-9588)
 * Change repair message for keyspaces with RF 1 (CASSANDRA-11203)
 * Remove hard-coded SSL cipher suites and protocols (CASSANDRA-10508)
 * Improve concurrency in CompactionStrategyManager (CASSANDRA-10099)
 * (cqlsh) interpret CQL type for formatting blobs (CASSANDRA-11274)
 * Refuse to start and print txn log information in case of disk
   corruption (CASSANDRA-10112)
 * Resolve some eclipse-warnings (CASSANDRA-11086)
 * (cqlsh) Show static columns in a different color (CASSANDRA-11059)
 * Allow to remove TTLs on table with default_time_to_live (CASSANDRA-11207)
Merged from 3.0:
 * Disallow creating view with a static column (CASSANDRA-11602)
 * Reduce the amount of object allocations caused by the getFunctions methods (CASSANDRA-11593)
 * Potential error replaying commitlog with smallint/tinyint/date/time types (CASSANDRA-11618)
 * Fix queries with filtering on counter columns (CASSANDRA-11629)
 * Improve tombstone printing in sstabledump (CASSANDRA-11655)
 * Fix paging for range queries where all clustering columns are specified (CASSANDRA-11669)
 * Don't require HEAP_NEW_SIZE to be set when using G1 (CASSANDRA-11600)
 * Fix sstabledump not showing cells after tombstone marker (CASSANDRA-11654)
 * Ignore all LocalStrategy keyspaces for streaming and other related
   operations (CASSANDRA-11627)
 * Ensure columnfilter covers indexed columns for thrift 2i queries (CASSANDRA-11523)
 * Only open one sstable scanner per sstable (CASSANDRA-11412)
 * Option to specify ProtocolVersion in cassandra-stress (CASSANDRA-11410)
 * ArithmeticException in avgFunctionForDecimal (CASSANDRA-11485)
 * LogAwareFileLister should only use OLD sstable files in current folder to determine disk consistency (CASSANDRA-11470)
 * Notify indexers of expired rows during compaction (CASSANDRA-11329)
 * Properly respond with ProtocolError when a v1/v2 native protocol
   header is received (CASSANDRA-11464)
 * Validate that num_tokens and initial_token are consistent with one another (CASSANDRA-10120)
Merged from 2.2:
 * Exit JVM if JMX server fails to startup (CASSANDRA-11540)
 * Produce a heap dump when exiting on OOM (CASSANDRA-9861)
 * Restore ability to filter on clustering columns when using a 2i (CASSANDRA-11510)
 * JSON datetime formatting needs timezone (CASSANDRA-11137)
 * Fix is_dense recalculation for Thrift-updated tables (CASSANDRA-11502)
 * Remove unnescessary file existence check during anticompaction (CASSANDRA-11660)
 * Add missing files to debian packages (CASSANDRA-11642)
 * Avoid calling Iterables::concat in loops during ModificationStatement::getFunctions (CASSANDRA-11621)
 * cqlsh: COPY FROM should use regular inserts for single statement batches and
   report errors correctly if workers processes crash on initialization (CASSANDRA-11474)
 * Always close cluster with connection in CqlRecordWriter (CASSANDRA-11553)
 * Allow only DISTINCT queries with partition keys restrictions (CASSANDRA-11339)
 * CqlConfigHelper no longer requires both a keystore and truststore to work (CASSANDRA-11532)
 * Make deprecated repair methods backward-compatible with previous notification service (CASSANDRA-11430)
 * IncomingStreamingConnection version check message wrong (CASSANDRA-11462)
Merged from 2.1:
 * Support mlockall on IBM POWER arch (CASSANDRA-11576)
 * Add option to disable use of severity in DynamicEndpointSnitch (CASSANDRA-11737)
 * cqlsh COPY FROM fails for null values with non-prepared statements (CASSANDRA-11631)
 * Make cython optional in pylib/setup.py (CASSANDRA-11630)
 * Change order of directory searching for cassandra.in.sh to favor local one (CASSANDRA-11628)
 * cqlsh COPY FROM fails with []{} chars in UDT/tuple fields/values (CASSANDRA-11633)
 * clqsh: COPY FROM throws TypeError with Cython extensions enabled (CASSANDRA-11574)
 * cqlsh: COPY FROM ignores NULL values in conversion (CASSANDRA-11549)
 * Validate levels when building LeveledScanner to avoid overlaps with orphaned sstables (CASSANDRA-9935)


3.5
 * StaticTokenTreeBuilder should respect posibility of duplicate tokens (CASSANDRA-11525)
 * Correctly fix potential assertion error during compaction (CASSANDRA-11353)
 * Avoid index segment stitching in RAM which lead to OOM on big SSTable files (CASSANDRA-11383)
 * Fix clustering and row filters for LIKE queries on clustering columns (CASSANDRA-11397)
Merged from 3.0:
 * Fix rare NPE on schema upgrade from 2.x to 3.x (CASSANDRA-10943)
 * Improve backoff policy for cqlsh COPY FROM (CASSANDRA-11320)
 * Improve IF NOT EXISTS check in CREATE INDEX (CASSANDRA-11131)
 * Upgrade ohc to 0.4.3
 * Enable SO_REUSEADDR for JMX RMI server sockets (CASSANDRA-11093)
 * Allocate merkletrees with the correct size (CASSANDRA-11390)
 * Support streaming pre-3.0 sstables (CASSANDRA-10990)
 * Add backpressure to compressed or encrypted commit log (CASSANDRA-10971)
 * SSTableExport supports secondary index tables (CASSANDRA-11330)
 * Fix sstabledump to include missing info in debug output (CASSANDRA-11321)
 * Establish and implement canonical bulk reading workload(s) (CASSANDRA-10331)
 * Fix paging for IN queries on tables without clustering columns (CASSANDRA-11208)
 * Remove recursive call from CompositesSearcher (CASSANDRA-11304)
 * Fix filtering on non-primary key columns for queries without index (CASSANDRA-6377)
 * Fix sstableloader fail when using materialized view (CASSANDRA-11275)
Merged from 2.2:
 * DatabaseDescriptor should log stacktrace in case of Eception during seed provider creation (CASSANDRA-11312)
 * Use canonical path for directory in SSTable descriptor (CASSANDRA-10587)
 * Add cassandra-stress keystore option (CASSANDRA-9325)
 * Dont mark sstables as repairing with sub range repairs (CASSANDRA-11451)
 * Notify when sstables change after cancelling compaction (CASSANDRA-11373)
 * cqlsh: COPY FROM should check that explicit column names are valid (CASSANDRA-11333)
 * Add -Dcassandra.start_gossip startup option (CASSANDRA-10809)
 * Fix UTF8Validator.validate() for modified UTF-8 (CASSANDRA-10748)
 * Clarify that now() function is calculated on the coordinator node in CQL documentation (CASSANDRA-10900)
 * Fix bloom filter sizing with LCS (CASSANDRA-11344)
 * (cqlsh) Fix error when result is 0 rows with EXPAND ON (CASSANDRA-11092)
 * Add missing newline at end of bin/cqlsh (CASSANDRA-11325)
 * Unresolved hostname leads to replace being ignored (CASSANDRA-11210)
 * Only log yaml config once, at startup (CASSANDRA-11217)
 * Reference leak with parallel repairs on the same table (CASSANDRA-11215)
Merged from 2.1:
 * Add a -j parameter to scrub/cleanup/upgradesstables to state how
   many threads to use (CASSANDRA-11179)
 * COPY FROM on large datasets: fix progress report and debug performance (CASSANDRA-11053)
 * InvalidateKeys should have a weak ref to key cache (CASSANDRA-11176)


3.4
 * (cqlsh) add cqlshrc option to always connect using ssl (CASSANDRA-10458)
 * Cleanup a few resource warnings (CASSANDRA-11085)
 * Allow custom tracing implementations (CASSANDRA-10392)
 * Extract LoaderOptions to be able to be used from outside (CASSANDRA-10637)
 * fix OnDiskIndexTest to properly treat empty ranges (CASSANDRA-11205)
 * fix TrackerTest to handle new notifications (CASSANDRA-11178)
 * add SASI validation for partitioner and complex columns (CASSANDRA-11169)
 * Add caching of encrypted credentials in PasswordAuthenticator (CASSANDRA-7715)
 * fix SASI memtable switching on flush (CASSANDRA-11159)
 * Remove duplicate offline compaction tracking (CASSANDRA-11148)
 * fix EQ semantics of analyzed SASI indexes (CASSANDRA-11130)
 * Support long name output for nodetool commands (CASSANDRA-7950)
 * Encrypted hints (CASSANDRA-11040)
 * SASI index options validation (CASSANDRA-11136)
 * Optimize disk seek using min/max column name meta data when the LIMIT clause is used
   (CASSANDRA-8180)
 * Add LIKE support to CQL3 (CASSANDRA-11067)
 * Generic Java UDF types (CASSANDRA-10819)
 * cqlsh: Include sub-second precision in timestamps by default (CASSANDRA-10428)
 * Set javac encoding to utf-8 (CASSANDRA-11077)
 * Integrate SASI index into Cassandra (CASSANDRA-10661)
 * Add --skip-flush option to nodetool snapshot
 * Skip values for non-queried columns (CASSANDRA-10657)
 * Add support for secondary indexes on static columns (CASSANDRA-8103)
 * CommitLogUpgradeTestMaker creates broken commit logs (CASSANDRA-11051)
 * Add metric for number of dropped mutations (CASSANDRA-10866)
 * Simplify row cache invalidation code (CASSANDRA-10396)
 * Support user-defined compaction through nodetool (CASSANDRA-10660)
 * Stripe view locks by key and table ID to reduce contention (CASSANDRA-10981)
 * Add nodetool gettimeout and settimeout commands (CASSANDRA-10953)
 * Add 3.0 metadata to sstablemetadata output (CASSANDRA-10838)
Merged from 3.0:
 * MV should only query complex columns included in the view (CASSANDRA-11069)
 * Failed aggregate creation breaks server permanently (CASSANDRA-11064)
 * Add sstabledump tool (CASSANDRA-7464)
 * Introduce backpressure for hints (CASSANDRA-10972)
 * Fix ClusteringPrefix not being able to read tombstone range boundaries (CASSANDRA-11158)
 * Prevent logging in sandboxed state (CASSANDRA-11033)
 * Disallow drop/alter operations of UDTs used by UDAs (CASSANDRA-10721)
 * Add query time validation method on Index (CASSANDRA-11043)
 * Avoid potential AssertionError in mixed version cluster (CASSANDRA-11128)
 * Properly handle hinted handoff after topology changes (CASSANDRA-5902)
 * AssertionError when listing sstable files on inconsistent disk state (CASSANDRA-11156)
 * Fix wrong rack counting and invalid conditions check for TokenAllocation
   (CASSANDRA-11139)
 * Avoid creating empty hint files (CASSANDRA-11090)
 * Fix leak detection strong reference loop using weak reference (CASSANDRA-11120)
 * Configurie BatchlogManager to stop delayed tasks on shutdown (CASSANDRA-11062)
 * Hadoop integration is incompatible with Cassandra Driver 3.0.0 (CASSANDRA-11001)
 * Add dropped_columns to the list of schema table so it gets handled
   properly (CASSANDRA-11050)
 * Fix NPE when using forceRepairRangeAsync without DC (CASSANDRA-11239)
Merged from 2.2:
 * Preserve order for preferred SSL cipher suites (CASSANDRA-11164)
 * Range.compareTo() violates the contract of Comparable (CASSANDRA-11216)
 * Avoid NPE when serializing ErrorMessage with null message (CASSANDRA-11167)
 * Replacing an aggregate with a new version doesn't reset INITCOND (CASSANDRA-10840)
 * (cqlsh) cqlsh cannot be called through symlink (CASSANDRA-11037)
 * fix ohc and java-driver pom dependencies in build.xml (CASSANDRA-10793)
 * Protect from keyspace dropped during repair (CASSANDRA-11065)
 * Handle adding fields to a UDT in SELECT JSON and toJson() (CASSANDRA-11146)
 * Better error message for cleanup (CASSANDRA-10991)
 * cqlsh pg-style-strings broken if line ends with ';' (CASSANDRA-11123)
 * Always persist upsampled index summaries (CASSANDRA-10512)
 * (cqlsh) Fix inconsistent auto-complete (CASSANDRA-10733)
 * Make SELECT JSON and toJson() threadsafe (CASSANDRA-11048)
 * Fix SELECT on tuple relations for mixed ASC/DESC clustering order (CASSANDRA-7281)
 * Use cloned TokenMetadata in size estimates to avoid race against membership check
   (CASSANDRA-10736)
 * (cqlsh) Support utf-8/cp65001 encoding on Windows (CASSANDRA-11030)
 * Fix paging on DISTINCT queries repeats result when first row in partition changes
   (CASSANDRA-10010)
 * (cqlsh) Support timezone conversion using pytz (CASSANDRA-10397)
 * cqlsh: change default encoding to UTF-8 (CASSANDRA-11124)
Merged from 2.1:
 * Checking if an unlogged batch is local is inefficient (CASSANDRA-11529)
 * Fix out-of-space error treatment in memtable flushing (CASSANDRA-11448).
 * Don't do defragmentation if reading from repaired sstables (CASSANDRA-10342)
 * Fix streaming_socket_timeout_in_ms not enforced (CASSANDRA-11286)
 * Avoid dropping message too quickly due to missing unit conversion (CASSANDRA-11302)
 * Don't remove FailureDetector history on removeEndpoint (CASSANDRA-10371)
 * Only notify if repair status changed (CASSANDRA-11172)
 * Use logback setting for 'cassandra -v' command (CASSANDRA-10767)
 * Fix sstableloader to unthrottle streaming by default (CASSANDRA-9714)
 * Fix incorrect warning in 'nodetool status' (CASSANDRA-10176)
 * Properly release sstable ref when doing offline scrub (CASSANDRA-10697)
 * Improve nodetool status performance for large cluster (CASSANDRA-7238)
 * Gossiper#isEnabled is not thread safe (CASSANDRA-11116)
 * Avoid major compaction mixing repaired and unrepaired sstables in DTCS (CASSANDRA-11113)
 * Make it clear what DTCS timestamp_resolution is used for (CASSANDRA-11041)
 * (cqlsh) Display milliseconds when datetime overflows (CASSANDRA-10625)


3.3
 * Avoid infinite loop if owned range is smaller than number of
   data dirs (CASSANDRA-11034)
 * Avoid bootstrap hanging when existing nodes have no data to stream (CASSANDRA-11010)
Merged from 3.0:
 * Remove double initialization of newly added tables (CASSANDRA-11027)
 * Filter keys searcher results by target range (CASSANDRA-11104)
 * Fix deserialization of legacy read commands (CASSANDRA-11087)
 * Fix incorrect computation of deletion time in sstable metadata (CASSANDRA-11102)
 * Avoid memory leak when collecting sstable metadata (CASSANDRA-11026)
 * Mutations do not block for completion under view lock contention (CASSANDRA-10779)
 * Invalidate legacy schema tables when unloading them (CASSANDRA-11071)
 * (cqlsh) handle INSERT and UPDATE statements with LWT conditions correctly
   (CASSANDRA-11003)
 * Fix DISTINCT queries in mixed version clusters (CASSANDRA-10762)
 * Migrate build status for indexes along with legacy schema (CASSANDRA-11046)
 * Ensure SSTables for legacy KEYS indexes can be read (CASSANDRA-11045)
 * Added support for IBM zSystems architecture (CASSANDRA-11054)
 * Update CQL documentation (CASSANDRA-10899)
 * Check the column name, not cell name, for dropped columns when reading
   legacy sstables (CASSANDRA-11018)
 * Don't attempt to index clustering values of static rows (CASSANDRA-11021)
 * Remove checksum files after replaying hints (CASSANDRA-10947)
 * Support passing base table metadata to custom 2i validation (CASSANDRA-10924)
 * Ensure stale index entries are purged during reads (CASSANDRA-11013)
 * (cqlsh) Also apply --connect-timeout to control connection
   timeout (CASSANDRA-10959)
 * Fix AssertionError when removing from list using UPDATE (CASSANDRA-10954)
 * Fix UnsupportedOperationException when reading old sstable with range
   tombstone (CASSANDRA-10743)
 * MV should use the maximum timestamp of the primary key (CASSANDRA-10910)
 * Fix potential assertion error during compaction (CASSANDRA-10944)
Merged from 2.2:
 * maxPurgeableTimestamp needs to check memtables too (CASSANDRA-9949)
 * Apply change to compaction throughput in real time (CASSANDRA-10025)
 * (cqlsh) encode input correctly when saving history
 * Fix potential NPE on ORDER BY queries with IN (CASSANDRA-10955)
 * Start L0 STCS-compactions even if there is a L0 -> L1 compaction
   going (CASSANDRA-10979)
 * Make UUID LSB unique per process (CASSANDRA-7925)
 * Avoid NPE when performing sstable tasks (scrub etc.) (CASSANDRA-10980)
 * Make sure client gets tombstone overwhelmed warning (CASSANDRA-9465)
 * Fix error streaming section more than 2GB (CASSANDRA-10961)
 * Histogram buckets exposed in jmx are sorted incorrectly (CASSANDRA-10975)
 * Enable GC logging by default (CASSANDRA-10140)
 * Optimize pending range computation (CASSANDRA-9258)
 * Skip commit log and saved cache directories in SSTable version startup check (CASSANDRA-10902)
 * drop/alter user should be case sensitive (CASSANDRA-10817)
Merged from 2.1:
 * test_bulk_round_trip_blogposts is failing occasionally (CASSANDRA-10938)
 * Fix isJoined return true only after becoming cluster member (CASANDRA-11007)
 * Fix bad gossip generation seen in long-running clusters (CASSANDRA-10969)
 * Avoid NPE when incremental repair fails (CASSANDRA-10909)
 * Unmark sstables compacting once they are done in cleanup/scrub/upgradesstables (CASSANDRA-10829)
 * Allow simultaneous bootstrapping with strict consistency when no vnodes are used (CASSANDRA-11005)
 * Log a message when major compaction does not result in a single file (CASSANDRA-10847)
 * (cqlsh) fix cqlsh_copy_tests when vnodes are disabled (CASSANDRA-10997)
 * (cqlsh) Add request timeout option to cqlsh (CASSANDRA-10686)
 * Avoid AssertionError while submitting hint with LWT (CASSANDRA-10477)
 * If CompactionMetadata is not in stats file, use index summary instead (CASSANDRA-10676)
 * Retry sending gossip syn multiple times during shadow round (CASSANDRA-8072)
 * Fix pending range calculation during moves (CASSANDRA-10887)
 * Sane default (200Mbps) for inter-DC streaming througput (CASSANDRA-8708)



3.2
 * Make sure tokens don't exist in several data directories (CASSANDRA-6696)
 * Add requireAuthorization method to IAuthorizer (CASSANDRA-10852)
 * Move static JVM options to conf/jvm.options file (CASSANDRA-10494)
 * Fix CassandraVersion to accept x.y version string (CASSANDRA-10931)
 * Add forceUserDefinedCleanup to allow more flexible cleanup (CASSANDRA-10708)
 * (cqlsh) allow setting TTL with COPY (CASSANDRA-9494)
 * Fix counting of received sstables in streaming (CASSANDRA-10949)
 * Implement hints compression (CASSANDRA-9428)
 * Fix potential assertion error when reading static columns (CASSANDRA-10903)
 * Fix EstimatedHistogram creation in nodetool tablehistograms (CASSANDRA-10859)
 * Establish bootstrap stream sessions sequentially (CASSANDRA-6992)
 * Sort compactionhistory output by timestamp (CASSANDRA-10464)
 * More efficient BTree removal (CASSANDRA-9991)
 * Make tablehistograms accept the same syntax as tablestats (CASSANDRA-10149)
 * Group pending compactions based on table (CASSANDRA-10718)
 * Add compressor name in sstablemetadata output (CASSANDRA-9879)
 * Fix type casting for counter columns (CASSANDRA-10824)
 * Prevent running Cassandra as root (CASSANDRA-8142)
 * bound maximum in-flight commit log replay mutation bytes to 64 megabytes (CASSANDRA-8639)
 * Normalize all scripts (CASSANDRA-10679)
 * Make compression ratio much more accurate (CASSANDRA-10225)
 * Optimize building of Clustering object when only one is created (CASSANDRA-10409)
 * Make index building pluggable (CASSANDRA-10681)
 * Add sstable flush observer (CASSANDRA-10678)
 * Improve NTS endpoints calculation (CASSANDRA-10200)
 * Improve performance of the folderSize function (CASSANDRA-10677)
 * Add support for type casting in selection clause (CASSANDRA-10310)
 * Added graphing option to cassandra-stress (CASSANDRA-7918)
 * Abort in-progress queries that time out (CASSANDRA-7392)
 * Add transparent data encryption core classes (CASSANDRA-9945)
Merged from 3.0:
 * Better handling of SSL connection errors inter-node (CASSANDRA-10816)
 * Avoid NoSuchElementException when executing empty batch (CASSANDRA-10711)
 * Avoid building PartitionUpdate in toString (CASSANDRA-10897)
 * Reduce heap spent when receiving many SSTables (CASSANDRA-10797)
 * Add back support for 3rd party auth providers to bulk loader (CASSANDRA-10873)
 * Eliminate the dependency on jgrapht for UDT resolution (CASSANDRA-10653)
 * (Hadoop) Close Clusters and Sessions in Hadoop Input/Output classes (CASSANDRA-10837)
 * Fix sstableloader not working with upper case keyspace name (CASSANDRA-10806)
Merged from 2.2:
 * jemalloc detection fails due to quoting issues in regexv (CASSANDRA-10946)
 * (cqlsh) show correct column names for empty result sets (CASSANDRA-9813)
 * Add new types to Stress (CASSANDRA-9556)
 * Add property to allow listening on broadcast interface (CASSANDRA-9748)
Merged from 2.1:
 * Match cassandra-loader options in COPY FROM (CASSANDRA-9303)
 * Fix binding to any address in CqlBulkRecordWriter (CASSANDRA-9309)
 * cqlsh fails to decode utf-8 characters for text typed columns (CASSANDRA-10875)
 * Log error when stream session fails (CASSANDRA-9294)
 * Fix bugs in commit log archiving startup behavior (CASSANDRA-10593)
 * (cqlsh) further optimise COPY FROM (CASSANDRA-9302)
 * Allow CREATE TABLE WITH ID (CASSANDRA-9179)
 * Make Stress compiles within eclipse (CASSANDRA-10807)
 * Cassandra Daemon should print JVM arguments (CASSANDRA-10764)
 * Allow cancellation of index summary redistribution (CASSANDRA-8805)


3.1.1
Merged from 3.0:
  * Fix upgrade data loss due to range tombstone deleting more data than then should
    (CASSANDRA-10822)


3.1
Merged from 3.0:
 * Avoid MV race during node decommission (CASSANDRA-10674)
 * Disable reloading of GossipingPropertyFileSnitch (CASSANDRA-9474)
 * Handle single-column deletions correction in materialized views
   when the column is part of the view primary key (CASSANDRA-10796)
 * Fix issue with datadir migration on upgrade (CASSANDRA-10788)
 * Fix bug with range tombstones on reverse queries and test coverage for
   AbstractBTreePartition (CASSANDRA-10059)
 * Remove 64k limit on collection elements (CASSANDRA-10374)
 * Remove unclear Indexer.indexes() method (CASSANDRA-10690)
 * Fix NPE on stream read error (CASSANDRA-10771)
 * Normalize cqlsh DESC output (CASSANDRA-10431)
 * Rejects partition range deletions when columns are specified (CASSANDRA-10739)
 * Fix error when saving cached key for old format sstable (CASSANDRA-10778)
 * Invalidate prepared statements on DROP INDEX (CASSANDRA-10758)
 * Fix SELECT statement with IN restrictions on partition key,
   ORDER BY and LIMIT (CASSANDRA-10729)
 * Improve stress performance over 1k threads (CASSANDRA-7217)
 * Wait for migration responses to complete before bootstrapping (CASSANDRA-10731)
 * Unable to create a function with argument of type Inet (CASSANDRA-10741)
 * Fix backward incompatibiliy in CqlInputFormat (CASSANDRA-10717)
 * Correctly preserve deletion info on updated rows when notifying indexers
   of single-row deletions (CASSANDRA-10694)
 * Notify indexers of partition delete during cleanup (CASSANDRA-10685)
 * Keep the file open in trySkipCache (CASSANDRA-10669)
 * Updated trigger example (CASSANDRA-10257)
Merged from 2.2:
 * Verify tables in pseudo-system keyspaces at startup (CASSANDRA-10761)
 * Fix IllegalArgumentException in DataOutputBuffer.reallocate for large buffers (CASSANDRA-10592)
 * Show CQL help in cqlsh in web browser (CASSANDRA-7225)
 * Serialize on disk the proper SSTable compression ratio (CASSANDRA-10775)
 * Reject index queries while the index is building (CASSANDRA-8505)
 * CQL.textile syntax incorrectly includes optional keyspace for aggregate SFUNC and FINALFUNC (CASSANDRA-10747)
 * Fix JSON update with prepared statements (CASSANDRA-10631)
 * Don't do anticompaction after subrange repair (CASSANDRA-10422)
 * Fix SimpleDateType type compatibility (CASSANDRA-10027)
 * (Hadoop) fix splits calculation (CASSANDRA-10640)
 * (Hadoop) ensure that Cluster instances are always closed (CASSANDRA-10058)
Merged from 2.1:
 * Fix Stress profile parsing on Windows (CASSANDRA-10808)
 * Fix incremental repair hang when replica is down (CASSANDRA-10288)
 * Optimize the way we check if a token is repaired in anticompaction (CASSANDRA-10768)
 * Add proper error handling to stream receiver (CASSANDRA-10774)
 * Warn or fail when changing cluster topology live (CASSANDRA-10243)
 * Status command in debian/ubuntu init script doesn't work (CASSANDRA-10213)
 * Some DROP ... IF EXISTS incorrectly result in exceptions on non-existing KS (CASSANDRA-10658)
 * DeletionTime.compareTo wrong in rare cases (CASSANDRA-10749)
 * Force encoding when computing statement ids (CASSANDRA-10755)
 * Properly reject counters as map keys (CASSANDRA-10760)
 * Fix the sstable-needs-cleanup check (CASSANDRA-10740)
 * (cqlsh) Print column names before COPY operation (CASSANDRA-8935)
 * Fix CompressedInputStream for proper cleanup (CASSANDRA-10012)
 * (cqlsh) Support counters in COPY commands (CASSANDRA-9043)
 * Try next replica if not possible to connect to primary replica on
   ColumnFamilyRecordReader (CASSANDRA-2388)
 * Limit window size in DTCS (CASSANDRA-10280)
 * sstableloader does not use MAX_HEAP_SIZE env parameter (CASSANDRA-10188)
 * (cqlsh) Improve COPY TO performance and error handling (CASSANDRA-9304)
 * Create compression chunk for sending file only (CASSANDRA-10680)
 * Forbid compact clustering column type changes in ALTER TABLE (CASSANDRA-8879)
 * Reject incremental repair with subrange repair (CASSANDRA-10422)
 * Add a nodetool command to refresh size_estimates (CASSANDRA-9579)
 * Invalidate cache after stream receive task is completed (CASSANDRA-10341)
 * Reject counter writes in CQLSSTableWriter (CASSANDRA-10258)
 * Remove superfluous COUNTER_MUTATION stage mapping (CASSANDRA-10605)


3.0
 * Fix AssertionError while flushing memtable due to materialized views
   incorrectly inserting empty rows (CASSANDRA-10614)
 * Store UDA initcond as CQL literal in the schema table, instead of a blob (CASSANDRA-10650)
 * Don't use -1 for the position of partition key in schema (CASSANDRA-10491)
 * Fix distinct queries in mixed version cluster (CASSANDRA-10573)
 * Skip sstable on clustering in names query (CASSANDRA-10571)
 * Remove value skipping as it breaks read-repair (CASSANDRA-10655)
 * Fix bootstrapping with MVs (CASSANDRA-10621)
 * Make sure EACH_QUORUM reads are using NTS (CASSANDRA-10584)
 * Fix MV replica filtering for non-NetworkTopologyStrategy (CASSANDRA-10634)
 * (Hadoop) fix CIF describeSplits() not handling 0 size estimates (CASSANDRA-10600)
 * Fix reading of legacy sstables (CASSANDRA-10590)
 * Use CQL type names in schema metadata tables (CASSANDRA-10365)
 * Guard batchlog replay against integer division by zero (CASSANDRA-9223)
 * Fix bug when adding a column to thrift with the same name than a primary key (CASSANDRA-10608)
 * Add client address argument to IAuthenticator::newSaslNegotiator (CASSANDRA-8068)
 * Fix implementation of LegacyLayout.LegacyBoundComparator (CASSANDRA-10602)
 * Don't use 'names query' read path for counters (CASSANDRA-10572)
 * Fix backward compatibility for counters (CASSANDRA-10470)
 * Remove memory_allocator paramter from cassandra.yaml (CASSANDRA-10581,10628)
 * Execute the metadata reload task of all registered indexes on CFS::reload (CASSANDRA-10604)
 * Fix thrift cas operations with defined columns (CASSANDRA-10576)
 * Fix PartitionUpdate.operationCount()for updates with static column operations (CASSANDRA-10606)
 * Fix thrift get() queries with defined columns (CASSANDRA-10586)
 * Fix marking of indexes as built and removed (CASSANDRA-10601)
 * Skip initialization of non-registered 2i instances, remove Index::getIndexName (CASSANDRA-10595)
 * Fix batches on multiple tables (CASSANDRA-10554)
 * Ensure compaction options are validated when updating KeyspaceMetadata (CASSANDRA-10569)
 * Flatten Iterator Transformation Hierarchy (CASSANDRA-9975)
 * Remove token generator (CASSANDRA-5261)
 * RolesCache should not be created for any authenticator that does not requireAuthentication (CASSANDRA-10562)
 * Fix LogTransaction checking only a single directory for files (CASSANDRA-10421)
 * Fix handling of range tombstones when reading old format sstables (CASSANDRA-10360)
 * Aggregate with Initial Condition fails with C* 3.0 (CASSANDRA-10367)
Merged from 2.2:
 * (cqlsh) show partial trace if incomplete after max_trace_wait (CASSANDRA-7645)
 * Use most up-to-date version of schema for system tables (CASSANDRA-10652)
 * Deprecate memory_allocator in cassandra.yaml (CASSANDRA-10581,10628)
 * Expose phi values from failure detector via JMX and tweak debug
   and trace logging (CASSANDRA-9526)
 * Fix IllegalArgumentException in DataOutputBuffer.reallocate for large buffers (CASSANDRA-10592)
Merged from 2.1:
 * Shutdown compaction in drain to prevent leak (CASSANDRA-10079)
 * (cqlsh) fix COPY using wrong variable name for time_format (CASSANDRA-10633)
 * Do not run SizeEstimatesRecorder if a node is not a member of the ring (CASSANDRA-9912)
 * Improve handling of dead nodes in gossip (CASSANDRA-10298)
 * Fix logback-tools.xml incorrectly configured for outputing to System.err
   (CASSANDRA-9937)
 * Fix streaming to catch exception so retry not fail (CASSANDRA-10557)
 * Add validation method to PerRowSecondaryIndex (CASSANDRA-10092)
 * Support encrypted and plain traffic on the same port (CASSANDRA-10559)
 * Do STCS in DTCS windows (CASSANDRA-10276)
 * Avoid repetition of JVM_OPTS in debian package (CASSANDRA-10251)
 * Fix potential NPE from handling result of SIM.highestSelectivityIndex (CASSANDRA-10550)
 * Fix paging issues with partitions containing only static columns data (CASSANDRA-10381)
 * Fix conditions on static columns (CASSANDRA-10264)
 * AssertionError: attempted to delete non-existing file CommitLog (CASSANDRA-10377)
 * Fix sorting for queries with an IN condition on partition key columns (CASSANDRA-10363)


3.0-rc2
 * Fix SELECT DISTINCT queries between 2.2.2 nodes and 3.0 nodes (CASSANDRA-10473)
 * Remove circular references in SegmentedFile (CASSANDRA-10543)
 * Ensure validation of indexed values only occurs once per-partition (CASSANDRA-10536)
 * Fix handling of static columns for range tombstones in thrift (CASSANDRA-10174)
 * Support empty ColumnFilter for backward compatility on empty IN (CASSANDRA-10471)
 * Remove Pig support (CASSANDRA-10542)
 * Fix LogFile throws Exception when assertion is disabled (CASSANDRA-10522)
 * Revert CASSANDRA-7486, make CMS default GC, move GC config to
   conf/jvm.options (CASSANDRA-10403)
 * Fix TeeingAppender causing some logs to be truncated/empty (CASSANDRA-10447)
 * Allow EACH_QUORUM for reads (CASSANDRA-9602)
 * Fix potential ClassCastException while upgrading (CASSANDRA-10468)
 * Fix NPE in MVs on update (CASSANDRA-10503)
 * Only include modified cell data in indexing deltas (CASSANDRA-10438)
 * Do not load keyspace when creating sstable writer (CASSANDRA-10443)
 * If node is not yet gossiping write all MV updates to batchlog only (CASSANDRA-10413)
 * Re-populate token metadata after commit log recovery (CASSANDRA-10293)
 * Provide additional metrics for materialized views (CASSANDRA-10323)
 * Flush system schema tables after local schema changes (CASSANDRA-10429)
Merged from 2.2:
 * Reduce contention getting instances of CompositeType (CASSANDRA-10433)
 * Fix the regression when using LIMIT with aggregates (CASSANDRA-10487)
 * Avoid NoClassDefFoundError during DataDescriptor initialization on windows (CASSANDRA-10412)
 * Preserve case of quoted Role & User names (CASSANDRA-10394)
 * cqlsh pg-style-strings broken (CASSANDRA-10484)
 * cqlsh prompt includes name of keyspace after failed `use` statement (CASSANDRA-10369)
Merged from 2.1:
 * (cqlsh) Distinguish negative and positive infinity in output (CASSANDRA-10523)
 * (cqlsh) allow custom time_format for COPY TO (CASSANDRA-8970)
 * Don't allow startup if the node's rack has changed (CASSANDRA-10242)
 * (cqlsh) show partial trace if incomplete after max_trace_wait (CASSANDRA-7645)
 * Allow LOCAL_JMX to be easily overridden (CASSANDRA-10275)
 * Mark nodes as dead even if they've already left (CASSANDRA-10205)


3.0.0-rc1
 * Fix mixed version read request compatibility for compact static tables
   (CASSANDRA-10373)
 * Fix paging of DISTINCT with static and IN (CASSANDRA-10354)
 * Allow MATERIALIZED VIEW's SELECT statement to restrict primary key
   columns (CASSANDRA-9664)
 * Move crc_check_chance out of compression options (CASSANDRA-9839)
 * Fix descending iteration past end of BTreeSearchIterator (CASSANDRA-10301)
 * Transfer hints to a different node on decommission (CASSANDRA-10198)
 * Check partition keys for CAS operations during stmt validation (CASSANDRA-10338)
 * Add custom query expressions to SELECT (CASSANDRA-10217)
 * Fix minor bugs in MV handling (CASSANDRA-10362)
 * Allow custom indexes with 0,1 or multiple target columns (CASSANDRA-10124)
 * Improve MV schema representation (CASSANDRA-9921)
 * Add flag to enable/disable coordinator batchlog for MV writes (CASSANDRA-10230)
 * Update cqlsh COPY for new internal driver serialization interface (CASSANDRA-10318)
 * Give index implementations more control over rebuild operations (CASSANDRA-10312)
 * Update index file format (CASSANDRA-10314)
 * Add "shadowable" row tombstones to deal with mv timestamp issues (CASSANDRA-10261)
 * CFS.loadNewSSTables() broken for pre-3.0 sstables
 * Cache selected index in read command to reduce lookups (CASSANDRA-10215)
 * Small optimizations of sstable index serialization (CASSANDRA-10232)
 * Support for both encrypted and unencrypted native transport connections (CASSANDRA-9590)
Merged from 2.2:
 * Configurable page size in cqlsh (CASSANDRA-9855)
 * Defer default role manager setup until all nodes are on 2.2+ (CASSANDRA-9761)
 * Handle missing RoleManager in config after upgrade to 2.2 (CASSANDRA-10209)
Merged from 2.1:
 * Bulk Loader API could not tolerate even node failure (CASSANDRA-10347)
 * Avoid misleading pushed notifications when multiple nodes
   share an rpc_address (CASSANDRA-10052)
 * Fix dropping undroppable when message queue is full (CASSANDRA-10113)
 * Fix potential ClassCastException during paging (CASSANDRA-10352)
 * Prevent ALTER TYPE from creating circular references (CASSANDRA-10339)
 * Fix cache handling of 2i and base tables (CASSANDRA-10155, 10359)
 * Fix NPE in nodetool compactionhistory (CASSANDRA-9758)
 * (Pig) support BulkOutputFormat as a URL parameter (CASSANDRA-7410)
 * BATCH statement is broken in cqlsh (CASSANDRA-10272)
 * (cqlsh) Make cqlsh PEP8 Compliant (CASSANDRA-10066)
 * (cqlsh) Fix error when starting cqlsh with --debug (CASSANDRA-10282)
 * Scrub, Cleanup and Upgrade do not unmark compacting until all operations
   have completed, regardless of the occurence of exceptions (CASSANDRA-10274)


3.0.0-beta2
 * Fix columns returned by AbstractBtreePartitions (CASSANDRA-10220)
 * Fix backward compatibility issue due to AbstractBounds serialization bug (CASSANDRA-9857)
 * Fix startup error when upgrading nodes (CASSANDRA-10136)
 * Base table PRIMARY KEY can be assumed to be NOT NULL in MV creation (CASSANDRA-10147)
 * Improve batchlog write patch (CASSANDRA-9673)
 * Re-apply MaterializedView updates on commitlog replay (CASSANDRA-10164)
 * Require AbstractType.isByteOrderComparable declaration in constructor (CASSANDRA-9901)
 * Avoid digest mismatch on upgrade to 3.0 (CASSANDRA-9554)
 * Fix Materialized View builder when adding multiple MVs (CASSANDRA-10156)
 * Choose better poolingOptions for protocol v4 in cassandra-stress (CASSANDRA-10182)
 * Fix LWW bug affecting Materialized Views (CASSANDRA-10197)
 * Ensures frozen sets and maps are always sorted (CASSANDRA-10162)
 * Don't deadlock when flushing CFS backed custom indexes (CASSANDRA-10181)
 * Fix double flushing of secondary index tables (CASSANDRA-10180)
 * Fix incorrect handling of range tombstones in thrift (CASSANDRA-10046)
 * Only use batchlog when paired materialized view replica is remote (CASSANDRA-10061)
 * Reuse TemporalRow when updating multiple MaterializedViews (CASSANDRA-10060)
 * Validate gc_grace_seconds for batchlog writes and MVs (CASSANDRA-9917)
 * Fix sstablerepairedset (CASSANDRA-10132)
Merged from 2.2:
 * Cancel transaction for sstables we wont redistribute index summary
   for (CASSANDRA-10270)
 * Retry snapshot deletion after compaction and gc on Windows (CASSANDRA-10222)
 * Fix failure to start with space in directory path on Windows (CASSANDRA-10239)
 * Fix repair hang when snapshot failed (CASSANDRA-10057)
 * Fall back to 1/4 commitlog volume for commitlog_total_space on small disks
   (CASSANDRA-10199)
Merged from 2.1:
 * Added configurable warning threshold for GC duration (CASSANDRA-8907)
 * Fix handling of streaming EOF (CASSANDRA-10206)
 * Only check KeyCache when it is enabled
 * Change streaming_socket_timeout_in_ms default to 1 hour (CASSANDRA-8611)
 * (cqlsh) update list of CQL keywords (CASSANDRA-9232)
 * Add nodetool gettraceprobability command (CASSANDRA-10234)
Merged from 2.0:
 * Fix rare race where older gossip states can be shadowed (CASSANDRA-10366)
 * Fix consolidating racks violating the RF contract (CASSANDRA-10238)
 * Disallow decommission when node is in drained state (CASSANDRA-8741)


2.2.1
 * Fix race during construction of commit log (CASSANDRA-10049)
 * Fix LeveledCompactionStrategyTest (CASSANDRA-9757)
 * Fix broken UnbufferedDataOutputStreamPlus.writeUTF (CASSANDRA-10203)
 * (cqlsh) default load-from-file encoding to utf-8 (CASSANDRA-9898)
 * Avoid returning Permission.NONE when failing to query users table (CASSANDRA-10168)
 * (cqlsh) add CLEAR command (CASSANDRA-10086)
 * Support string literals as Role names for compatibility (CASSANDRA-10135)
Merged from 2.1:
 * Only check KeyCache when it is enabled
 * Change streaming_socket_timeout_in_ms default to 1 hour (CASSANDRA-8611)
 * (cqlsh) update list of CQL keywords (CASSANDRA-9232)


3.0.0-beta1
 * Redesign secondary index API (CASSANDRA-9459, 7771, 9041)
 * Fix throwing ReadFailure instead of ReadTimeout on range queries (CASSANDRA-10125)
 * Rewrite hinted handoff (CASSANDRA-6230)
 * Fix query on static compact tables (CASSANDRA-10093)
 * Fix race during construction of commit log (CASSANDRA-10049)
 * Add option to only purge repaired tombstones (CASSANDRA-6434)
 * Change authorization handling for MVs (CASSANDRA-9927)
 * Add custom JMX enabled executor for UDF sandbox (CASSANDRA-10026)
 * Fix row deletion bug for Materialized Views (CASSANDRA-10014)
 * Support mixed-version clusters with Cassandra 2.1 and 2.2 (CASSANDRA-9704)
 * Fix multiple slices on RowSearchers (CASSANDRA-10002)
 * Fix bug in merging of collections (CASSANDRA-10001)
 * Optimize batchlog replay to avoid full scans (CASSANDRA-7237)
 * Repair improvements when using vnodes (CASSANDRA-5220)
 * Disable scripted UDFs by default (CASSANDRA-9889)
 * Bytecode inspection for Java-UDFs (CASSANDRA-9890)
 * Use byte to serialize MT hash length (CASSANDRA-9792)
 * Replace usage of Adler32 with CRC32 (CASSANDRA-8684)
 * Fix migration to new format from 2.1 SSTable (CASSANDRA-10006)
 * SequentialWriter should extend BufferedDataOutputStreamPlus (CASSANDRA-9500)
 * Use the same repairedAt timestamp within incremental repair session (CASSANDRA-9111)
Merged from 2.2:
 * Allow count(*) and count(1) to be use as normal aggregation (CASSANDRA-10114)
 * An NPE is thrown if the column name is unknown for an IN relation (CASSANDRA-10043)
 * Apply commit_failure_policy to more errors on startup (CASSANDRA-9749)
 * Fix histogram overflow exception (CASSANDRA-9973)
 * Route gossip messages over dedicated socket (CASSANDRA-9237)
 * Add checksum to saved cache files (CASSANDRA-9265)
 * Log warning when using an aggregate without partition key (CASSANDRA-9737)
Merged from 2.1:
 * (cqlsh) Allow encoding to be set through command line (CASSANDRA-10004)
 * Add new JMX methods to change local compaction strategy (CASSANDRA-9965)
 * Write hints for paxos commits (CASSANDRA-7342)
 * (cqlsh) Fix timestamps before 1970 on Windows, always
   use UTC for timestamp display (CASSANDRA-10000)
 * (cqlsh) Avoid overwriting new config file with old config
   when both exist (CASSANDRA-9777)
 * Release snapshot selfRef when doing snapshot repair (CASSANDRA-9998)
 * Cannot replace token does not exist - DN node removed as Fat Client (CASSANDRA-9871)
Merged from 2.0:
 * Don't cast expected bf size to an int (CASSANDRA-9959)
 * Make getFullyExpiredSSTables less expensive (CASSANDRA-9882)


3.0.0-alpha1
 * Implement proper sandboxing for UDFs (CASSANDRA-9402)
 * Simplify (and unify) cleanup of compaction leftovers (CASSANDRA-7066)
 * Allow extra schema definitions in cassandra-stress yaml (CASSANDRA-9850)
 * Metrics should use up to date nomenclature (CASSANDRA-9448)
 * Change CREATE/ALTER TABLE syntax for compression (CASSANDRA-8384)
 * Cleanup crc and adler code for java 8 (CASSANDRA-9650)
 * Storage engine refactor (CASSANDRA-8099, 9743, 9746, 9759, 9781, 9808, 9825,
   9848, 9705, 9859, 9867, 9874, 9828, 9801)
 * Update Guava to 18.0 (CASSANDRA-9653)
 * Bloom filter false positive ratio is not honoured (CASSANDRA-8413)
 * New option for cassandra-stress to leave a ratio of columns null (CASSANDRA-9522)
 * Change hinted_handoff_enabled yaml setting, JMX (CASSANDRA-9035)
 * Add algorithmic token allocation (CASSANDRA-7032)
 * Add nodetool command to replay batchlog (CASSANDRA-9547)
 * Make file buffer cache independent of paths being read (CASSANDRA-8897)
 * Remove deprecated legacy Hadoop code (CASSANDRA-9353)
 * Decommissioned nodes will not rejoin the cluster (CASSANDRA-8801)
 * Change gossip stabilization to use endpoit size (CASSANDRA-9401)
 * Change default garbage collector to G1 (CASSANDRA-7486)
 * Populate TokenMetadata early during startup (CASSANDRA-9317)
 * Undeprecate cache recentHitRate (CASSANDRA-6591)
 * Add support for selectively varint encoding fields (CASSANDRA-9499, 9865)
 * Materialized Views (CASSANDRA-6477)
Merged from 2.2:
 * Avoid grouping sstables for anticompaction with DTCS (CASSANDRA-9900)
 * UDF / UDA execution time in trace (CASSANDRA-9723)
 * Fix broken internode SSL (CASSANDRA-9884)
Merged from 2.1:
 * Add new JMX methods to change local compaction strategy (CASSANDRA-9965)
 * Fix handling of enable/disable autocompaction (CASSANDRA-9899)
 * Add consistency level to tracing ouput (CASSANDRA-9827)
 * Remove repair snapshot leftover on startup (CASSANDRA-7357)
 * Use random nodes for batch log when only 2 racks (CASSANDRA-8735)
 * Ensure atomicity inside thrift and stream session (CASSANDRA-7757)
 * Fix nodetool info error when the node is not joined (CASSANDRA-9031)
Merged from 2.0:
 * Log when messages are dropped due to cross_node_timeout (CASSANDRA-9793)
 * Don't track hotness when opening from snapshot for validation (CASSANDRA-9382)


2.2.0
 * Allow the selection of columns together with aggregates (CASSANDRA-9767)
 * Fix cqlsh copy methods and other windows specific issues (CASSANDRA-9795)
 * Don't wrap byte arrays in SequentialWriter (CASSANDRA-9797)
 * sum() and avg() functions missing for smallint and tinyint types (CASSANDRA-9671)
 * Revert CASSANDRA-9542 (allow native functions in UDA) (CASSANDRA-9771)
Merged from 2.1:
 * Fix MarshalException when upgrading superColumn family (CASSANDRA-9582)
 * Fix broken logging for "empty" flushes in Memtable (CASSANDRA-9837)
 * Handle corrupt files on startup (CASSANDRA-9686)
 * Fix clientutil jar and tests (CASSANDRA-9760)
 * (cqlsh) Allow the SSL protocol version to be specified through the
    config file or environment variables (CASSANDRA-9544)
Merged from 2.0:
 * Add tool to find why expired sstables are not getting dropped (CASSANDRA-10015)
 * Remove erroneous pending HH tasks from tpstats/jmx (CASSANDRA-9129)
 * Don't cast expected bf size to an int (CASSANDRA-9959)
 * checkForEndpointCollision fails for legitimate collisions (CASSANDRA-9765)
 * Complete CASSANDRA-8448 fix (CASSANDRA-9519)
 * Don't include auth credentials in debug log (CASSANDRA-9682)
 * Can't transition from write survey to normal mode (CASSANDRA-9740)
 * Scrub (recover) sstables even when -Index.db is missing (CASSANDRA-9591)
 * Fix growing pending background compaction (CASSANDRA-9662)


2.2.0-rc2
 * Re-enable memory-mapped I/O on Windows (CASSANDRA-9658)
 * Warn when an extra-large partition is compacted (CASSANDRA-9643)
 * (cqlsh) Allow setting the initial connection timeout (CASSANDRA-9601)
 * BulkLoader has --transport-factory option but does not use it (CASSANDRA-9675)
 * Allow JMX over SSL directly from nodetool (CASSANDRA-9090)
 * Update cqlsh for UDFs (CASSANDRA-7556)
 * Change Windows kernel default timer resolution (CASSANDRA-9634)
 * Deprected sstable2json and json2sstable (CASSANDRA-9618)
 * Allow native functions in user-defined aggregates (CASSANDRA-9542)
 * Don't repair system_distributed by default (CASSANDRA-9621)
 * Fix mixing min, max, and count aggregates for blob type (CASSANRA-9622)
 * Rename class for DATE type in Java driver (CASSANDRA-9563)
 * Duplicate compilation of UDFs on coordinator (CASSANDRA-9475)
 * Fix connection leak in CqlRecordWriter (CASSANDRA-9576)
 * Mlockall before opening system sstables & remove boot_without_jna option (CASSANDRA-9573)
 * Add functions to convert timeuuid to date or time, deprecate dateOf and unixTimestampOf (CASSANDRA-9229)
 * Make sure we cancel non-compacting sstables from LifecycleTransaction (CASSANDRA-9566)
 * Fix deprecated repair JMX API (CASSANDRA-9570)
 * Add logback metrics (CASSANDRA-9378)
 * Update and refactor ant test/test-compression to run the tests in parallel (CASSANDRA-9583)
 * Fix upgrading to new directory for secondary index (CASSANDRA-9687)
Merged from 2.1:
 * (cqlsh) Fix bad check for CQL compatibility when DESCRIBE'ing
   COMPACT STORAGE tables with no clustering columns
 * Eliminate strong self-reference chains in sstable ref tidiers (CASSANDRA-9656)
 * Ensure StreamSession uses canonical sstable reader instances (CASSANDRA-9700)
 * Ensure memtable book keeping is not corrupted in the event we shrink usage (CASSANDRA-9681)
 * Update internal python driver for cqlsh (CASSANDRA-9064)
 * Fix IndexOutOfBoundsException when inserting tuple with too many
   elements using the string literal notation (CASSANDRA-9559)
 * Enable describe on indices (CASSANDRA-7814)
 * Fix incorrect result for IN queries where column not found (CASSANDRA-9540)
 * ColumnFamilyStore.selectAndReference may block during compaction (CASSANDRA-9637)
 * Fix bug in cardinality check when compacting (CASSANDRA-9580)
 * Fix memory leak in Ref due to ConcurrentLinkedQueue.remove() behaviour (CASSANDRA-9549)
 * Make rebuild only run one at a time (CASSANDRA-9119)
Merged from 2.0:
 * Avoid NPE in AuthSuccess#decode (CASSANDRA-9727)
 * Add listen_address to system.local (CASSANDRA-9603)
 * Bug fixes to resultset metadata construction (CASSANDRA-9636)
 * Fix setting 'durable_writes' in ALTER KEYSPACE (CASSANDRA-9560)
 * Avoids ballot clash in Paxos (CASSANDRA-9649)
 * Improve trace messages for RR (CASSANDRA-9479)
 * Fix suboptimal secondary index selection when restricted
   clustering column is also indexed (CASSANDRA-9631)
 * (cqlsh) Add min_threshold to DTCS option autocomplete (CASSANDRA-9385)
 * Fix error message when attempting to create an index on a column
   in a COMPACT STORAGE table with clustering columns (CASSANDRA-9527)
 * 'WITH WITH' in alter keyspace statements causes NPE (CASSANDRA-9565)
 * Expose some internals of SelectStatement for inspection (CASSANDRA-9532)
 * ArrivalWindow should use primitives (CASSANDRA-9496)
 * Periodically submit background compaction tasks (CASSANDRA-9592)
 * Set HAS_MORE_PAGES flag to false when PagingState is null (CASSANDRA-9571)


2.2.0-rc1
 * Compressed commit log should measure compressed space used (CASSANDRA-9095)
 * Fix comparison bug in CassandraRoleManager#collectRoles (CASSANDRA-9551)
 * Add tinyint,smallint,time,date support for UDFs (CASSANDRA-9400)
 * Deprecates SSTableSimpleWriter and SSTableSimpleUnsortedWriter (CASSANDRA-9546)
 * Empty INITCOND treated as null in aggregate (CASSANDRA-9457)
 * Remove use of Cell in Thrift MapReduce classes (CASSANDRA-8609)
 * Integrate pre-release Java Driver 2.2-rc1, custom build (CASSANDRA-9493)
 * Clean up gossiper logic for old versions (CASSANDRA-9370)
 * Fix custom payload coding/decoding to match the spec (CASSANDRA-9515)
 * ant test-all results incomplete when parsed (CASSANDRA-9463)
 * Disallow frozen<> types in function arguments and return types for
   clarity (CASSANDRA-9411)
 * Static Analysis to warn on unsafe use of Autocloseable instances (CASSANDRA-9431)
 * Update commitlog archiving examples now that commitlog segments are
   not recycled (CASSANDRA-9350)
 * Extend Transactional API to sstable lifecycle management (CASSANDRA-8568)
 * (cqlsh) Add support for native protocol 4 (CASSANDRA-9399)
 * Ensure that UDF and UDAs are keyspace-isolated (CASSANDRA-9409)
 * Revert CASSANDRA-7807 (tracing completion client notifications) (CASSANDRA-9429)
 * Add ability to stop compaction by ID (CASSANDRA-7207)
 * Let CassandraVersion handle SNAPSHOT version (CASSANDRA-9438)
Merged from 2.1:
 * (cqlsh) Fix using COPY through SOURCE or -f (CASSANDRA-9083)
 * Fix occasional lack of `system` keyspace in schema tables (CASSANDRA-8487)
 * Use ProtocolError code instead of ServerError code for native protocol
   error responses to unsupported protocol versions (CASSANDRA-9451)
 * Default commitlog_sync_batch_window_in_ms changed to 2ms (CASSANDRA-9504)
 * Fix empty partition assertion in unsorted sstable writing tools (CASSANDRA-9071)
 * Ensure truncate without snapshot cannot produce corrupt responses (CASSANDRA-9388)
 * Consistent error message when a table mixes counter and non-counter
   columns (CASSANDRA-9492)
 * Avoid getting unreadable keys during anticompaction (CASSANDRA-9508)
 * (cqlsh) Better float precision by default (CASSANDRA-9224)
 * Improve estimated row count (CASSANDRA-9107)
 * Optimize range tombstone memory footprint (CASSANDRA-8603)
 * Use configured gcgs in anticompaction (CASSANDRA-9397)
Merged from 2.0:
 * Don't accumulate more range than necessary in RangeTombstone.Tracker (CASSANDRA-9486)
 * Add broadcast and rpc addresses to system.local (CASSANDRA-9436)
 * Always mark sstable suspect when corrupted (CASSANDRA-9478)
 * Add database users and permissions to CQL3 documentation (CASSANDRA-7558)
 * Allow JVM_OPTS to be passed to standalone tools (CASSANDRA-5969)
 * Fix bad condition in RangeTombstoneList (CASSANDRA-9485)
 * Fix potential StackOverflow when setting CrcCheckChance over JMX (CASSANDRA-9488)
 * Fix null static columns in pages after the first, paged reversed
   queries (CASSANDRA-8502)
 * Fix counting cache serialization in request metrics (CASSANDRA-9466)
 * Add option not to validate atoms during scrub (CASSANDRA-9406)


2.2.0-beta1
 * Introduce Transactional API for internal state changes (CASSANDRA-8984)
 * Add a flag in cassandra.yaml to enable UDFs (CASSANDRA-9404)
 * Better support of null for UDF (CASSANDRA-8374)
 * Use ecj instead of javassist for UDFs (CASSANDRA-8241)
 * faster async logback configuration for tests (CASSANDRA-9376)
 * Add `smallint` and `tinyint` data types (CASSANDRA-8951)
 * Avoid thrift schema creation when native driver is used in stress tool (CASSANDRA-9374)
 * Make Functions.declared thread-safe
 * Add client warnings to native protocol v4 (CASSANDRA-8930)
 * Allow roles cache to be invalidated (CASSANDRA-8967)
 * Upgrade Snappy (CASSANDRA-9063)
 * Don't start Thrift rpc by default (CASSANDRA-9319)
 * Only stream from unrepaired sstables with incremental repair (CASSANDRA-8267)
 * Aggregate UDFs allow SFUNC return type to differ from STYPE if FFUNC specified (CASSANDRA-9321)
 * Remove Thrift dependencies in bundled tools (CASSANDRA-8358)
 * Disable memory mapping of hsperfdata file for JVM statistics (CASSANDRA-9242)
 * Add pre-startup checks to detect potential incompatibilities (CASSANDRA-8049)
 * Distinguish between null and unset in protocol v4 (CASSANDRA-7304)
 * Add user/role permissions for user-defined functions (CASSANDRA-7557)
 * Allow cassandra config to be updated to restart daemon without unloading classes (CASSANDRA-9046)
 * Don't initialize compaction writer before checking if iter is empty (CASSANDRA-9117)
 * Don't execute any functions at prepare-time (CASSANDRA-9037)
 * Share file handles between all instances of a SegmentedFile (CASSANDRA-8893)
 * Make it possible to major compact LCS (CASSANDRA-7272)
 * Make FunctionExecutionException extend RequestExecutionException
   (CASSANDRA-9055)
 * Add support for SELECT JSON, INSERT JSON syntax and new toJson(), fromJson()
   functions (CASSANDRA-7970)
 * Optimise max purgeable timestamp calculation in compaction (CASSANDRA-8920)
 * Constrain internode message buffer sizes, and improve IO class hierarchy (CASSANDRA-8670)
 * New tool added to validate all sstables in a node (CASSANDRA-5791)
 * Push notification when tracing completes for an operation (CASSANDRA-7807)
 * Delay "node up" and "node added" notifications until native protocol server is started (CASSANDRA-8236)
 * Compressed Commit Log (CASSANDRA-6809)
 * Optimise IntervalTree (CASSANDRA-8988)
 * Add a key-value payload for third party usage (CASSANDRA-8553, 9212)
 * Bump metrics-reporter-config dependency for metrics 3.0 (CASSANDRA-8149)
 * Partition intra-cluster message streams by size, not type (CASSANDRA-8789)
 * Add WriteFailureException to native protocol, notify coordinator of
   write failures (CASSANDRA-8592)
 * Convert SequentialWriter to nio (CASSANDRA-8709)
 * Add role based access control (CASSANDRA-7653, 8650, 7216, 8760, 8849, 8761, 8850)
 * Record client ip address in tracing sessions (CASSANDRA-8162)
 * Indicate partition key columns in response metadata for prepared
   statements (CASSANDRA-7660)
 * Merge UUIDType and TimeUUIDType parse logic (CASSANDRA-8759)
 * Avoid memory allocation when searching index summary (CASSANDRA-8793)
 * Optimise (Time)?UUIDType Comparisons (CASSANDRA-8730)
 * Make CRC32Ex into a separate maven dependency (CASSANDRA-8836)
 * Use preloaded jemalloc w/ Unsafe (CASSANDRA-8714, 9197)
 * Avoid accessing partitioner through StorageProxy (CASSANDRA-8244, 8268)
 * Upgrade Metrics library and remove depricated metrics (CASSANDRA-5657)
 * Serializing Row cache alternative, fully off heap (CASSANDRA-7438)
 * Duplicate rows returned when in clause has repeated values (CASSANDRA-6706)
 * Make CassandraException unchecked, extend RuntimeException (CASSANDRA-8560)
 * Support direct buffer decompression for reads (CASSANDRA-8464)
 * DirectByteBuffer compatible LZ4 methods (CASSANDRA-7039)
 * Group sstables for anticompaction correctly (CASSANDRA-8578)
 * Add ReadFailureException to native protocol, respond
   immediately when replicas encounter errors while handling
   a read request (CASSANDRA-7886)
 * Switch CommitLogSegment from RandomAccessFile to nio (CASSANDRA-8308)
 * Allow mixing token and partition key restrictions (CASSANDRA-7016)
 * Support index key/value entries on map collections (CASSANDRA-8473)
 * Modernize schema tables (CASSANDRA-8261)
 * Support for user-defined aggregation functions (CASSANDRA-8053)
 * Fix NPE in SelectStatement with empty IN values (CASSANDRA-8419)
 * Refactor SelectStatement, return IN results in natural order instead
   of IN value list order and ignore duplicate values in partition key IN restrictions (CASSANDRA-7981)
 * Support UDTs, tuples, and collections in user-defined
   functions (CASSANDRA-7563)
 * Fix aggregate fn results on empty selection, result column name,
   and cqlsh parsing (CASSANDRA-8229)
 * Mark sstables as repaired after full repair (CASSANDRA-7586)
 * Extend Descriptor to include a format value and refactor reader/writer
   APIs (CASSANDRA-7443)
 * Integrate JMH for microbenchmarks (CASSANDRA-8151)
 * Keep sstable levels when bootstrapping (CASSANDRA-7460)
 * Add Sigar library and perform basic OS settings check on startup (CASSANDRA-7838)
 * Support for aggregation functions (CASSANDRA-4914)
 * Remove cassandra-cli (CASSANDRA-7920)
 * Accept dollar quoted strings in CQL (CASSANDRA-7769)
 * Make assassinate a first class command (CASSANDRA-7935)
 * Support IN clause on any partition key column (CASSANDRA-7855)
 * Support IN clause on any clustering column (CASSANDRA-4762)
 * Improve compaction logging (CASSANDRA-7818)
 * Remove YamlFileNetworkTopologySnitch (CASSANDRA-7917)
 * Do anticompaction in groups (CASSANDRA-6851)
 * Support user-defined functions (CASSANDRA-7395, 7526, 7562, 7740, 7781, 7929,
   7924, 7812, 8063, 7813, 7708)
 * Permit configurable timestamps with cassandra-stress (CASSANDRA-7416)
 * Move sstable RandomAccessReader to nio2, which allows using the
   FILE_SHARE_DELETE flag on Windows (CASSANDRA-4050)
 * Remove CQL2 (CASSANDRA-5918)
 * Optimize fetching multiple cells by name (CASSANDRA-6933)
 * Allow compilation in java 8 (CASSANDRA-7028)
 * Make incremental repair default (CASSANDRA-7250)
 * Enable code coverage thru JaCoCo (CASSANDRA-7226)
 * Switch external naming of 'column families' to 'tables' (CASSANDRA-4369)
 * Shorten SSTable path (CASSANDRA-6962)
 * Use unsafe mutations for most unit tests (CASSANDRA-6969)
 * Fix race condition during calculation of pending ranges (CASSANDRA-7390)
 * Fail on very large batch sizes (CASSANDRA-8011)
 * Improve concurrency of repair (CASSANDRA-6455, 8208, 9145)
 * Select optimal CRC32 implementation at runtime (CASSANDRA-8614)
 * Evaluate MurmurHash of Token once per query (CASSANDRA-7096)
 * Generalize progress reporting (CASSANDRA-8901)
 * Resumable bootstrap streaming (CASSANDRA-8838, CASSANDRA-8942)
 * Allow scrub for secondary index (CASSANDRA-5174)
 * Save repair data to system table (CASSANDRA-5839)
 * fix nodetool names that reference column families (CASSANDRA-8872)
 Merged from 2.1:
 * Warn on misuse of unlogged batches (CASSANDRA-9282)
 * Failure detector detects and ignores local pauses (CASSANDRA-9183)
 * Add utility class to support for rate limiting a given log statement (CASSANDRA-9029)
 * Add missing consistency levels to cassandra-stess (CASSANDRA-9361)
 * Fix commitlog getCompletedTasks to not increment (CASSANDRA-9339)
 * Fix for harmless exceptions logged as ERROR (CASSANDRA-8564)
 * Delete processed sstables in sstablesplit/sstableupgrade (CASSANDRA-8606)
 * Improve sstable exclusion from partition tombstones (CASSANDRA-9298)
 * Validate the indexed column rather than the cell's contents for 2i (CASSANDRA-9057)
 * Add support for top-k custom 2i queries (CASSANDRA-8717)
 * Fix error when dropping table during compaction (CASSANDRA-9251)
 * cassandra-stress supports validation operations over user profiles (CASSANDRA-8773)
 * Add support for rate limiting log messages (CASSANDRA-9029)
 * Log the partition key with tombstone warnings (CASSANDRA-8561)
 * Reduce runWithCompactionsDisabled poll interval to 1ms (CASSANDRA-9271)
 * Fix PITR commitlog replay (CASSANDRA-9195)
 * GCInspector logs very different times (CASSANDRA-9124)
 * Fix deleting from an empty list (CASSANDRA-9198)
 * Update tuple and collection types that use a user-defined type when that UDT
   is modified (CASSANDRA-9148, CASSANDRA-9192)
 * Use higher timeout for prepair and snapshot in repair (CASSANDRA-9261)
 * Fix anticompaction blocking ANTI_ENTROPY stage (CASSANDRA-9151)
 * Repair waits for anticompaction to finish (CASSANDRA-9097)
 * Fix streaming not holding ref when stream error (CASSANDRA-9295)
 * Fix canonical view returning early opened SSTables (CASSANDRA-9396)
Merged from 2.0:
 * (cqlsh) Add LOGIN command to switch users (CASSANDRA-7212)
 * Clone SliceQueryFilter in AbstractReadCommand implementations (CASSANDRA-8940)
 * Push correct protocol notification for DROP INDEX (CASSANDRA-9310)
 * token-generator - generated tokens too long (CASSANDRA-9300)
 * Fix counting of tombstones for TombstoneOverwhelmingException (CASSANDRA-9299)
 * Fix ReconnectableSnitch reconnecting to peers during upgrade (CASSANDRA-6702)
 * Include keyspace and table name in error log for collections over the size
   limit (CASSANDRA-9286)
 * Avoid potential overlap in LCS with single-partition sstables (CASSANDRA-9322)
 * Log warning message when a table is queried before the schema has fully
   propagated (CASSANDRA-9136)
 * Overload SecondaryIndex#indexes to accept the column definition (CASSANDRA-9314)
 * (cqlsh) Add SERIAL and LOCAL_SERIAL consistency levels (CASSANDRA-8051)
 * Fix index selection during rebuild with certain table layouts (CASSANDRA-9281)
 * Fix partition-level-delete-only workload accounting (CASSANDRA-9194)
 * Allow scrub to handle corrupted compressed chunks (CASSANDRA-9140)
 * Fix assertion error when resetlocalschema is run during repair (CASSANDRA-9249)
 * Disable single sstable tombstone compactions for DTCS by default (CASSANDRA-9234)
 * IncomingTcpConnection thread is not named (CASSANDRA-9262)
 * Close incoming connections when MessagingService is stopped (CASSANDRA-9238)
 * Fix streaming hang when retrying (CASSANDRA-9132)


2.1.5
 * Re-add deprecated cold_reads_to_omit param for backwards compat (CASSANDRA-9203)
 * Make anticompaction visible in compactionstats (CASSANDRA-9098)
 * Improve nodetool getendpoints documentation about the partition
   key parameter (CASSANDRA-6458)
 * Don't check other keyspaces for schema changes when an user-defined
   type is altered (CASSANDRA-9187)
 * Add generate-idea-files target to build.xml (CASSANDRA-9123)
 * Allow takeColumnFamilySnapshot to take a list of tables (CASSANDRA-8348)
 * Limit major sstable operations to their canonical representation (CASSANDRA-8669)
 * cqlsh: Add tests for INSERT and UPDATE tab completion (CASSANDRA-9125)
 * cqlsh: quote column names when needed in COPY FROM inserts (CASSANDRA-9080)
 * Do not load read meter for offline operations (CASSANDRA-9082)
 * cqlsh: Make CompositeType data readable (CASSANDRA-8919)
 * cqlsh: Fix display of triggers (CASSANDRA-9081)
 * Fix NullPointerException when deleting or setting an element by index on
   a null list collection (CASSANDRA-9077)
 * Buffer bloom filter serialization (CASSANDRA-9066)
 * Fix anti-compaction target bloom filter size (CASSANDRA-9060)
 * Make FROZEN and TUPLE unreserved keywords in CQL (CASSANDRA-9047)
 * Prevent AssertionError from SizeEstimatesRecorder (CASSANDRA-9034)
 * Avoid overwriting index summaries for sstables with an older format that
   does not support downsampling; rebuild summaries on startup when this
   is detected (CASSANDRA-8993)
 * Fix potential data loss in CompressedSequentialWriter (CASSANDRA-8949)
 * Make PasswordAuthenticator number of hashing rounds configurable (CASSANDRA-8085)
 * Fix AssertionError when binding nested collections in DELETE (CASSANDRA-8900)
 * Check for overlap with non-early sstables in LCS (CASSANDRA-8739)
 * Only calculate max purgable timestamp if we have to (CASSANDRA-8914)
 * (cqlsh) Greatly improve performance of COPY FROM (CASSANDRA-8225)
 * IndexSummary effectiveIndexInterval is now a guideline, not a rule (CASSANDRA-8993)
 * Use correct bounds for page cache eviction of compressed files (CASSANDRA-8746)
 * SSTableScanner enforces its bounds (CASSANDRA-8946)
 * Cleanup cell equality (CASSANDRA-8947)
 * Introduce intra-cluster message coalescing (CASSANDRA-8692)
 * DatabaseDescriptor throws NPE when rpc_interface is used (CASSANDRA-8839)
 * Don't check if an sstable is live for offline compactions (CASSANDRA-8841)
 * Don't set clientMode in SSTableLoader (CASSANDRA-8238)
 * Fix SSTableRewriter with disabled early open (CASSANDRA-8535)
 * Fix cassandra-stress so it respects the CL passed in user mode (CASSANDRA-8948)
 * Fix rare NPE in ColumnDefinition#hasIndexOption() (CASSANDRA-8786)
 * cassandra-stress reports per-operation statistics, plus misc (CASSANDRA-8769)
 * Add SimpleDate (cql date) and Time (cql time) types (CASSANDRA-7523)
 * Use long for key count in cfstats (CASSANDRA-8913)
 * Make SSTableRewriter.abort() more robust to failure (CASSANDRA-8832)
 * Remove cold_reads_to_omit from STCS (CASSANDRA-8860)
 * Make EstimatedHistogram#percentile() use ceil instead of floor (CASSANDRA-8883)
 * Fix top partitions reporting wrong cardinality (CASSANDRA-8834)
 * Fix rare NPE in KeyCacheSerializer (CASSANDRA-8067)
 * Pick sstables for validation as late as possible inc repairs (CASSANDRA-8366)
 * Fix commitlog getPendingTasks to not increment (CASSANDRA-8862)
 * Fix parallelism adjustment in range and secondary index queries
   when the first fetch does not satisfy the limit (CASSANDRA-8856)
 * Check if the filtered sstables is non-empty in STCS (CASSANDRA-8843)
 * Upgrade java-driver used for cassandra-stress (CASSANDRA-8842)
 * Fix CommitLog.forceRecycleAllSegments() memory access error (CASSANDRA-8812)
 * Improve assertions in Memory (CASSANDRA-8792)
 * Fix SSTableRewriter cleanup (CASSANDRA-8802)
 * Introduce SafeMemory for CompressionMetadata.Writer (CASSANDRA-8758)
 * 'nodetool info' prints exception against older node (CASSANDRA-8796)
 * Ensure SSTableReader.last corresponds exactly with the file end (CASSANDRA-8750)
 * Make SSTableWriter.openEarly more robust and obvious (CASSANDRA-8747)
 * Enforce SSTableReader.first/last (CASSANDRA-8744)
 * Cleanup SegmentedFile API (CASSANDRA-8749)
 * Avoid overlap with early compaction replacement (CASSANDRA-8683)
 * Safer Resource Management++ (CASSANDRA-8707)
 * Write partition size estimates into a system table (CASSANDRA-7688)
 * cqlsh: Fix keys() and full() collection indexes in DESCRIBE output
   (CASSANDRA-8154)
 * Show progress of streaming in nodetool netstats (CASSANDRA-8886)
 * IndexSummaryBuilder utilises offheap memory, and shares data between
   each IndexSummary opened from it (CASSANDRA-8757)
 * markCompacting only succeeds if the exact SSTableReader instances being
   marked are in the live set (CASSANDRA-8689)
 * cassandra-stress support for varint (CASSANDRA-8882)
 * Fix Adler32 digest for compressed sstables (CASSANDRA-8778)
 * Add nodetool statushandoff/statusbackup (CASSANDRA-8912)
 * Use stdout for progress and stats in sstableloader (CASSANDRA-8982)
 * Correctly identify 2i datadir from older versions (CASSANDRA-9116)
Merged from 2.0:
 * Ignore gossip SYNs after shutdown (CASSANDRA-9238)
 * Avoid overflow when calculating max sstable size in LCS (CASSANDRA-9235)
 * Make sstable blacklisting work with compression (CASSANDRA-9138)
 * Do not attempt to rebuild indexes if no index accepts any column (CASSANDRA-9196)
 * Don't initiate snitch reconnection for dead states (CASSANDRA-7292)
 * Fix ArrayIndexOutOfBoundsException in CQLSSTableWriter (CASSANDRA-8978)
 * Add shutdown gossip state to prevent timeouts during rolling restarts (CASSANDRA-8336)
 * Fix running with java.net.preferIPv6Addresses=true (CASSANDRA-9137)
 * Fix failed bootstrap/replace attempts being persisted in system.peers (CASSANDRA-9180)
 * Flush system.IndexInfo after marking index built (CASSANDRA-9128)
 * Fix updates to min/max_compaction_threshold through cassandra-cli
   (CASSANDRA-8102)
 * Don't include tmp files when doing offline relevel (CASSANDRA-9088)
 * Use the proper CAS WriteType when finishing a previous round during Paxos
   preparation (CASSANDRA-8672)
 * Avoid race in cancelling compactions (CASSANDRA-9070)
 * More aggressive check for expired sstables in DTCS (CASSANDRA-8359)
 * Fix ignored index_interval change in ALTER TABLE statements (CASSANDRA-7976)
 * Do more aggressive compaction in old time windows in DTCS (CASSANDRA-8360)
 * java.lang.AssertionError when reading saved cache (CASSANDRA-8740)
 * "disk full" when running cleanup (CASSANDRA-9036)
 * Lower logging level from ERROR to DEBUG when a scheduled schema pull
   cannot be completed due to a node being down (CASSANDRA-9032)
 * Fix MOVED_NODE client event (CASSANDRA-8516)
 * Allow overriding MAX_OUTSTANDING_REPLAY_COUNT (CASSANDRA-7533)
 * Fix malformed JMX ObjectName containing IPv6 addresses (CASSANDRA-9027)
 * (cqlsh) Allow increasing CSV field size limit through
   cqlshrc config option (CASSANDRA-8934)
 * Stop logging range tombstones when exceeding the threshold
   (CASSANDRA-8559)
 * Fix NullPointerException when nodetool getendpoints is run
   against invalid keyspaces or tables (CASSANDRA-8950)
 * Allow specifying the tmp dir (CASSANDRA-7712)
 * Improve compaction estimated tasks estimation (CASSANDRA-8904)
 * Fix duplicate up/down messages sent to native clients (CASSANDRA-7816)
 * Expose commit log archive status via JMX (CASSANDRA-8734)
 * Provide better exceptions for invalid replication strategy parameters
   (CASSANDRA-8909)
 * Fix regression in mixed single and multi-column relation support for
   SELECT statements (CASSANDRA-8613)
 * Add ability to limit number of native connections (CASSANDRA-8086)
 * Fix CQLSSTableWriter throwing exception and spawning threads
   (CASSANDRA-8808)
 * Fix MT mismatch between empty and GC-able data (CASSANDRA-8979)
 * Fix incorrect validation when snapshotting single table (CASSANDRA-8056)
 * Add offline tool to relevel sstables (CASSANDRA-8301)
 * Preserve stream ID for more protocol errors (CASSANDRA-8848)
 * Fix combining token() function with multi-column relations on
   clustering columns (CASSANDRA-8797)
 * Make CFS.markReferenced() resistant to bad refcounting (CASSANDRA-8829)
 * Fix StreamTransferTask abort/complete bad refcounting (CASSANDRA-8815)
 * Fix AssertionError when querying a DESC clustering ordered
   table with ASC ordering and paging (CASSANDRA-8767)
 * AssertionError: "Memory was freed" when running cleanup (CASSANDRA-8716)
 * Make it possible to set max_sstable_age to fractional days (CASSANDRA-8406)
 * Fix some multi-column relations with indexes on some clustering
   columns (CASSANDRA-8275)
 * Fix memory leak in SSTableSimple*Writer and SSTableReader.validate()
   (CASSANDRA-8748)
 * Throw OOM if allocating memory fails to return a valid pointer (CASSANDRA-8726)
 * Fix SSTableSimpleUnsortedWriter ConcurrentModificationException (CASSANDRA-8619)
 * 'nodetool info' prints exception against older node (CASSANDRA-8796)
 * Ensure SSTableSimpleUnsortedWriter.close() terminates if
   disk writer has crashed (CASSANDRA-8807)


2.1.4
 * Bind JMX to localhost unless explicitly configured otherwise (CASSANDRA-9085)


2.1.3
 * Fix HSHA/offheap_objects corruption (CASSANDRA-8719)
 * Upgrade libthrift to 0.9.2 (CASSANDRA-8685)
 * Don't use the shared ref in sstableloader (CASSANDRA-8704)
 * Purge internal prepared statements if related tables or
   keyspaces are dropped (CASSANDRA-8693)
 * (cqlsh) Handle unicode BOM at start of files (CASSANDRA-8638)
 * Stop compactions before exiting offline tools (CASSANDRA-8623)
 * Update tools/stress/README.txt to match current behaviour (CASSANDRA-7933)
 * Fix schema from Thrift conversion with empty metadata (CASSANDRA-8695)
 * Safer Resource Management (CASSANDRA-7705)
 * Make sure we compact highly overlapping cold sstables with
   STCS (CASSANDRA-8635)
 * rpc_interface and listen_interface generate NPE on startup when specified
   interface doesn't exist (CASSANDRA-8677)
 * Fix ArrayIndexOutOfBoundsException in nodetool cfhistograms (CASSANDRA-8514)
 * Switch from yammer metrics for nodetool cf/proxy histograms (CASSANDRA-8662)
 * Make sure we don't add tmplink files to the compaction
   strategy (CASSANDRA-8580)
 * (cqlsh) Handle maps with blob keys (CASSANDRA-8372)
 * (cqlsh) Handle DynamicCompositeType schemas correctly (CASSANDRA-8563)
 * Duplicate rows returned when in clause has repeated values (CASSANDRA-6706)
 * Add tooling to detect hot partitions (CASSANDRA-7974)
 * Fix cassandra-stress user-mode truncation of partition generation (CASSANDRA-8608)
 * Only stream from unrepaired sstables during inc repair (CASSANDRA-8267)
 * Don't allow starting multiple inc repairs on the same sstables (CASSANDRA-8316)
 * Invalidate prepared BATCH statements when related tables
   or keyspaces are dropped (CASSANDRA-8652)
 * Fix missing results in secondary index queries on collections
   with ALLOW FILTERING (CASSANDRA-8421)
 * Expose EstimatedHistogram metrics for range slices (CASSANDRA-8627)
 * (cqlsh) Escape clqshrc passwords properly (CASSANDRA-8618)
 * Fix NPE when passing wrong argument in ALTER TABLE statement (CASSANDRA-8355)
 * Pig: Refactor and deprecate CqlStorage (CASSANDRA-8599)
 * Don't reuse the same cleanup strategy for all sstables (CASSANDRA-8537)
 * Fix case-sensitivity of index name on CREATE and DROP INDEX
   statements (CASSANDRA-8365)
 * Better detection/logging for corruption in compressed sstables (CASSANDRA-8192)
 * Use the correct repairedAt value when closing writer (CASSANDRA-8570)
 * (cqlsh) Handle a schema mismatch being detected on startup (CASSANDRA-8512)
 * Properly calculate expected write size during compaction (CASSANDRA-8532)
 * Invalidate affected prepared statements when a table's columns
   are altered (CASSANDRA-7910)
 * Stress - user defined writes should populate sequentally (CASSANDRA-8524)
 * Fix regression in SSTableRewriter causing some rows to become unreadable
   during compaction (CASSANDRA-8429)
 * Run major compactions for repaired/unrepaired in parallel (CASSANDRA-8510)
 * (cqlsh) Fix compression options in DESCRIBE TABLE output when compression
   is disabled (CASSANDRA-8288)
 * (cqlsh) Fix DESCRIBE output after keyspaces are altered (CASSANDRA-7623)
 * Make sure we set lastCompactedKey correctly (CASSANDRA-8463)
 * (cqlsh) Fix output of CONSISTENCY command (CASSANDRA-8507)
 * (cqlsh) Fixed the handling of LIST statements (CASSANDRA-8370)
 * Make sstablescrub check leveled manifest again (CASSANDRA-8432)
 * Check first/last keys in sstable when giving out positions (CASSANDRA-8458)
 * Disable mmap on Windows (CASSANDRA-6993)
 * Add missing ConsistencyLevels to cassandra-stress (CASSANDRA-8253)
 * Add auth support to cassandra-stress (CASSANDRA-7985)
 * Fix ArrayIndexOutOfBoundsException when generating error message
   for some CQL syntax errors (CASSANDRA-8455)
 * Scale memtable slab allocation logarithmically (CASSANDRA-7882)
 * cassandra-stress simultaneous inserts over same seed (CASSANDRA-7964)
 * Reduce cassandra-stress sampling memory requirements (CASSANDRA-7926)
 * Ensure memtable flush cannot expire commit log entries from its future (CASSANDRA-8383)
 * Make read "defrag" async to reclaim memtables (CASSANDRA-8459)
 * Remove tmplink files for offline compactions (CASSANDRA-8321)
 * Reduce maxHintsInProgress (CASSANDRA-8415)
 * BTree updates may call provided update function twice (CASSANDRA-8018)
 * Release sstable references after anticompaction (CASSANDRA-8386)
 * Handle abort() in SSTableRewriter properly (CASSANDRA-8320)
 * Centralize shared executors (CASSANDRA-8055)
 * Fix filtering for CONTAINS (KEY) relations on frozen collection
   clustering columns when the query is restricted to a single
   partition (CASSANDRA-8203)
 * Do more aggressive entire-sstable TTL expiry checks (CASSANDRA-8243)
 * Add more log info if readMeter is null (CASSANDRA-8238)
 * add check of the system wall clock time at startup (CASSANDRA-8305)
 * Support for frozen collections (CASSANDRA-7859)
 * Fix overflow on histogram computation (CASSANDRA-8028)
 * Have paxos reuse the timestamp generation of normal queries (CASSANDRA-7801)
 * Fix incremental repair not remove parent session on remote (CASSANDRA-8291)
 * Improve JBOD disk utilization (CASSANDRA-7386)
 * Log failed host when preparing incremental repair (CASSANDRA-8228)
 * Force config client mode in CQLSSTableWriter (CASSANDRA-8281)
 * Fix sstableupgrade throws exception (CASSANDRA-8688)
 * Fix hang when repairing empty keyspace (CASSANDRA-8694)
Merged from 2.0:
 * Fix IllegalArgumentException in dynamic snitch (CASSANDRA-8448)
 * Add support for UPDATE ... IF EXISTS (CASSANDRA-8610)
 * Fix reversal of list prepends (CASSANDRA-8733)
 * Prevent non-zero default_time_to_live on tables with counters
   (CASSANDRA-8678)
 * Fix SSTableSimpleUnsortedWriter ConcurrentModificationException
   (CASSANDRA-8619)
 * Round up time deltas lower than 1ms in BulkLoader (CASSANDRA-8645)
 * Add batch remove iterator to ABSC (CASSANDRA-8414, 8666)
 * Round up time deltas lower than 1ms in BulkLoader (CASSANDRA-8645)
 * Fix isClientMode check in Keyspace (CASSANDRA-8687)
 * Use more efficient slice size for querying internal secondary
   index tables (CASSANDRA-8550)
 * Fix potentially returning deleted rows with range tombstone (CASSANDRA-8558)
 * Check for available disk space before starting a compaction (CASSANDRA-8562)
 * Fix DISTINCT queries with LIMITs or paging when some partitions
   contain only tombstones (CASSANDRA-8490)
 * Introduce background cache refreshing to permissions cache
   (CASSANDRA-8194)
 * Fix race condition in StreamTransferTask that could lead to
   infinite loops and premature sstable deletion (CASSANDRA-7704)
 * Add an extra version check to MigrationTask (CASSANDRA-8462)
 * Ensure SSTableWriter cleans up properly after failure (CASSANDRA-8499)
 * Increase bf true positive count on key cache hit (CASSANDRA-8525)
 * Move MeteredFlusher to its own thread (CASSANDRA-8485)
 * Fix non-distinct results in DISTNCT queries on static columns when
   paging is enabled (CASSANDRA-8087)
 * Move all hints related tasks to hints internal executor (CASSANDRA-8285)
 * Fix paging for multi-partition IN queries (CASSANDRA-8408)
 * Fix MOVED_NODE topology event never being emitted when a node
   moves its token (CASSANDRA-8373)
 * Fix validation of indexes in COMPACT tables (CASSANDRA-8156)
 * Avoid StackOverflowError when a large list of IN values
   is used for a clustering column (CASSANDRA-8410)
 * Fix NPE when writetime() or ttl() calls are wrapped by
   another function call (CASSANDRA-8451)
 * Fix NPE after dropping a keyspace (CASSANDRA-8332)
 * Fix error message on read repair timeouts (CASSANDRA-7947)
 * Default DTCS base_time_seconds changed to 60 (CASSANDRA-8417)
 * Refuse Paxos operation with more than one pending endpoint (CASSANDRA-8346, 8640)
 * Throw correct exception when trying to bind a keyspace or table
   name (CASSANDRA-6952)
 * Make HHOM.compact synchronized (CASSANDRA-8416)
 * cancel latency-sampling task when CF is dropped (CASSANDRA-8401)
 * don't block SocketThread for MessagingService (CASSANDRA-8188)
 * Increase quarantine delay on replacement (CASSANDRA-8260)
 * Expose off-heap memory usage stats (CASSANDRA-7897)
 * Ignore Paxos commits for truncated tables (CASSANDRA-7538)
 * Validate size of indexed column values (CASSANDRA-8280)
 * Make LCS split compaction results over all data directories (CASSANDRA-8329)
 * Fix some failing queries that use multi-column relations
   on COMPACT STORAGE tables (CASSANDRA-8264)
 * Fix InvalidRequestException with ORDER BY (CASSANDRA-8286)
 * Disable SSLv3 for POODLE (CASSANDRA-8265)
 * Fix millisecond timestamps in Tracing (CASSANDRA-8297)
 * Include keyspace name in error message when there are insufficient
   live nodes to stream from (CASSANDRA-8221)
 * Avoid overlap in L1 when L0 contains many nonoverlapping
   sstables (CASSANDRA-8211)
 * Improve PropertyFileSnitch logging (CASSANDRA-8183)
 * Add DC-aware sequential repair (CASSANDRA-8193)
 * Use live sstables in snapshot repair if possible (CASSANDRA-8312)
 * Fix hints serialized size calculation (CASSANDRA-8587)


2.1.2
 * (cqlsh) parse_for_table_meta errors out on queries with undefined
   grammars (CASSANDRA-8262)
 * (cqlsh) Fix SELECT ... TOKEN() function broken in C* 2.1.1 (CASSANDRA-8258)
 * Fix Cassandra crash when running on JDK8 update 40 (CASSANDRA-8209)
 * Optimize partitioner tokens (CASSANDRA-8230)
 * Improve compaction of repaired/unrepaired sstables (CASSANDRA-8004)
 * Make cache serializers pluggable (CASSANDRA-8096)
 * Fix issues with CONTAINS (KEY) queries on secondary indexes
   (CASSANDRA-8147)
 * Fix read-rate tracking of sstables for some queries (CASSANDRA-8239)
 * Fix default timestamp in QueryOptions (CASSANDRA-8246)
 * Set socket timeout when reading remote version (CASSANDRA-8188)
 * Refactor how we track live size (CASSANDRA-7852)
 * Make sure unfinished compaction files are removed (CASSANDRA-8124)
 * Fix shutdown when run as Windows service (CASSANDRA-8136)
 * Fix DESCRIBE TABLE with custom indexes (CASSANDRA-8031)
 * Fix race in RecoveryManagerTest (CASSANDRA-8176)
 * Avoid IllegalArgumentException while sorting sstables in
   IndexSummaryManager (CASSANDRA-8182)
 * Shutdown JVM on file descriptor exhaustion (CASSANDRA-7579)
 * Add 'die' policy for commit log and disk failure (CASSANDRA-7927)
 * Fix installing as service on Windows (CASSANDRA-8115)
 * Fix CREATE TABLE for CQL2 (CASSANDRA-8144)
 * Avoid boxing in ColumnStats min/max trackers (CASSANDRA-8109)
Merged from 2.0:
 * Correctly handle non-text column names in cql3 (CASSANDRA-8178)
 * Fix deletion for indexes on primary key columns (CASSANDRA-8206)
 * Add 'nodetool statusgossip' (CASSANDRA-8125)
 * Improve client notification that nodes are ready for requests (CASSANDRA-7510)
 * Handle negative timestamp in writetime method (CASSANDRA-8139)
 * Pig: Remove errant LIMIT clause in CqlNativeStorage (CASSANDRA-8166)
 * Throw ConfigurationException when hsha is used with the default
   rpc_max_threads setting of 'unlimited' (CASSANDRA-8116)
 * Allow concurrent writing of the same table in the same JVM using
   CQLSSTableWriter (CASSANDRA-7463)
 * Fix totalDiskSpaceUsed calculation (CASSANDRA-8205)


2.1.1
 * Fix spin loop in AtomicSortedColumns (CASSANDRA-7546)
 * Dont notify when replacing tmplink files (CASSANDRA-8157)
 * Fix validation with multiple CONTAINS clause (CASSANDRA-8131)
 * Fix validation of collections in TriggerExecutor (CASSANDRA-8146)
 * Fix IllegalArgumentException when a list of IN values containing tuples
   is passed as a single arg to a prepared statement with the v1 or v2
   protocol (CASSANDRA-8062)
 * Fix ClassCastException in DISTINCT query on static columns with
   query paging (CASSANDRA-8108)
 * Fix NPE on null nested UDT inside a set (CASSANDRA-8105)
 * Fix exception when querying secondary index on set items or map keys
   when some clustering columns are specified (CASSANDRA-8073)
 * Send proper error response when there is an error during native
   protocol message decode (CASSANDRA-8118)
 * Gossip should ignore generation numbers too far in the future (CASSANDRA-8113)
 * Fix NPE when creating a table with frozen sets, lists (CASSANDRA-8104)
 * Fix high memory use due to tracking reads on incrementally opened sstable
   readers (CASSANDRA-8066)
 * Fix EXECUTE request with skipMetadata=false returning no metadata
   (CASSANDRA-8054)
 * Allow concurrent use of CQLBulkOutputFormat (CASSANDRA-7776)
 * Shutdown JVM on OOM (CASSANDRA-7507)
 * Upgrade netty version and enable epoll event loop (CASSANDRA-7761)
 * Don't duplicate sstables smaller than split size when using
   the sstablesplitter tool (CASSANDRA-7616)
 * Avoid re-parsing already prepared statements (CASSANDRA-7923)
 * Fix some Thrift slice deletions and updates of COMPACT STORAGE
   tables with some clustering columns omitted (CASSANDRA-7990)
 * Fix filtering for CONTAINS on sets (CASSANDRA-8033)
 * Properly track added size (CASSANDRA-7239)
 * Allow compilation in java 8 (CASSANDRA-7208)
 * Fix Assertion error on RangeTombstoneList diff (CASSANDRA-8013)
 * Release references to overlapping sstables during compaction (CASSANDRA-7819)
 * Send notification when opening compaction results early (CASSANDRA-8034)
 * Make native server start block until properly bound (CASSANDRA-7885)
 * (cqlsh) Fix IPv6 support (CASSANDRA-7988)
 * Ignore fat clients when checking for endpoint collision (CASSANDRA-7939)
 * Make sstablerepairedset take a list of files (CASSANDRA-7995)
 * (cqlsh) Tab completeion for indexes on map keys (CASSANDRA-7972)
 * (cqlsh) Fix UDT field selection in select clause (CASSANDRA-7891)
 * Fix resource leak in event of corrupt sstable
 * (cqlsh) Add command line option for cqlshrc file path (CASSANDRA-7131)
 * Provide visibility into prepared statements churn (CASSANDRA-7921, CASSANDRA-7930)
 * Invalidate prepared statements when their keyspace or table is
   dropped (CASSANDRA-7566)
 * cassandra-stress: fix support for NetworkTopologyStrategy (CASSANDRA-7945)
 * Fix saving caches when a table is dropped (CASSANDRA-7784)
 * Add better error checking of new stress profile (CASSANDRA-7716)
 * Use ThreadLocalRandom and remove FBUtilities.threadLocalRandom (CASSANDRA-7934)
 * Prevent operator mistakes due to simultaneous bootstrap (CASSANDRA-7069)
 * cassandra-stress supports whitelist mode for node config (CASSANDRA-7658)
 * GCInspector more closely tracks GC; cassandra-stress and nodetool report it (CASSANDRA-7916)
 * nodetool won't output bogus ownership info without a keyspace (CASSANDRA-7173)
 * Add human readable option to nodetool commands (CASSANDRA-5433)
 * Don't try to set repairedAt on old sstables (CASSANDRA-7913)
 * Add metrics for tracking PreparedStatement use (CASSANDRA-7719)
 * (cqlsh) tab-completion for triggers (CASSANDRA-7824)
 * (cqlsh) Support for query paging (CASSANDRA-7514)
 * (cqlsh) Show progress of COPY operations (CASSANDRA-7789)
 * Add syntax to remove multiple elements from a map (CASSANDRA-6599)
 * Support non-equals conditions in lightweight transactions (CASSANDRA-6839)
 * Add IF [NOT] EXISTS to create/drop triggers (CASSANDRA-7606)
 * (cqlsh) Display the current logged-in user (CASSANDRA-7785)
 * (cqlsh) Don't ignore CTRL-C during COPY FROM execution (CASSANDRA-7815)
 * (cqlsh) Order UDTs according to cross-type dependencies in DESCRIBE
   output (CASSANDRA-7659)
 * (cqlsh) Fix handling of CAS statement results (CASSANDRA-7671)
 * (cqlsh) COPY TO/FROM improvements (CASSANDRA-7405)
 * Support list index operations with conditions (CASSANDRA-7499)
 * Add max live/tombstoned cells to nodetool cfstats output (CASSANDRA-7731)
 * Validate IPv6 wildcard addresses properly (CASSANDRA-7680)
 * (cqlsh) Error when tracing query (CASSANDRA-7613)
 * Avoid IOOBE when building SyntaxError message snippet (CASSANDRA-7569)
 * SSTableExport uses correct validator to create string representation of partition
   keys (CASSANDRA-7498)
 * Avoid NPEs when receiving type changes for an unknown keyspace (CASSANDRA-7689)
 * Add support for custom 2i validation (CASSANDRA-7575)
 * Pig support for hadoop CqlInputFormat (CASSANDRA-6454)
 * Add duration mode to cassandra-stress (CASSANDRA-7468)
 * Add listen_interface and rpc_interface options (CASSANDRA-7417)
 * Improve schema merge performance (CASSANDRA-7444)
 * Adjust MT depth based on # of partition validating (CASSANDRA-5263)
 * Optimise NativeCell comparisons (CASSANDRA-6755)
 * Configurable client timeout for cqlsh (CASSANDRA-7516)
 * Include snippet of CQL query near syntax error in messages (CASSANDRA-7111)
 * Make repair -pr work with -local (CASSANDRA-7450)
 * Fix error in sstableloader with -cph > 1 (CASSANDRA-8007)
 * Fix snapshot repair error on indexed tables (CASSANDRA-8020)
 * Do not exit nodetool repair when receiving JMX NOTIF_LOST (CASSANDRA-7909)
 * Stream to private IP when available (CASSANDRA-8084)
Merged from 2.0:
 * Reject conditions on DELETE unless full PK is given (CASSANDRA-6430)
 * Properly reject the token function DELETE (CASSANDRA-7747)
 * Force batchlog replay before decommissioning a node (CASSANDRA-7446)
 * Fix hint replay with many accumulated expired hints (CASSANDRA-6998)
 * Fix duplicate results in DISTINCT queries on static columns with query
   paging (CASSANDRA-8108)
 * Add DateTieredCompactionStrategy (CASSANDRA-6602)
 * Properly validate ascii and utf8 string literals in CQL queries (CASSANDRA-8101)
 * (cqlsh) Fix autocompletion for alter keyspace (CASSANDRA-8021)
 * Create backup directories for commitlog archiving during startup (CASSANDRA-8111)
 * Reduce totalBlockFor() for LOCAL_* consistency levels (CASSANDRA-8058)
 * Fix merging schemas with re-dropped keyspaces (CASSANDRA-7256)
 * Fix counters in supercolumns during live upgrades from 1.2 (CASSANDRA-7188)
 * Notify DT subscribers when a column family is truncated (CASSANDRA-8088)
 * Add sanity check of $JAVA on startup (CASSANDRA-7676)
 * Schedule fat client schema pull on join (CASSANDRA-7993)
 * Don't reset nodes' versions when closing IncomingTcpConnections
   (CASSANDRA-7734)
 * Record the real messaging version in all cases in OutboundTcpConnection
   (CASSANDRA-8057)
 * SSL does not work in cassandra-cli (CASSANDRA-7899)
 * Fix potential exception when using ReversedType in DynamicCompositeType
   (CASSANDRA-7898)
 * Better validation of collection values (CASSANDRA-7833)
 * Track min/max timestamps correctly (CASSANDRA-7969)
 * Fix possible overflow while sorting CL segments for replay (CASSANDRA-7992)
 * Increase nodetool Xmx (CASSANDRA-7956)
 * Archive any commitlog segments present at startup (CASSANDRA-6904)
 * CrcCheckChance should adjust based on live CFMetadata not
   sstable metadata (CASSANDRA-7978)
 * token() should only accept columns in the partitioning
   key order (CASSANDRA-6075)
 * Add method to invalidate permission cache via JMX (CASSANDRA-7977)
 * Allow propagating multiple gossip states atomically (CASSANDRA-6125)
 * Log exceptions related to unclean native protocol client disconnects
   at DEBUG or INFO (CASSANDRA-7849)
 * Allow permissions cache to be set via JMX (CASSANDRA-7698)
 * Include schema_triggers CF in readable system resources (CASSANDRA-7967)
 * Fix RowIndexEntry to report correct serializedSize (CASSANDRA-7948)
 * Make CQLSSTableWriter sync within partitions (CASSANDRA-7360)
 * Potentially use non-local replicas in CqlConfigHelper (CASSANDRA-7906)
 * Explicitly disallow mixing multi-column and single-column
   relations on clustering columns (CASSANDRA-7711)
 * Better error message when condition is set on PK column (CASSANDRA-7804)
 * Don't send schema change responses and events for no-op DDL
   statements (CASSANDRA-7600)
 * (Hadoop) fix cluster initialisation for a split fetching (CASSANDRA-7774)
 * Throw InvalidRequestException when queries contain relations on entire
   collection columns (CASSANDRA-7506)
 * (cqlsh) enable CTRL-R history search with libedit (CASSANDRA-7577)
 * (Hadoop) allow ACFRW to limit nodes to local DC (CASSANDRA-7252)
 * (cqlsh) cqlsh should automatically disable tracing when selecting
   from system_traces (CASSANDRA-7641)
 * (Hadoop) Add CqlOutputFormat (CASSANDRA-6927)
 * Don't depend on cassandra config for nodetool ring (CASSANDRA-7508)
 * (cqlsh) Fix failing cqlsh formatting tests (CASSANDRA-7703)
 * Fix IncompatibleClassChangeError from hadoop2 (CASSANDRA-7229)
 * Add 'nodetool sethintedhandoffthrottlekb' (CASSANDRA-7635)
 * (cqlsh) Add tab-completion for CREATE/DROP USER IF [NOT] EXISTS (CASSANDRA-7611)
 * Catch errors when the JVM pulls the rug out from GCInspector (CASSANDRA-5345)
 * cqlsh fails when version number parts are not int (CASSANDRA-7524)
 * Fix NPE when table dropped during streaming (CASSANDRA-7946)
 * Fix wrong progress when streaming uncompressed (CASSANDRA-7878)
 * Fix possible infinite loop in creating repair range (CASSANDRA-7983)
 * Fix unit in nodetool for streaming throughput (CASSANDRA-7375)
Merged from 1.2:
 * Don't index tombstones (CASSANDRA-7828)
 * Improve PasswordAuthenticator default super user setup (CASSANDRA-7788)


2.1.0
 * (cqlsh) Removed "ALTER TYPE <name> RENAME TO <name>" from tab-completion
   (CASSANDRA-7895)
 * Fixed IllegalStateException in anticompaction (CASSANDRA-7892)
 * cqlsh: DESCRIBE support for frozen UDTs, tuples (CASSANDRA-7863)
 * Avoid exposing internal classes over JMX (CASSANDRA-7879)
 * Add null check for keys when freezing collection (CASSANDRA-7869)
 * Improve stress workload realism (CASSANDRA-7519)
Merged from 2.0:
 * Configure system.paxos with LeveledCompactionStrategy (CASSANDRA-7753)
 * Fix ALTER clustering column type from DateType to TimestampType when
   using DESC clustering order (CASSANRDA-7797)
 * Throw EOFException if we run out of chunks in compressed datafile
   (CASSANDRA-7664)
 * Fix PRSI handling of CQL3 row markers for row cleanup (CASSANDRA-7787)
 * Fix dropping collection when it's the last regular column (CASSANDRA-7744)
 * Make StreamReceiveTask thread safe and gc friendly (CASSANDRA-7795)
 * Validate empty cell names from counter updates (CASSANDRA-7798)
Merged from 1.2:
 * Don't allow compacted sstables to be marked as compacting (CASSANDRA-7145)
 * Track expired tombstones (CASSANDRA-7810)


2.1.0-rc7
 * Add frozen keyword and require UDT to be frozen (CASSANDRA-7857)
 * Track added sstable size correctly (CASSANDRA-7239)
 * (cqlsh) Fix case insensitivity (CASSANDRA-7834)
 * Fix failure to stream ranges when moving (CASSANDRA-7836)
 * Correctly remove tmplink files (CASSANDRA-7803)
 * (cqlsh) Fix column name formatting for functions, CAS operations,
   and UDT field selections (CASSANDRA-7806)
 * (cqlsh) Fix COPY FROM handling of null/empty primary key
   values (CASSANDRA-7792)
 * Fix ordering of static cells (CASSANDRA-7763)
Merged from 2.0:
 * Forbid re-adding dropped counter columns (CASSANDRA-7831)
 * Fix CFMetaData#isThriftCompatible() for PK-only tables (CASSANDRA-7832)
 * Always reject inequality on the partition key without token()
   (CASSANDRA-7722)
 * Always send Paxos commit to all replicas (CASSANDRA-7479)
 * Make disruptor_thrift_server invocation pool configurable (CASSANDRA-7594)
 * Make repair no-op when RF=1 (CASSANDRA-7864)


2.1.0-rc6
 * Fix OOM issue from netty caching over time (CASSANDRA-7743)
 * json2sstable couldn't import JSON for CQL table (CASSANDRA-7477)
 * Invalidate all caches on table drop (CASSANDRA-7561)
 * Skip strict endpoint selection for ranges if RF == nodes (CASSANRA-7765)
 * Fix Thrift range filtering without 2ary index lookups (CASSANDRA-7741)
 * Add tracing entries about concurrent range requests (CASSANDRA-7599)
 * (cqlsh) Fix DESCRIBE for NTS keyspaces (CASSANDRA-7729)
 * Remove netty buffer ref-counting (CASSANDRA-7735)
 * Pass mutated cf to index updater for use by PRSI (CASSANDRA-7742)
 * Include stress yaml example in release and deb (CASSANDRA-7717)
 * workaround for netty issue causing corrupted data off the wire (CASSANDRA-7695)
 * cqlsh DESC CLUSTER fails retrieving ring information (CASSANDRA-7687)
 * Fix binding null values inside UDT (CASSANDRA-7685)
 * Fix UDT field selection with empty fields (CASSANDRA-7670)
 * Bogus deserialization of static cells from sstable (CASSANDRA-7684)
 * Fix NPE on compaction leftover cleanup for dropped table (CASSANDRA-7770)
Merged from 2.0:
 * Fix race condition in StreamTransferTask that could lead to
   infinite loops and premature sstable deletion (CASSANDRA-7704)
 * (cqlsh) Wait up to 10 sec for a tracing session (CASSANDRA-7222)
 * Fix NPE in FileCacheService.sizeInBytes (CASSANDRA-7756)
 * Remove duplicates from StorageService.getJoiningNodes (CASSANDRA-7478)
 * Clone token map outside of hot gossip loops (CASSANDRA-7758)
 * Fix MS expiring map timeout for Paxos messages (CASSANDRA-7752)
 * Do not flush on truncate if durable_writes is false (CASSANDRA-7750)
 * Give CRR a default input_cql Statement (CASSANDRA-7226)
 * Better error message when adding a collection with the same name
   than a previously dropped one (CASSANDRA-6276)
 * Fix validation when adding static columns (CASSANDRA-7730)
 * (Thrift) fix range deletion of supercolumns (CASSANDRA-7733)
 * Fix potential AssertionError in RangeTombstoneList (CASSANDRA-7700)
 * Validate arguments of blobAs* functions (CASSANDRA-7707)
 * Fix potential AssertionError with 2ndary indexes (CASSANDRA-6612)
 * Avoid logging CompactionInterrupted at ERROR (CASSANDRA-7694)
 * Minor leak in sstable2jon (CASSANDRA-7709)
 * Add cassandra.auto_bootstrap system property (CASSANDRA-7650)
 * Update java driver (for hadoop) (CASSANDRA-7618)
 * Remove CqlPagingRecordReader/CqlPagingInputFormat (CASSANDRA-7570)
 * Support connecting to ipv6 jmx with nodetool (CASSANDRA-7669)


2.1.0-rc5
 * Reject counters inside user types (CASSANDRA-7672)
 * Switch to notification-based GCInspector (CASSANDRA-7638)
 * (cqlsh) Handle nulls in UDTs and tuples correctly (CASSANDRA-7656)
 * Don't use strict consistency when replacing (CASSANDRA-7568)
 * Fix min/max cell name collection on 2.0 SSTables with range
   tombstones (CASSANDRA-7593)
 * Tolerate min/max cell names of different lengths (CASSANDRA-7651)
 * Filter cached results correctly (CASSANDRA-7636)
 * Fix tracing on the new SEPExecutor (CASSANDRA-7644)
 * Remove shuffle and taketoken (CASSANDRA-7601)
 * Clean up Windows batch scripts (CASSANDRA-7619)
 * Fix native protocol drop user type notification (CASSANDRA-7571)
 * Give read access to system.schema_usertypes to all authenticated users
   (CASSANDRA-7578)
 * (cqlsh) Fix cqlsh display when zero rows are returned (CASSANDRA-7580)
 * Get java version correctly when JAVA_TOOL_OPTIONS is set (CASSANDRA-7572)
 * Fix NPE when dropping index from non-existent keyspace, AssertionError when
   dropping non-existent index with IF EXISTS (CASSANDRA-7590)
 * Fix sstablelevelresetter hang (CASSANDRA-7614)
 * (cqlsh) Fix deserialization of blobs (CASSANDRA-7603)
 * Use "keyspace updated" schema change message for UDT changes in v1 and
   v2 protocols (CASSANDRA-7617)
 * Fix tracing of range slices and secondary index lookups that are local
   to the coordinator (CASSANDRA-7599)
 * Set -Dcassandra.storagedir for all tool shell scripts (CASSANDRA-7587)
 * Don't swap max/min col names when mutating sstable metadata (CASSANDRA-7596)
 * (cqlsh) Correctly handle paged result sets (CASSANDRA-7625)
 * (cqlsh) Improve waiting for a trace to complete (CASSANDRA-7626)
 * Fix tracing of concurrent range slices and 2ary index queries (CASSANDRA-7626)
 * Fix scrub against collection type (CASSANDRA-7665)
Merged from 2.0:
 * Set gc_grace_seconds to seven days for system schema tables (CASSANDRA-7668)
 * SimpleSeedProvider no longer caches seeds forever (CASSANDRA-7663)
 * Always flush on truncate (CASSANDRA-7511)
 * Fix ReversedType(DateType) mapping to native protocol (CASSANDRA-7576)
 * Always merge ranges owned by a single node (CASSANDRA-6930)
 * Track max/min timestamps for range tombstones (CASSANDRA-7647)
 * Fix NPE when listing saved caches dir (CASSANDRA-7632)


2.1.0-rc4
 * Fix word count hadoop example (CASSANDRA-7200)
 * Updated memtable_cleanup_threshold and memtable_flush_writers defaults
   (CASSANDRA-7551)
 * (Windows) fix startup when WMI memory query fails (CASSANDRA-7505)
 * Anti-compaction proceeds if any part of the repair failed (CASSANDRA-7521)
 * Add missing table name to DROP INDEX responses and notifications (CASSANDRA-7539)
 * Bump CQL version to 3.2.0 and update CQL documentation (CASSANDRA-7527)
 * Fix configuration error message when running nodetool ring (CASSANDRA-7508)
 * Support conditional updates, tuple type, and the v3 protocol in cqlsh (CASSANDRA-7509)
 * Handle queries on multiple secondary index types (CASSANDRA-7525)
 * Fix cqlsh authentication with v3 native protocol (CASSANDRA-7564)
 * Fix NPE when unknown prepared statement ID is used (CASSANDRA-7454)
Merged from 2.0:
 * (Windows) force range-based repair to non-sequential mode (CASSANDRA-7541)
 * Fix range merging when DES scores are zero (CASSANDRA-7535)
 * Warn when SSL certificates have expired (CASSANDRA-7528)
 * Fix error when doing reversed queries with static columns (CASSANDRA-7490)
Merged from 1.2:
 * Set correct stream ID on responses when non-Exception Throwables
   are thrown while handling native protocol messages (CASSANDRA-7470)


2.1.0-rc3
 * Consider expiry when reconciling otherwise equal cells (CASSANDRA-7403)
 * Introduce CQL support for stress tool (CASSANDRA-6146)
 * Fix ClassCastException processing expired messages (CASSANDRA-7496)
 * Fix prepared marker for collections inside UDT (CASSANDRA-7472)
 * Remove left-over populate_io_cache_on_flush and replicate_on_write
   uses (CASSANDRA-7493)
 * (Windows) handle spaces in path names (CASSANDRA-7451)
 * Ensure writes have completed after dropping a table, before recycling
   commit log segments (CASSANDRA-7437)
 * Remove left-over rows_per_partition_to_cache (CASSANDRA-7493)
 * Fix error when CONTAINS is used with a bind marker (CASSANDRA-7502)
 * Properly reject unknown UDT field (CASSANDRA-7484)
Merged from 2.0:
 * Fix CC#collectTimeOrderedData() tombstone optimisations (CASSANDRA-7394)
 * Support DISTINCT for static columns and fix behaviour when DISTINC is
   not use (CASSANDRA-7305).
 * Workaround JVM NPE on JMX bind failure (CASSANDRA-7254)
 * Fix race in FileCacheService RemovalListener (CASSANDRA-7278)
 * Fix inconsistent use of consistencyForCommit that allowed LOCAL_QUORUM
   operations to incorrect become full QUORUM (CASSANDRA-7345)
 * Properly handle unrecognized opcodes and flags (CASSANDRA-7440)
 * (Hadoop) close CqlRecordWriter clients when finished (CASSANDRA-7459)
 * Commit disk failure policy (CASSANDRA-7429)
 * Make sure high level sstables get compacted (CASSANDRA-7414)
 * Fix AssertionError when using empty clustering columns and static columns
   (CASSANDRA-7455)
 * Add option to disable STCS in L0 (CASSANDRA-6621)
 * Upgrade to snappy-java 1.0.5.2 (CASSANDRA-7476)


2.1.0-rc2
 * Fix heap size calculation for CompoundSparseCellName and
   CompoundSparseCellName.WithCollection (CASSANDRA-7421)
 * Allow counter mutations in UNLOGGED batches (CASSANDRA-7351)
 * Modify reconcile logic to always pick a tombstone over a counter cell
   (CASSANDRA-7346)
 * Avoid incremental compaction on Windows (CASSANDRA-7365)
 * Fix exception when querying a composite-keyed table with a collection index
   (CASSANDRA-7372)
 * Use node's host id in place of counter ids (CASSANDRA-7366)
 * Fix error when doing reversed queries with static columns (CASSANDRA-7490)
 * Backport CASSANDRA-6747 (CASSANDRA-7560)
 * Track max/min timestamps for range tombstones (CASSANDRA-7647)
 * Fix NPE when listing saved caches dir (CASSANDRA-7632)
 * Fix sstableloader unable to connect encrypted node (CASSANDRA-7585)
Merged from 1.2:
 * Clone token map outside of hot gossip loops (CASSANDRA-7758)
 * Add stop method to EmbeddedCassandraService (CASSANDRA-7595)
 * Support connecting to ipv6 jmx with nodetool (CASSANDRA-7669)
 * Set gc_grace_seconds to seven days for system schema tables (CASSANDRA-7668)
 * SimpleSeedProvider no longer caches seeds forever (CASSANDRA-7663)
 * Set correct stream ID on responses when non-Exception Throwables
   are thrown while handling native protocol messages (CASSANDRA-7470)
 * Fix row size miscalculation in LazilyCompactedRow (CASSANDRA-7543)
 * Fix race in background compaction check (CASSANDRA-7745)
 * Don't clear out range tombstones during compaction (CASSANDRA-7808)


2.1.0-rc1
 * Revert flush directory (CASSANDRA-6357)
 * More efficient executor service for fast operations (CASSANDRA-4718)
 * Move less common tools into a new cassandra-tools package (CASSANDRA-7160)
 * Support more concurrent requests in native protocol (CASSANDRA-7231)
 * Add tab-completion to debian nodetool packaging (CASSANDRA-6421)
 * Change concurrent_compactors defaults (CASSANDRA-7139)
 * Add PowerShell Windows launch scripts (CASSANDRA-7001)
 * Make commitlog archive+restore more robust (CASSANDRA-6974)
 * Fix marking commitlogsegments clean (CASSANDRA-6959)
 * Add snapshot "manifest" describing files included (CASSANDRA-6326)
 * Parallel streaming for sstableloader (CASSANDRA-3668)
 * Fix bugs in supercolumns handling (CASSANDRA-7138)
 * Fix ClassClassException on composite dense tables (CASSANDRA-7112)
 * Cleanup and optimize collation and slice iterators (CASSANDRA-7107)
 * Upgrade NBHM lib (CASSANDRA-7128)
 * Optimize netty server (CASSANDRA-6861)
 * Fix repair hang when given CF does not exist (CASSANDRA-7189)
 * Allow c* to be shutdown in an embedded mode (CASSANDRA-5635)
 * Add server side batching to native transport (CASSANDRA-5663)
 * Make batchlog replay asynchronous (CASSANDRA-6134)
 * remove unused classes (CASSANDRA-7197)
 * Limit user types to the keyspace they are defined in (CASSANDRA-6643)
 * Add validate method to CollectionType (CASSANDRA-7208)
 * New serialization format for UDT values (CASSANDRA-7209, CASSANDRA-7261)
 * Fix nodetool netstats (CASSANDRA-7270)
 * Fix potential ClassCastException in HintedHandoffManager (CASSANDRA-7284)
 * Use prepared statements internally (CASSANDRA-6975)
 * Fix broken paging state with prepared statement (CASSANDRA-7120)
 * Fix IllegalArgumentException in CqlStorage (CASSANDRA-7287)
 * Allow nulls/non-existant fields in UDT (CASSANDRA-7206)
 * Add Thrift MultiSliceRequest (CASSANDRA-6757, CASSANDRA-7027)
 * Handle overlapping MultiSlices (CASSANDRA-7279)
 * Fix DataOutputTest on Windows (CASSANDRA-7265)
 * Embedded sets in user defined data-types are not updating (CASSANDRA-7267)
 * Add tuple type to CQL/native protocol (CASSANDRA-7248)
 * Fix CqlPagingRecordReader on tables with few rows (CASSANDRA-7322)
Merged from 2.0:
 * Copy compaction options to make sure they are reloaded (CASSANDRA-7290)
 * Add option to do more aggressive tombstone compactions (CASSANDRA-6563)
 * Don't try to compact already-compacting files in HHOM (CASSANDRA-7288)
 * Always reallocate buffers in HSHA (CASSANDRA-6285)
 * (Hadoop) support authentication in CqlRecordReader (CASSANDRA-7221)
 * (Hadoop) Close java driver Cluster in CQLRR.close (CASSANDRA-7228)
 * Warn when 'USING TIMESTAMP' is used on a CAS BATCH (CASSANDRA-7067)
 * return all cpu values from BackgroundActivityMonitor.readAndCompute (CASSANDRA-7183)
 * Correctly delete scheduled range xfers (CASSANDRA-7143)
 * return all cpu values from BackgroundActivityMonitor.readAndCompute (CASSANDRA-7183)
 * reduce garbage creation in calculatePendingRanges (CASSANDRA-7191)
 * fix c* launch issues on Russian os's due to output of linux 'free' cmd (CASSANDRA-6162)
 * Fix disabling autocompaction (CASSANDRA-7187)
 * Fix potential NumberFormatException when deserializing IntegerType (CASSANDRA-7088)
 * cqlsh can't tab-complete disabling compaction (CASSANDRA-7185)
 * cqlsh: Accept and execute CQL statement(s) from command-line parameter (CASSANDRA-7172)
 * Fix IllegalStateException in CqlPagingRecordReader (CASSANDRA-7198)
 * Fix the InvertedIndex trigger example (CASSANDRA-7211)
 * Add --resolve-ip option to 'nodetool ring' (CASSANDRA-7210)
 * reduce garbage on codec flag deserialization (CASSANDRA-7244)
 * Fix duplicated error messages on directory creation error at startup (CASSANDRA-5818)
 * Proper null handle for IF with map element access (CASSANDRA-7155)
 * Improve compaction visibility (CASSANDRA-7242)
 * Correctly delete scheduled range xfers (CASSANDRA-7143)
 * Make batchlog replica selection rack-aware (CASSANDRA-6551)
 * Fix CFMetaData#getColumnDefinitionFromColumnName() (CASSANDRA-7074)
 * Fix writetime/ttl functions for static columns (CASSANDRA-7081)
 * Suggest CTRL-C or semicolon after three blank lines in cqlsh (CASSANDRA-7142)
 * Fix 2ndary index queries with DESC clustering order (CASSANDRA-6950)
 * Invalid key cache entries on DROP (CASSANDRA-6525)
 * Fix flapping RecoveryManagerTest (CASSANDRA-7084)
 * Add missing iso8601 patterns for date strings (CASSANDRA-6973)
 * Support selecting multiple rows in a partition using IN (CASSANDRA-6875)
 * Add authentication support to shuffle (CASSANDRA-6484)
 * Swap local and global default read repair chances (CASSANDRA-7320)
 * Add conditional CREATE/DROP USER support (CASSANDRA-7264)
 * Cqlsh counts non-empty lines for "Blank lines" warning (CASSANDRA-7325)
Merged from 1.2:
 * Add Cloudstack snitch (CASSANDRA-7147)
 * Update system.peers correctly when relocating tokens (CASSANDRA-7126)
 * Add Google Compute Engine snitch (CASSANDRA-7132)
 * remove duplicate query for local tokens (CASSANDRA-7182)
 * exit CQLSH with error status code if script fails (CASSANDRA-6344)
 * Fix bug with some IN queries missig results (CASSANDRA-7105)
 * Fix availability validation for LOCAL_ONE CL (CASSANDRA-7319)
 * Hint streaming can cause decommission to fail (CASSANDRA-7219)


2.1.0-beta2
 * Increase default CL space to 8GB (CASSANDRA-7031)
 * Add range tombstones to read repair digests (CASSANDRA-6863)
 * Fix BTree.clear for large updates (CASSANDRA-6943)
 * Fail write instead of logging a warning when unable to append to CL
   (CASSANDRA-6764)
 * Eliminate possibility of CL segment appearing twice in active list
   (CASSANDRA-6557)
 * Apply DONTNEED fadvise to commitlog segments (CASSANDRA-6759)
 * Switch CRC component to Adler and include it for compressed sstables
   (CASSANDRA-4165)
 * Allow cassandra-stress to set compaction strategy options (CASSANDRA-6451)
 * Add broadcast_rpc_address option to cassandra.yaml (CASSANDRA-5899)
 * Auto reload GossipingPropertyFileSnitch config (CASSANDRA-5897)
 * Fix overflow of memtable_total_space_in_mb (CASSANDRA-6573)
 * Fix ABTC NPE and apply update function correctly (CASSANDRA-6692)
 * Allow nodetool to use a file or prompt for password (CASSANDRA-6660)
 * Fix AIOOBE when concurrently accessing ABSC (CASSANDRA-6742)
 * Fix assertion error in ALTER TYPE RENAME (CASSANDRA-6705)
 * Scrub should not always clear out repaired status (CASSANDRA-5351)
 * Improve handling of range tombstone for wide partitions (CASSANDRA-6446)
 * Fix ClassCastException for compact table with composites (CASSANDRA-6738)
 * Fix potentially repairing with wrong nodes (CASSANDRA-6808)
 * Change caching option syntax (CASSANDRA-6745)
 * Fix stress to do proper counter reads (CASSANDRA-6835)
 * Fix help message for stress counter_write (CASSANDRA-6824)
 * Fix stress smart Thrift client to pick servers correctly (CASSANDRA-6848)
 * Add logging levels (minimal, normal or verbose) to stress tool (CASSANDRA-6849)
 * Fix race condition in Batch CLE (CASSANDRA-6860)
 * Improve cleanup/scrub/upgradesstables failure handling (CASSANDRA-6774)
 * ByteBuffer write() methods for serializing sstables (CASSANDRA-6781)
 * Proper compare function for CollectionType (CASSANDRA-6783)
 * Update native server to Netty 4 (CASSANDRA-6236)
 * Fix off-by-one error in stress (CASSANDRA-6883)
 * Make OpOrder AutoCloseable (CASSANDRA-6901)
 * Remove sync repair JMX interface (CASSANDRA-6900)
 * Add multiple memory allocation options for memtables (CASSANDRA-6689, 6694)
 * Remove adjusted op rate from stress output (CASSANDRA-6921)
 * Add optimized CF.hasColumns() implementations (CASSANDRA-6941)
 * Serialize batchlog mutations with the version of the target node
   (CASSANDRA-6931)
 * Optimize CounterColumn#reconcile() (CASSANDRA-6953)
 * Properly remove 1.2 sstable support in 2.1 (CASSANDRA-6869)
 * Lock counter cells, not partitions (CASSANDRA-6880)
 * Track presence of legacy counter shards in sstables (CASSANDRA-6888)
 * Ensure safe resource cleanup when replacing sstables (CASSANDRA-6912)
 * Add failure handler to async callback (CASSANDRA-6747)
 * Fix AE when closing SSTable without releasing reference (CASSANDRA-7000)
 * Clean up IndexInfo on keyspace/table drops (CASSANDRA-6924)
 * Only snapshot relative SSTables when sequential repair (CASSANDRA-7024)
 * Require nodetool rebuild_index to specify index names (CASSANDRA-7038)
 * fix cassandra stress errors on reads with native protocol (CASSANDRA-7033)
 * Use OpOrder to guard sstable references for reads (CASSANDRA-6919)
 * Preemptive opening of compaction result (CASSANDRA-6916)
 * Multi-threaded scrub/cleanup/upgradesstables (CASSANDRA-5547)
 * Optimize cellname comparison (CASSANDRA-6934)
 * Native protocol v3 (CASSANDRA-6855)
 * Optimize Cell liveness checks and clean up Cell (CASSANDRA-7119)
 * Support consistent range movements (CASSANDRA-2434)
 * Display min timestamp in sstablemetadata viewer (CASSANDRA-6767)
Merged from 2.0:
 * Avoid race-prone second "scrub" of system keyspace (CASSANDRA-6797)
 * Pool CqlRecordWriter clients by inetaddress rather than Range
   (CASSANDRA-6665)
 * Fix compaction_history timestamps (CASSANDRA-6784)
 * Compare scores of full replica ordering in DES (CASSANDRA-6683)
 * fix CME in SessionInfo updateProgress affecting netstats (CASSANDRA-6577)
 * Allow repairing between specific replicas (CASSANDRA-6440)
 * Allow per-dc enabling of hints (CASSANDRA-6157)
 * Add compatibility for Hadoop 0.2.x (CASSANDRA-5201)
 * Fix EstimatedHistogram races (CASSANDRA-6682)
 * Failure detector correctly converts initial value to nanos (CASSANDRA-6658)
 * Add nodetool taketoken to relocate vnodes (CASSANDRA-4445)
 * Expose bulk loading progress over JMX (CASSANDRA-4757)
 * Correctly handle null with IF conditions and TTL (CASSANDRA-6623)
 * Account for range/row tombstones in tombstone drop
   time histogram (CASSANDRA-6522)
 * Stop CommitLogSegment.close() from calling sync() (CASSANDRA-6652)
 * Make commitlog failure handling configurable (CASSANDRA-6364)
 * Avoid overlaps in LCS (CASSANDRA-6688)
 * Improve support for paginating over composites (CASSANDRA-4851)
 * Fix count(*) queries in a mixed cluster (CASSANDRA-6707)
 * Improve repair tasks(snapshot, differencing) concurrency (CASSANDRA-6566)
 * Fix replaying pre-2.0 commit logs (CASSANDRA-6714)
 * Add static columns to CQL3 (CASSANDRA-6561)
 * Optimize single partition batch statements (CASSANDRA-6737)
 * Disallow post-query re-ordering when paging (CASSANDRA-6722)
 * Fix potential paging bug with deleted columns (CASSANDRA-6748)
 * Fix NPE on BulkLoader caused by losing StreamEvent (CASSANDRA-6636)
 * Fix truncating compression metadata (CASSANDRA-6791)
 * Add CMSClassUnloadingEnabled JVM option (CASSANDRA-6541)
 * Catch memtable flush exceptions during shutdown (CASSANDRA-6735)
 * Fix upgradesstables NPE for non-CF-based indexes (CASSANDRA-6645)
 * Fix UPDATE updating PRIMARY KEY columns implicitly (CASSANDRA-6782)
 * Fix IllegalArgumentException when updating from 1.2 with SuperColumns
   (CASSANDRA-6733)
 * FBUtilities.singleton() should use the CF comparator (CASSANDRA-6778)
 * Fix CQLSStableWriter.addRow(Map<String, Object>) (CASSANDRA-6526)
 * Fix HSHA server introducing corrupt data (CASSANDRA-6285)
 * Fix CAS conditions for COMPACT STORAGE tables (CASSANDRA-6813)
 * Starting threads in OutboundTcpConnectionPool constructor causes race conditions (CASSANDRA-7177)
 * Allow overriding cassandra-rackdc.properties file (CASSANDRA-7072)
 * Set JMX RMI port to 7199 (CASSANDRA-7087)
 * Use LOCAL_QUORUM for data reads at LOCAL_SERIAL (CASSANDRA-6939)
 * Log a warning for large batches (CASSANDRA-6487)
 * Put nodes in hibernate when join_ring is false (CASSANDRA-6961)
 * Avoid early loading of non-system keyspaces before compaction-leftovers
   cleanup at startup (CASSANDRA-6913)
 * Restrict Windows to parallel repairs (CASSANDRA-6907)
 * (Hadoop) Allow manually specifying start/end tokens in CFIF (CASSANDRA-6436)
 * Fix NPE in MeteredFlusher (CASSANDRA-6820)
 * Fix race processing range scan responses (CASSANDRA-6820)
 * Allow deleting snapshots from dropped keyspaces (CASSANDRA-6821)
 * Add uuid() function (CASSANDRA-6473)
 * Omit tombstones from schema digests (CASSANDRA-6862)
 * Include correct consistencyLevel in LWT timeout (CASSANDRA-6884)
 * Lower chances for losing new SSTables during nodetool refresh and
   ColumnFamilyStore.loadNewSSTables (CASSANDRA-6514)
 * Add support for DELETE ... IF EXISTS to CQL3 (CASSANDRA-5708)
 * Update hadoop_cql3_word_count example (CASSANDRA-6793)
 * Fix handling of RejectedExecution in sync Thrift server (CASSANDRA-6788)
 * Log more information when exceeding tombstone_warn_threshold (CASSANDRA-6865)
 * Fix truncate to not abort due to unreachable fat clients (CASSANDRA-6864)
 * Fix schema concurrency exceptions (CASSANDRA-6841)
 * Fix leaking validator FH in StreamWriter (CASSANDRA-6832)
 * Fix saving triggers to schema (CASSANDRA-6789)
 * Fix trigger mutations when base mutation list is immutable (CASSANDRA-6790)
 * Fix accounting in FileCacheService to allow re-using RAR (CASSANDRA-6838)
 * Fix static counter columns (CASSANDRA-6827)
 * Restore expiring->deleted (cell) compaction optimization (CASSANDRA-6844)
 * Fix CompactionManager.needsCleanup (CASSANDRA-6845)
 * Correctly compare BooleanType values other than 0 and 1 (CASSANDRA-6779)
 * Read message id as string from earlier versions (CASSANDRA-6840)
 * Properly use the Paxos consistency for (non-protocol) batch (CASSANDRA-6837)
 * Add paranoid disk failure option (CASSANDRA-6646)
 * Improve PerRowSecondaryIndex performance (CASSANDRA-6876)
 * Extend triggers to support CAS updates (CASSANDRA-6882)
 * Static columns with IF NOT EXISTS don't always work as expected (CASSANDRA-6873)
 * Fix paging with SELECT DISTINCT (CASSANDRA-6857)
 * Fix UnsupportedOperationException on CAS timeout (CASSANDRA-6923)
 * Improve MeteredFlusher handling of MF-unaffected column families
   (CASSANDRA-6867)
 * Add CqlRecordReader using native pagination (CASSANDRA-6311)
 * Add QueryHandler interface (CASSANDRA-6659)
 * Track liveRatio per-memtable, not per-CF (CASSANDRA-6945)
 * Make sure upgradesstables keeps sstable level (CASSANDRA-6958)
 * Fix LIMIT with static columns (CASSANDRA-6956)
 * Fix clash with CQL column name in thrift validation (CASSANDRA-6892)
 * Fix error with super columns in mixed 1.2-2.0 clusters (CASSANDRA-6966)
 * Fix bad skip of sstables on slice query with composite start/finish (CASSANDRA-6825)
 * Fix unintended update with conditional statement (CASSANDRA-6893)
 * Fix map element access in IF (CASSANDRA-6914)
 * Avoid costly range calculations for range queries on system keyspaces
   (CASSANDRA-6906)
 * Fix SSTable not released if stream session fails (CASSANDRA-6818)
 * Avoid build failure due to ANTLR timeout (CASSANDRA-6991)
 * Queries on compact tables can return more rows that requested (CASSANDRA-7052)
 * USING TIMESTAMP for batches does not work (CASSANDRA-7053)
 * Fix performance regression from CASSANDRA-5614 (CASSANDRA-6949)
 * Ensure that batchlog and hint timeouts do not produce hints (CASSANDRA-7058)
 * Merge groupable mutations in TriggerExecutor#execute() (CASSANDRA-7047)
 * Plug holes in resource release when wiring up StreamSession (CASSANDRA-7073)
 * Re-add parameter columns to tracing session (CASSANDRA-6942)
 * Preserves CQL metadata when updating table from thrift (CASSANDRA-6831)
Merged from 1.2:
 * Fix nodetool display with vnodes (CASSANDRA-7082)
 * Add UNLOGGED, COUNTER options to BATCH documentation (CASSANDRA-6816)
 * add extra SSL cipher suites (CASSANDRA-6613)
 * fix nodetool getsstables for blob PK (CASSANDRA-6803)
 * Fix BatchlogManager#deleteBatch() use of millisecond timestamps
   (CASSANDRA-6822)
 * Continue assassinating even if the endpoint vanishes (CASSANDRA-6787)
 * Schedule schema pulls on change (CASSANDRA-6971)
 * Non-droppable verbs shouldn't be dropped from OTC (CASSANDRA-6980)
 * Shutdown batchlog executor in SS#drain() (CASSANDRA-7025)
 * Fix batchlog to account for CF truncation records (CASSANDRA-6999)
 * Fix CQLSH parsing of functions and BLOB literals (CASSANDRA-7018)
 * Properly load trustore in the native protocol (CASSANDRA-6847)
 * Always clean up references in SerializingCache (CASSANDRA-6994)
 * Don't shut MessagingService down when replacing a node (CASSANDRA-6476)
 * fix npe when doing -Dcassandra.fd_initial_value_ms (CASSANDRA-6751)


2.1.0-beta1
 * Add flush directory distinct from compaction directories (CASSANDRA-6357)
 * Require JNA by default (CASSANDRA-6575)
 * add listsnapshots command to nodetool (CASSANDRA-5742)
 * Introduce AtomicBTreeColumns (CASSANDRA-6271, 6692)
 * Multithreaded commitlog (CASSANDRA-3578)
 * allocate fixed index summary memory pool and resample cold index summaries
   to use less memory (CASSANDRA-5519)
 * Removed multithreaded compaction (CASSANDRA-6142)
 * Parallelize fetching rows for low-cardinality indexes (CASSANDRA-1337)
 * change logging from log4j to logback (CASSANDRA-5883)
 * switch to LZ4 compression for internode communication (CASSANDRA-5887)
 * Stop using Thrift-generated Index* classes internally (CASSANDRA-5971)
 * Remove 1.2 network compatibility code (CASSANDRA-5960)
 * Remove leveled json manifest migration code (CASSANDRA-5996)
 * Remove CFDefinition (CASSANDRA-6253)
 * Use AtomicIntegerFieldUpdater in RefCountedMemory (CASSANDRA-6278)
 * User-defined types for CQL3 (CASSANDRA-5590)
 * Use of o.a.c.metrics in nodetool (CASSANDRA-5871, 6406)
 * Batch read from OTC's queue and cleanup (CASSANDRA-1632)
 * Secondary index support for collections (CASSANDRA-4511, 6383)
 * SSTable metadata(Stats.db) format change (CASSANDRA-6356)
 * Push composites support in the storage engine
   (CASSANDRA-5417, CASSANDRA-6520)
 * Add snapshot space used to cfstats (CASSANDRA-6231)
 * Add cardinality estimator for key count estimation (CASSANDRA-5906)
 * CF id is changed to be non-deterministic. Data dir/key cache are created
   uniquely for CF id (CASSANDRA-5202)
 * New counters implementation (CASSANDRA-6504)
 * Replace UnsortedColumns, EmptyColumns, TreeMapBackedSortedColumns with new
   ArrayBackedSortedColumns (CASSANDRA-6630, CASSANDRA-6662, CASSANDRA-6690)
 * Add option to use row cache with a given amount of rows (CASSANDRA-5357)
 * Avoid repairing already repaired data (CASSANDRA-5351)
 * Reject counter updates with USING TTL/TIMESTAMP (CASSANDRA-6649)
 * Replace index_interval with min/max_index_interval (CASSANDRA-6379)
 * Lift limitation that order by columns must be selected for IN queries (CASSANDRA-4911)


2.0.5
 * Reduce garbage generated by bloom filter lookups (CASSANDRA-6609)
 * Add ks.cf names to tombstone logging (CASSANDRA-6597)
 * Use LOCAL_QUORUM for LWT operations at LOCAL_SERIAL (CASSANDRA-6495)
 * Wait for gossip to settle before accepting client connections (CASSANDRA-4288)
 * Delete unfinished compaction incrementally (CASSANDRA-6086)
 * Allow specifying custom secondary index options in CQL3 (CASSANDRA-6480)
 * Improve replica pinning for cache efficiency in DES (CASSANDRA-6485)
 * Fix LOCAL_SERIAL from thrift (CASSANDRA-6584)
 * Don't special case received counts in CAS timeout exceptions (CASSANDRA-6595)
 * Add support for 2.1 global counter shards (CASSANDRA-6505)
 * Fix NPE when streaming connection is not yet established (CASSANDRA-6210)
 * Avoid rare duplicate read repair triggering (CASSANDRA-6606)
 * Fix paging discardFirst (CASSANDRA-6555)
 * Fix ArrayIndexOutOfBoundsException in 2ndary index query (CASSANDRA-6470)
 * Release sstables upon rebuilding 2i (CASSANDRA-6635)
 * Add AbstractCompactionStrategy.startup() method (CASSANDRA-6637)
 * SSTableScanner may skip rows during cleanup (CASSANDRA-6638)
 * sstables from stalled repair sessions can resurrect deleted data (CASSANDRA-6503)
 * Switch stress to use ITransportFactory (CASSANDRA-6641)
 * Fix IllegalArgumentException during prepare (CASSANDRA-6592)
 * Fix possible loss of 2ndary index entries during compaction (CASSANDRA-6517)
 * Fix direct Memory on architectures that do not support unaligned long access
   (CASSANDRA-6628)
 * Let scrub optionally skip broken counter partitions (CASSANDRA-5930)
Merged from 1.2:
 * fsync compression metadata (CASSANDRA-6531)
 * Validate CF existence on execution for prepared statement (CASSANDRA-6535)
 * Add ability to throttle batchlog replay (CASSANDRA-6550)
 * Fix executing LOCAL_QUORUM with SimpleStrategy (CASSANDRA-6545)
 * Avoid StackOverflow when using large IN queries (CASSANDRA-6567)
 * Nodetool upgradesstables includes secondary indexes (CASSANDRA-6598)
 * Paginate batchlog replay (CASSANDRA-6569)
 * skip blocking on streaming during drain (CASSANDRA-6603)
 * Improve error message when schema doesn't match loaded sstable (CASSANDRA-6262)
 * Add properties to adjust FD initial value and max interval (CASSANDRA-4375)
 * Fix preparing with batch and delete from collection (CASSANDRA-6607)
 * Fix ABSC reverse iterator's remove() method (CASSANDRA-6629)
 * Handle host ID conflicts properly (CASSANDRA-6615)
 * Move handling of migration event source to solve bootstrap race. (CASSANDRA-6648)
 * Make sure compaction throughput value doesn't overflow with int math (CASSANDRA-6647)


2.0.4
 * Allow removing snapshots of no-longer-existing CFs (CASSANDRA-6418)
 * add StorageService.stopDaemon() (CASSANDRA-4268)
 * add IRE for invalid CF supplied to get_count (CASSANDRA-5701)
 * add client encryption support to sstableloader (CASSANDRA-6378)
 * Fix accept() loop for SSL sockets post-shutdown (CASSANDRA-6468)
 * Fix size-tiered compaction in LCS L0 (CASSANDRA-6496)
 * Fix assertion failure in filterColdSSTables (CASSANDRA-6483)
 * Fix row tombstones in larger-than-memory compactions (CASSANDRA-6008)
 * Fix cleanup ClassCastException (CASSANDRA-6462)
 * Reduce gossip memory use by interning VersionedValue strings (CASSANDRA-6410)
 * Allow specifying datacenters to participate in a repair (CASSANDRA-6218)
 * Fix divide-by-zero in PCI (CASSANDRA-6403)
 * Fix setting last compacted key in the wrong level for LCS (CASSANDRA-6284)
 * Add millisecond precision formats to the timestamp parser (CASSANDRA-6395)
 * Expose a total memtable size metric for a CF (CASSANDRA-6391)
 * cqlsh: handle symlinks properly (CASSANDRA-6425)
 * Fix potential infinite loop when paging query with IN (CASSANDRA-6464)
 * Fix assertion error in AbstractQueryPager.discardFirst (CASSANDRA-6447)
 * Fix streaming older SSTable yields unnecessary tombstones (CASSANDRA-6527)
Merged from 1.2:
 * Improved error message on bad properties in DDL queries (CASSANDRA-6453)
 * Randomize batchlog candidates selection (CASSANDRA-6481)
 * Fix thundering herd on endpoint cache invalidation (CASSANDRA-6345, 6485)
 * Improve batchlog write performance with vnodes (CASSANDRA-6488)
 * cqlsh: quote single quotes in strings inside collections (CASSANDRA-6172)
 * Improve gossip performance for typical messages (CASSANDRA-6409)
 * Throw IRE if a prepared statement has more markers than supported
   (CASSANDRA-5598)
 * Expose Thread metrics for the native protocol server (CASSANDRA-6234)
 * Change snapshot response message verb to INTERNAL to avoid dropping it
   (CASSANDRA-6415)
 * Warn when collection read has > 65K elements (CASSANDRA-5428)
 * Fix cache persistence when both row and key cache are enabled
   (CASSANDRA-6413)
 * (Hadoop) add describe_local_ring (CASSANDRA-6268)
 * Fix handling of concurrent directory creation failure (CASSANDRA-6459)
 * Allow executing CREATE statements multiple times (CASSANDRA-6471)
 * Don't send confusing info with timeouts (CASSANDRA-6491)
 * Don't resubmit counter mutation runnables internally (CASSANDRA-6427)
 * Don't drop local mutations without a hint (CASSANDRA-6510)
 * Don't allow null max_hint_window_in_ms (CASSANDRA-6419)
 * Validate SliceRange start and finish lengths (CASSANDRA-6521)


2.0.3
 * Fix FD leak on slice read path (CASSANDRA-6275)
 * Cancel read meter task when closing SSTR (CASSANDRA-6358)
 * free off-heap IndexSummary during bulk (CASSANDRA-6359)
 * Recover from IOException in accept() thread (CASSANDRA-6349)
 * Improve Gossip tolerance of abnormally slow tasks (CASSANDRA-6338)
 * Fix trying to hint timed out counter writes (CASSANDRA-6322)
 * Allow restoring specific columnfamilies from archived CL (CASSANDRA-4809)
 * Avoid flushing compaction_history after each operation (CASSANDRA-6287)
 * Fix repair assertion error when tombstones expire (CASSANDRA-6277)
 * Skip loading corrupt key cache (CASSANDRA-6260)
 * Fixes for compacting larger-than-memory rows (CASSANDRA-6274)
 * Compact hottest sstables first and optionally omit coldest from
   compaction entirely (CASSANDRA-6109)
 * Fix modifying column_metadata from thrift (CASSANDRA-6182)
 * cqlsh: fix LIST USERS output (CASSANDRA-6242)
 * Add IRequestSink interface (CASSANDRA-6248)
 * Update memtable size while flushing (CASSANDRA-6249)
 * Provide hooks around CQL2/CQL3 statement execution (CASSANDRA-6252)
 * Require Permission.SELECT for CAS updates (CASSANDRA-6247)
 * New CQL-aware SSTableWriter (CASSANDRA-5894)
 * Reject CAS operation when the protocol v1 is used (CASSANDRA-6270)
 * Correctly throw error when frame too large (CASSANDRA-5981)
 * Fix serialization bug in PagedRange with 2ndary indexes (CASSANDRA-6299)
 * Fix CQL3 table validation in Thrift (CASSANDRA-6140)
 * Fix bug missing results with IN clauses (CASSANDRA-6327)
 * Fix paging with reversed slices (CASSANDRA-6343)
 * Set minTimestamp correctly to be able to drop expired sstables (CASSANDRA-6337)
 * Support NaN and Infinity as float literals (CASSANDRA-6003)
 * Remove RF from nodetool ring output (CASSANDRA-6289)
 * Fix attempting to flush empty rows (CASSANDRA-6374)
 * Fix potential out of bounds exception when paging (CASSANDRA-6333)
Merged from 1.2:
 * Optimize FD phi calculation (CASSANDRA-6386)
 * Improve initial FD phi estimate when starting up (CASSANDRA-6385)
 * Don't list CQL3 table in CLI describe even if named explicitely
   (CASSANDRA-5750)
 * Invalidate row cache when dropping CF (CASSANDRA-6351)
 * add non-jamm path for cached statements (CASSANDRA-6293)
 * add windows bat files for shell commands (CASSANDRA-6145)
 * Require logging in for Thrift CQL2/3 statement preparation (CASSANDRA-6254)
 * restrict max_num_tokens to 1536 (CASSANDRA-6267)
 * Nodetool gets default JMX port from cassandra-env.sh (CASSANDRA-6273)
 * make calculatePendingRanges asynchronous (CASSANDRA-6244)
 * Remove blocking flushes in gossip thread (CASSANDRA-6297)
 * Fix potential socket leak in connectionpool creation (CASSANDRA-6308)
 * Allow LOCAL_ONE/LOCAL_QUORUM to work with SimpleStrategy (CASSANDRA-6238)
 * cqlsh: handle 'null' as session duration (CASSANDRA-6317)
 * Fix json2sstable handling of range tombstones (CASSANDRA-6316)
 * Fix missing one row in reverse query (CASSANDRA-6330)
 * Fix reading expired row value from row cache (CASSANDRA-6325)
 * Fix AssertionError when doing set element deletion (CASSANDRA-6341)
 * Make CL code for the native protocol match the one in C* 2.0
   (CASSANDRA-6347)
 * Disallow altering CQL3 table from thrift (CASSANDRA-6370)
 * Fix size computation of prepared statement (CASSANDRA-6369)


2.0.2
 * Update FailureDetector to use nanontime (CASSANDRA-4925)
 * Fix FileCacheService regressions (CASSANDRA-6149)
 * Never return WriteTimeout for CL.ANY (CASSANDRA-6132)
 * Fix race conditions in bulk loader (CASSANDRA-6129)
 * Add configurable metrics reporting (CASSANDRA-4430)
 * drop queries exceeding a configurable number of tombstones (CASSANDRA-6117)
 * Track and persist sstable read activity (CASSANDRA-5515)
 * Fixes for speculative retry (CASSANDRA-5932, CASSANDRA-6194)
 * Improve memory usage of metadata min/max column names (CASSANDRA-6077)
 * Fix thrift validation refusing row markers on CQL3 tables (CASSANDRA-6081)
 * Fix insertion of collections with CAS (CASSANDRA-6069)
 * Correctly send metadata on SELECT COUNT (CASSANDRA-6080)
 * Track clients' remote addresses in ClientState (CASSANDRA-6070)
 * Create snapshot dir if it does not exist when migrating
   leveled manifest (CASSANDRA-6093)
 * make sequential nodetool repair the default (CASSANDRA-5950)
 * Add more hooks for compaction strategy implementations (CASSANDRA-6111)
 * Fix potential NPE on composite 2ndary indexes (CASSANDRA-6098)
 * Delete can potentially be skipped in batch (CASSANDRA-6115)
 * Allow alter keyspace on system_traces (CASSANDRA-6016)
 * Disallow empty column names in cql (CASSANDRA-6136)
 * Use Java7 file-handling APIs and fix file moving on Windows (CASSANDRA-5383)
 * Save compaction history to system keyspace (CASSANDRA-5078)
 * Fix NPE if StorageService.getOperationMode() is executed before full startup (CASSANDRA-6166)
 * CQL3: support pre-epoch longs for TimestampType (CASSANDRA-6212)
 * Add reloadtriggers command to nodetool (CASSANDRA-4949)
 * cqlsh: ignore empty 'value alias' in DESCRIBE (CASSANDRA-6139)
 * Fix sstable loader (CASSANDRA-6205)
 * Reject bootstrapping if the node already exists in gossip (CASSANDRA-5571)
 * Fix NPE while loading paxos state (CASSANDRA-6211)
 * cqlsh: add SHOW SESSION <tracing-session> command (CASSANDRA-6228)
Merged from 1.2:
 * (Hadoop) Require CFRR batchSize to be at least 2 (CASSANDRA-6114)
 * Add a warning for small LCS sstable size (CASSANDRA-6191)
 * Add ability to list specific KS/CF combinations in nodetool cfstats (CASSANDRA-4191)
 * Mark CF clean if a mutation raced the drop and got it marked dirty (CASSANDRA-5946)
 * Add a LOCAL_ONE consistency level (CASSANDRA-6202)
 * Limit CQL prepared statement cache by size instead of count (CASSANDRA-6107)
 * Tracing should log write failure rather than raw exceptions (CASSANDRA-6133)
 * lock access to TM.endpointToHostIdMap (CASSANDRA-6103)
 * Allow estimated memtable size to exceed slab allocator size (CASSANDRA-6078)
 * Start MeteredFlusher earlier to prevent OOM during CL replay (CASSANDRA-6087)
 * Avoid sending Truncate command to fat clients (CASSANDRA-6088)
 * Allow where clause conditions to be in parenthesis (CASSANDRA-6037)
 * Do not open non-ssl storage port if encryption option is all (CASSANDRA-3916)
 * Move batchlog replay to its own executor (CASSANDRA-6079)
 * Add tombstone debug threshold and histogram (CASSANDRA-6042, 6057)
 * Enable tcp keepalive on incoming connections (CASSANDRA-4053)
 * Fix fat client schema pull NPE (CASSANDRA-6089)
 * Fix memtable flushing for indexed tables (CASSANDRA-6112)
 * Fix skipping columns with multiple slices (CASSANDRA-6119)
 * Expose connected thrift + native client counts (CASSANDRA-5084)
 * Optimize auth setup (CASSANDRA-6122)
 * Trace index selection (CASSANDRA-6001)
 * Update sstablesPerReadHistogram to use biased sampling (CASSANDRA-6164)
 * Log UnknownColumnfamilyException when closing socket (CASSANDRA-5725)
 * Properly error out on CREATE INDEX for counters table (CASSANDRA-6160)
 * Handle JMX notification failure for repair (CASSANDRA-6097)
 * (Hadoop) Fetch no more than 128 splits in parallel (CASSANDRA-6169)
 * stress: add username/password authentication support (CASSANDRA-6068)
 * Fix indexed queries with row cache enabled on parent table (CASSANDRA-5732)
 * Fix compaction race during columnfamily drop (CASSANDRA-5957)
 * Fix validation of empty column names for compact tables (CASSANDRA-6152)
 * Skip replaying mutations that pass CRC but fail to deserialize (CASSANDRA-6183)
 * Rework token replacement to use replace_address (CASSANDRA-5916)
 * Fix altering column types (CASSANDRA-6185)
 * cqlsh: fix CREATE/ALTER WITH completion (CASSANDRA-6196)
 * add windows bat files for shell commands (CASSANDRA-6145)
 * Fix potential stack overflow during range tombstones insertion (CASSANDRA-6181)
 * (Hadoop) Make LOCAL_ONE the default consistency level (CASSANDRA-6214)


2.0.1
 * Fix bug that could allow reading deleted data temporarily (CASSANDRA-6025)
 * Improve memory use defaults (CASSANDRA-6059)
 * Make ThriftServer more easlly extensible (CASSANDRA-6058)
 * Remove Hadoop dependency from ITransportFactory (CASSANDRA-6062)
 * add file_cache_size_in_mb setting (CASSANDRA-5661)
 * Improve error message when yaml contains invalid properties (CASSANDRA-5958)
 * Improve leveled compaction's ability to find non-overlapping L0 compactions
   to work on concurrently (CASSANDRA-5921)
 * Notify indexer of columns shadowed by range tombstones (CASSANDRA-5614)
 * Log Merkle tree stats (CASSANDRA-2698)
 * Switch from crc32 to adler32 for compressed sstable checksums (CASSANDRA-5862)
 * Improve offheap memcpy performance (CASSANDRA-5884)
 * Use a range aware scanner for cleanup (CASSANDRA-2524)
 * Cleanup doesn't need to inspect sstables that contain only local data
   (CASSANDRA-5722)
 * Add ability for CQL3 to list partition keys (CASSANDRA-4536)
 * Improve native protocol serialization (CASSANDRA-5664)
 * Upgrade Thrift to 0.9.1 (CASSANDRA-5923)
 * Require superuser status for adding triggers (CASSANDRA-5963)
 * Make standalone scrubber handle old and new style leveled manifest
   (CASSANDRA-6005)
 * Fix paxos bugs (CASSANDRA-6012, 6013, 6023)
 * Fix paged ranges with multiple replicas (CASSANDRA-6004)
 * Fix potential AssertionError during tracing (CASSANDRA-6041)
 * Fix NPE in sstablesplit (CASSANDRA-6027)
 * Migrate pre-2.0 key/value/column aliases to system.schema_columns
   (CASSANDRA-6009)
 * Paging filter empty rows too agressively (CASSANDRA-6040)
 * Support variadic parameters for IN clauses (CASSANDRA-4210)
 * cqlsh: return the result of CAS writes (CASSANDRA-5796)
 * Fix validation of IN clauses with 2ndary indexes (CASSANDRA-6050)
 * Support named bind variables in CQL (CASSANDRA-6033)
Merged from 1.2:
 * Allow cache-keys-to-save to be set at runtime (CASSANDRA-5980)
 * Avoid second-guessing out-of-space state (CASSANDRA-5605)
 * Tuning knobs for dealing with large blobs and many CFs (CASSANDRA-5982)
 * (Hadoop) Fix CQLRW for thrift tables (CASSANDRA-6002)
 * Fix possible divide-by-zero in HHOM (CASSANDRA-5990)
 * Allow local batchlog writes for CL.ANY (CASSANDRA-5967)
 * Upgrade metrics-core to version 2.2.0 (CASSANDRA-5947)
 * Fix CqlRecordWriter with composite keys (CASSANDRA-5949)
 * Add snitch, schema version, cluster, partitioner to JMX (CASSANDRA-5881)
 * Allow disabling SlabAllocator (CASSANDRA-5935)
 * Make user-defined compaction JMX blocking (CASSANDRA-4952)
 * Fix streaming does not transfer wrapped range (CASSANDRA-5948)
 * Fix loading index summary containing empty key (CASSANDRA-5965)
 * Correctly handle limits in CompositesSearcher (CASSANDRA-5975)
 * Pig: handle CQL collections (CASSANDRA-5867)
 * Pass the updated cf to the PRSI index() method (CASSANDRA-5999)
 * Allow empty CQL3 batches (as no-op) (CASSANDRA-5994)
 * Support null in CQL3 functions (CASSANDRA-5910)
 * Replace the deprecated MapMaker with CacheLoader (CASSANDRA-6007)
 * Add SSTableDeletingNotification to DataTracker (CASSANDRA-6010)
 * Fix snapshots in use get deleted during snapshot repair (CASSANDRA-6011)
 * Move hints and exception count to o.a.c.metrics (CASSANDRA-6017)
 * Fix memory leak in snapshot repair (CASSANDRA-6047)
 * Fix sstable2sjon for CQL3 tables (CASSANDRA-5852)


2.0.0
 * Fix thrift validation when inserting into CQL3 tables (CASSANDRA-5138)
 * Fix periodic memtable flushing behavior with clean memtables (CASSANDRA-5931)
 * Fix dateOf() function for pre-2.0 timestamp columns (CASSANDRA-5928)
 * Fix SSTable unintentionally loads BF when opened for batch (CASSANDRA-5938)
 * Add stream session progress to JMX (CASSANDRA-4757)
 * Fix NPE during CAS operation (CASSANDRA-5925)
Merged from 1.2:
 * Fix getBloomFilterDiskSpaceUsed for AlwaysPresentFilter (CASSANDRA-5900)
 * Don't announce schema version until we've loaded the changes locally
   (CASSANDRA-5904)
 * Fix to support off heap bloom filters size greater than 2 GB (CASSANDRA-5903)
 * Properly handle parsing huge map and set literals (CASSANDRA-5893)


2.0.0-rc2
 * enable vnodes by default (CASSANDRA-5869)
 * fix CAS contention timeout (CASSANDRA-5830)
 * fix HsHa to respect max frame size (CASSANDRA-4573)
 * Fix (some) 2i on composite components omissions (CASSANDRA-5851)
 * cqlsh: add DESCRIBE FULL SCHEMA variant (CASSANDRA-5880)
Merged from 1.2:
 * Correctly validate sparse composite cells in scrub (CASSANDRA-5855)
 * Add KeyCacheHitRate metric to CF metrics (CASSANDRA-5868)
 * cqlsh: add support for multiline comments (CASSANDRA-5798)
 * Handle CQL3 SELECT duplicate IN restrictions on clustering columns
   (CASSANDRA-5856)


2.0.0-rc1
 * improve DecimalSerializer performance (CASSANDRA-5837)
 * fix potential spurious wakeup in AsyncOneResponse (CASSANDRA-5690)
 * fix schema-related trigger issues (CASSANDRA-5774)
 * Better validation when accessing CQL3 table from thrift (CASSANDRA-5138)
 * Fix assertion error during repair (CASSANDRA-5801)
 * Fix range tombstone bug (CASSANDRA-5805)
 * DC-local CAS (CASSANDRA-5797)
 * Add a native_protocol_version column to the system.local table (CASSANRDA-5819)
 * Use index_interval from cassandra.yaml when upgraded (CASSANDRA-5822)
 * Fix buffer underflow on socket close (CASSANDRA-5792)
Merged from 1.2:
 * Fix reading DeletionTime from 1.1-format sstables (CASSANDRA-5814)
 * cqlsh: add collections support to COPY (CASSANDRA-5698)
 * retry important messages for any IOException (CASSANDRA-5804)
 * Allow empty IN relations in SELECT/UPDATE/DELETE statements (CASSANDRA-5626)
 * cqlsh: fix crashing on Windows due to libedit detection (CASSANDRA-5812)
 * fix bulk-loading compressed sstables (CASSANDRA-5820)
 * (Hadoop) fix quoting in CqlPagingRecordReader and CqlRecordWriter
   (CASSANDRA-5824)
 * update default LCS sstable size to 160MB (CASSANDRA-5727)
 * Allow compacting 2Is via nodetool (CASSANDRA-5670)
 * Hex-encode non-String keys in OPP (CASSANDRA-5793)
 * nodetool history logging (CASSANDRA-5823)
 * (Hadoop) fix support for Thrift tables in CqlPagingRecordReader
   (CASSANDRA-5752)
 * add "all time blocked" to StatusLogger output (CASSANDRA-5825)
 * Future-proof inter-major-version schema migrations (CASSANDRA-5845)
 * (Hadoop) add CqlPagingRecordReader support for ReversedType in Thrift table
   (CASSANDRA-5718)
 * Add -no-snapshot option to scrub (CASSANDRA-5891)
 * Fix to support off heap bloom filters size greater than 2 GB (CASSANDRA-5903)
 * Properly handle parsing huge map and set literals (CASSANDRA-5893)
 * Fix LCS L0 compaction may overlap in L1 (CASSANDRA-5907)
 * New sstablesplit tool to split large sstables offline (CASSANDRA-4766)
 * Fix potential deadlock in native protocol server (CASSANDRA-5926)
 * Disallow incompatible type change in CQL3 (CASSANDRA-5882)
Merged from 1.1:
 * Correctly validate sparse composite cells in scrub (CASSANDRA-5855)


2.0.0-beta2
 * Replace countPendingHints with Hints Created metric (CASSANDRA-5746)
 * Allow nodetool with no args, and with help to run without a server (CASSANDRA-5734)
 * Cleanup AbstractType/TypeSerializer classes (CASSANDRA-5744)
 * Remove unimplemented cli option schema-mwt (CASSANDRA-5754)
 * Support range tombstones in thrift (CASSANDRA-5435)
 * Normalize table-manipulating CQL3 statements' class names (CASSANDRA-5759)
 * cqlsh: add missing table options to DESCRIBE output (CASSANDRA-5749)
 * Fix assertion error during repair (CASSANDRA-5757)
 * Fix bulkloader (CASSANDRA-5542)
 * Add LZ4 compression to the native protocol (CASSANDRA-5765)
 * Fix bugs in the native protocol v2 (CASSANDRA-5770)
 * CAS on 'primary key only' table (CASSANDRA-5715)
 * Support streaming SSTables of old versions (CASSANDRA-5772)
 * Always respect protocol version in native protocol (CASSANDRA-5778)
 * Fix ConcurrentModificationException during streaming (CASSANDRA-5782)
 * Update deletion timestamp in Commit#updatesWithPaxosTime (CASSANDRA-5787)
 * Thrift cas() method crashes if input columns are not sorted (CASSANDRA-5786)
 * Order columns names correctly when querying for CAS (CASSANDRA-5788)
 * Fix streaming retry (CASSANDRA-5775)
Merged from 1.2:
 * if no seeds can be a reached a node won't start in a ring by itself (CASSANDRA-5768)
 * add cassandra.unsafesystem property (CASSANDRA-5704)
 * (Hadoop) quote identifiers in CqlPagingRecordReader (CASSANDRA-5763)
 * Add replace_node functionality for vnodes (CASSANDRA-5337)
 * Add timeout events to query traces (CASSANDRA-5520)
 * Fix serialization of the LEFT gossip value (CASSANDRA-5696)
 * Pig: support for cql3 tables (CASSANDRA-5234)
 * Fix skipping range tombstones with reverse queries (CASSANDRA-5712)
 * Expire entries out of ThriftSessionManager (CASSANDRA-5719)
 * Don't keep ancestor information in memory (CASSANDRA-5342)
 * Expose native protocol server status in nodetool info (CASSANDRA-5735)
 * Fix pathetic performance of range tombstones (CASSANDRA-5677)
 * Fix querying with an empty (impossible) range (CASSANDRA-5573)
 * cqlsh: handle CUSTOM 2i in DESCRIBE output (CASSANDRA-5760)
 * Fix minor bug in Range.intersects(Bound) (CASSANDRA-5771)
 * cqlsh: handle disabled compression in DESCRIBE output (CASSANDRA-5766)
 * Ensure all UP events are notified on the native protocol (CASSANDRA-5769)
 * Fix formatting of sstable2json with multiple -k arguments (CASSANDRA-5781)
 * Don't rely on row marker for queries in general to hide lost markers
   after TTL expires (CASSANDRA-5762)
 * Sort nodetool help output (CASSANDRA-5776)
 * Fix column expiring during 2 phases compaction (CASSANDRA-5799)
 * now() is being rejected in INSERTs when inside collections (CASSANDRA-5795)


2.0.0-beta1
 * Add support for indexing clustered columns (CASSANDRA-5125)
 * Removed on-heap row cache (CASSANDRA-5348)
 * use nanotime consistently for node-local timeouts (CASSANDRA-5581)
 * Avoid unnecessary second pass on name-based queries (CASSANDRA-5577)
 * Experimental triggers (CASSANDRA-1311)
 * JEMalloc support for off-heap allocation (CASSANDRA-3997)
 * Single-pass compaction (CASSANDRA-4180)
 * Removed token range bisection (CASSANDRA-5518)
 * Removed compatibility with pre-1.2.5 sstables and network messages
   (CASSANDRA-5511)
 * removed PBSPredictor (CASSANDRA-5455)
 * CAS support (CASSANDRA-5062, 5441, 5442, 5443, 5619, 5667)
 * Leveled compaction performs size-tiered compactions in L0
   (CASSANDRA-5371, 5439)
 * Add yaml network topology snitch for mixed ec2/other envs (CASSANDRA-5339)
 * Log when a node is down longer than the hint window (CASSANDRA-4554)
 * Optimize tombstone creation for ExpiringColumns (CASSANDRA-4917)
 * Improve LeveledScanner work estimation (CASSANDRA-5250, 5407)
 * Replace compaction lock with runWithCompactionsDisabled (CASSANDRA-3430)
 * Change Message IDs to ints (CASSANDRA-5307)
 * Move sstable level information into the Stats component, removing the
   need for a separate Manifest file (CASSANDRA-4872)
 * avoid serializing to byte[] on commitlog append (CASSANDRA-5199)
 * make index_interval configurable per columnfamily (CASSANDRA-3961, CASSANDRA-5650)
 * add default_time_to_live (CASSANDRA-3974)
 * add memtable_flush_period_in_ms (CASSANDRA-4237)
 * replace supercolumns internally by composites (CASSANDRA-3237, 5123)
 * upgrade thrift to 0.9.0 (CASSANDRA-3719)
 * drop unnecessary keyspace parameter from user-defined compaction API
   (CASSANDRA-5139)
 * more robust solution to incomplete compactions + counters (CASSANDRA-5151)
 * Change order of directory searching for c*.in.sh (CASSANDRA-3983)
 * Add tool to reset SSTable compaction level for LCS (CASSANDRA-5271)
 * Allow custom configuration loader (CASSANDRA-5045)
 * Remove memory emergency pressure valve logic (CASSANDRA-3534)
 * Reduce request latency with eager retry (CASSANDRA-4705)
 * cqlsh: Remove ASSUME command (CASSANDRA-5331)
 * Rebuild BF when loading sstables if bloom_filter_fp_chance
   has changed since compaction (CASSANDRA-5015)
 * remove row-level bloom filters (CASSANDRA-4885)
 * Change Kernel Page Cache skipping into row preheating (disabled by default)
   (CASSANDRA-4937)
 * Improve repair by deciding on a gcBefore before sending
   out TreeRequests (CASSANDRA-4932)
 * Add an official way to disable compactions (CASSANDRA-5074)
 * Reenable ALTER TABLE DROP with new semantics (CASSANDRA-3919)
 * Add binary protocol versioning (CASSANDRA-5436)
 * Swap THshaServer for TThreadedSelectorServer (CASSANDRA-5530)
 * Add alias support to SELECT statement (CASSANDRA-5075)
 * Don't create empty RowMutations in CommitLogReplayer (CASSANDRA-5541)
 * Use range tombstones when dropping cfs/columns from schema (CASSANDRA-5579)
 * cqlsh: drop CQL2/CQL3-beta support (CASSANDRA-5585)
 * Track max/min column names in sstables to be able to optimize slice
   queries (CASSANDRA-5514, CASSANDRA-5595, CASSANDRA-5600)
 * Binary protocol: allow batching already prepared statements (CASSANDRA-4693)
 * Allow preparing timestamp, ttl and limit in CQL3 queries (CASSANDRA-4450)
 * Support native link w/o JNA in Java7 (CASSANDRA-3734)
 * Use SASL authentication in binary protocol v2 (CASSANDRA-5545)
 * Replace Thrift HsHa with LMAX Disruptor based implementation (CASSANDRA-5582)
 * cqlsh: Add row count to SELECT output (CASSANDRA-5636)
 * Include a timestamp with all read commands to determine column expiration
   (CASSANDRA-5149)
 * Streaming 2.0 (CASSANDRA-5286, 5699)
 * Conditional create/drop ks/table/index statements in CQL3 (CASSANDRA-2737)
 * more pre-table creation property validation (CASSANDRA-5693)
 * Redesign repair messages (CASSANDRA-5426)
 * Fix ALTER RENAME post-5125 (CASSANDRA-5702)
 * Disallow renaming a 2ndary indexed column (CASSANDRA-5705)
 * Rename Table to Keyspace (CASSANDRA-5613)
 * Ensure changing column_index_size_in_kb on different nodes don't corrupt the
   sstable (CASSANDRA-5454)
 * Move resultset type information into prepare, not execute (CASSANDRA-5649)
 * Auto paging in binary protocol (CASSANDRA-4415, 5714)
 * Don't tie client side use of AbstractType to JDBC (CASSANDRA-4495)
 * Adds new TimestampType to replace DateType (CASSANDRA-5723, CASSANDRA-5729)
Merged from 1.2:
 * make starting native protocol server idempotent (CASSANDRA-5728)
 * Fix loading key cache when a saved entry is no longer valid (CASSANDRA-5706)
 * Fix serialization of the LEFT gossip value (CASSANDRA-5696)
 * cqlsh: Don't show 'null' in place of empty values (CASSANDRA-5675)
 * Race condition in detecting version on a mixed 1.1/1.2 cluster
   (CASSANDRA-5692)
 * Fix skipping range tombstones with reverse queries (CASSANDRA-5712)
 * Expire entries out of ThriftSessionManager (CASSANRDA-5719)
 * Don't keep ancestor information in memory (CASSANDRA-5342)
 * cqlsh: fix handling of semicolons inside BATCH queries (CASSANDRA-5697)


1.2.6
 * Fix tracing when operation completes before all responses arrive
   (CASSANDRA-5668)
 * Fix cross-DC mutation forwarding (CASSANDRA-5632)
 * Reduce SSTableLoader memory usage (CASSANDRA-5555)
 * Scale hinted_handoff_throttle_in_kb to cluster size (CASSANDRA-5272)
 * (Hadoop) Add CQL3 input/output formats (CASSANDRA-4421, 5622)
 * (Hadoop) Fix InputKeyRange in CFIF (CASSANDRA-5536)
 * Fix dealing with ridiculously large max sstable sizes in LCS (CASSANDRA-5589)
 * Ignore pre-truncate hints (CASSANDRA-4655)
 * Move System.exit on OOM into a separate thread (CASSANDRA-5273)
 * Write row markers when serializing schema (CASSANDRA-5572)
 * Check only SSTables for the requested range when streaming (CASSANDRA-5569)
 * Improve batchlog replay behavior and hint ttl handling (CASSANDRA-5314)
 * Exclude localTimestamp from validation for tombstones (CASSANDRA-5398)
 * cqlsh: add custom prompt support (CASSANDRA-5539)
 * Reuse prepared statements in hot auth queries (CASSANDRA-5594)
 * cqlsh: add vertical output option (see EXPAND) (CASSANDRA-5597)
 * Add a rate limit option to stress (CASSANDRA-5004)
 * have BulkLoader ignore snapshots directories (CASSANDRA-5587)
 * fix SnitchProperties logging context (CASSANDRA-5602)
 * Expose whether jna is enabled and memory is locked via JMX (CASSANDRA-5508)
 * cqlsh: fix COPY FROM with ReversedType (CASSANDRA-5610)
 * Allow creating CUSTOM indexes on collections (CASSANDRA-5615)
 * Evaluate now() function at execution time (CASSANDRA-5616)
 * Expose detailed read repair metrics (CASSANDRA-5618)
 * Correct blob literal + ReversedType parsing (CASSANDRA-5629)
 * Allow GPFS to prefer the internal IP like EC2MRS (CASSANDRA-5630)
 * fix help text for -tspw cassandra-cli (CASSANDRA-5643)
 * don't throw away initial causes exceptions for internode encryption issues
   (CASSANDRA-5644)
 * Fix message spelling errors for cql select statements (CASSANDRA-5647)
 * Suppress custom exceptions thru jmx (CASSANDRA-5652)
 * Update CREATE CUSTOM INDEX syntax (CASSANDRA-5639)
 * Fix PermissionDetails.equals() method (CASSANDRA-5655)
 * Never allow partition key ranges in CQL3 without token() (CASSANDRA-5666)
 * Gossiper incorrectly drops AppState for an upgrading node (CASSANDRA-5660)
 * Connection thrashing during multi-region ec2 during upgrade, due to
   messaging version (CASSANDRA-5669)
 * Avoid over reconnecting in EC2MRS (CASSANDRA-5678)
 * Fix ReadResponseSerializer.serializedSize() for digest reads (CASSANDRA-5476)
 * allow sstable2json on 2i CFs (CASSANDRA-5694)
Merged from 1.1:
 * Remove buggy thrift max message length option (CASSANDRA-5529)
 * Fix NPE in Pig's widerow mode (CASSANDRA-5488)
 * Add split size parameter to Pig and disable split combination (CASSANDRA-5544)


1.2.5
 * make BytesToken.toString only return hex bytes (CASSANDRA-5566)
 * Ensure that submitBackground enqueues at least one task (CASSANDRA-5554)
 * fix 2i updates with identical values and timestamps (CASSANDRA-5540)
 * fix compaction throttling bursty-ness (CASSANDRA-4316)
 * reduce memory consumption of IndexSummary (CASSANDRA-5506)
 * remove per-row column name bloom filters (CASSANDRA-5492)
 * Include fatal errors in trace events (CASSANDRA-5447)
 * Ensure that PerRowSecondaryIndex is notified of row-level deletes
   (CASSANDRA-5445)
 * Allow empty blob literals in CQL3 (CASSANDRA-5452)
 * Fix streaming RangeTombstones at column index boundary (CASSANDRA-5418)
 * Fix preparing statements when current keyspace is not set (CASSANDRA-5468)
 * Fix SemanticVersion.isSupportedBy minor/patch handling (CASSANDRA-5496)
 * Don't provide oldCfId for post-1.1 system cfs (CASSANDRA-5490)
 * Fix primary range ignores replication strategy (CASSANDRA-5424)
 * Fix shutdown of binary protocol server (CASSANDRA-5507)
 * Fix repair -snapshot not working (CASSANDRA-5512)
 * Set isRunning flag later in binary protocol server (CASSANDRA-5467)
 * Fix use of CQL3 functions with descending clustering order (CASSANDRA-5472)
 * Disallow renaming columns one at a time for thrift table in CQL3
   (CASSANDRA-5531)
 * cqlsh: add CLUSTERING ORDER BY support to DESCRIBE (CASSANDRA-5528)
 * Add custom secondary index support to CQL3 (CASSANDRA-5484)
 * Fix repair hanging silently on unexpected error (CASSANDRA-5229)
 * Fix Ec2Snitch regression introduced by CASSANDRA-5171 (CASSANDRA-5432)
 * Add nodetool enablebackup/disablebackup (CASSANDRA-5556)
 * cqlsh: fix DESCRIBE after case insensitive USE (CASSANDRA-5567)
Merged from 1.1
 * Add retry mechanism to OTC for non-droppable_verbs (CASSANDRA-5393)
 * Use allocator information to improve memtable memory usage estimate
   (CASSANDRA-5497)
 * Fix trying to load deleted row into row cache on startup (CASSANDRA-4463)
 * fsync leveled manifest to avoid corruption (CASSANDRA-5535)
 * Fix Bound intersection computation (CASSANDRA-5551)
 * sstablescrub now respects max memory size in cassandra.in.sh (CASSANDRA-5562)


1.2.4
 * Ensure that PerRowSecondaryIndex updates see the most recent values
   (CASSANDRA-5397)
 * avoid duplicate index entries ind PrecompactedRow and
   ParallelCompactionIterable (CASSANDRA-5395)
 * remove the index entry on oldColumn when new column is a tombstone
   (CASSANDRA-5395)
 * Change default stream throughput from 400 to 200 mbps (CASSANDRA-5036)
 * Gossiper logs DOWN for symmetry with UP (CASSANDRA-5187)
 * Fix mixing prepared statements between keyspaces (CASSANDRA-5352)
 * Fix consistency level during bootstrap - strike 3 (CASSANDRA-5354)
 * Fix transposed arguments in AlreadyExistsException (CASSANDRA-5362)
 * Improve asynchronous hint delivery (CASSANDRA-5179)
 * Fix Guava dependency version (12.0 -> 13.0.1) for Maven (CASSANDRA-5364)
 * Validate that provided CQL3 collection value are < 64K (CASSANDRA-5355)
 * Make upgradeSSTable skip current version sstables by default (CASSANDRA-5366)
 * Optimize min/max timestamp collection (CASSANDRA-5373)
 * Invalid streamId in cql binary protocol when using invalid CL
   (CASSANDRA-5164)
 * Fix validation for IN where clauses with collections (CASSANDRA-5376)
 * Copy resultSet on count query to avoid ConcurrentModificationException
   (CASSANDRA-5382)
 * Correctly typecheck in CQL3 even with ReversedType (CASSANDRA-5386)
 * Fix streaming compressed files when using encryption (CASSANDRA-5391)
 * cassandra-all 1.2.0 pom missing netty dependency (CASSANDRA-5392)
 * Fix writetime/ttl functions on null values (CASSANDRA-5341)
 * Fix NPE during cql3 select with token() (CASSANDRA-5404)
 * IndexHelper.skipBloomFilters won't skip non-SHA filters (CASSANDRA-5385)
 * cqlsh: Print maps ordered by key, sort sets (CASSANDRA-5413)
 * Add null syntax support in CQL3 for inserts (CASSANDRA-3783)
 * Allow unauthenticated set_keyspace() calls (CASSANDRA-5423)
 * Fix potential incremental backups race (CASSANDRA-5410)
 * Fix prepared BATCH statements with batch-level timestamps (CASSANDRA-5415)
 * Allow overriding superuser setup delay (CASSANDRA-5430)
 * cassandra-shuffle with JMX usernames and passwords (CASSANDRA-5431)
Merged from 1.1:
 * cli: Quote ks and cf names in schema output when needed (CASSANDRA-5052)
 * Fix bad default for min/max timestamp in SSTableMetadata (CASSANDRA-5372)
 * Fix cf name extraction from manifest in Directories.migrateFile()
   (CASSANDRA-5242)
 * Support pluggable internode authentication (CASSANDRA-5401)


1.2.3
 * add check for sstable overlap within a level on startup (CASSANDRA-5327)
 * replace ipv6 colons in jmx object names (CASSANDRA-5298, 5328)
 * Avoid allocating SSTableBoundedScanner during repair when the range does
   not intersect the sstable (CASSANDRA-5249)
 * Don't lowercase property map keys (this breaks NTS) (CASSANDRA-5292)
 * Fix composite comparator with super columns (CASSANDRA-5287)
 * Fix insufficient validation of UPDATE queries against counter cfs
   (CASSANDRA-5300)
 * Fix PropertyFileSnitch default DC/Rack behavior (CASSANDRA-5285)
 * Handle null values when executing prepared statement (CASSANDRA-5081)
 * Add netty to pom dependencies (CASSANDRA-5181)
 * Include type arguments in Thrift CQLPreparedResult (CASSANDRA-5311)
 * Fix compaction not removing columns when bf_fp_ratio is 1 (CASSANDRA-5182)
 * cli: Warn about missing CQL3 tables in schema descriptions (CASSANDRA-5309)
 * Re-enable unknown option in replication/compaction strategies option for
   backward compatibility (CASSANDRA-4795)
 * Add binary protocol support to stress (CASSANDRA-4993)
 * cqlsh: Fix COPY FROM value quoting and null handling (CASSANDRA-5305)
 * Fix repair -pr for vnodes (CASSANDRA-5329)
 * Relax CL for auth queries for non-default users (CASSANDRA-5310)
 * Fix AssertionError during repair (CASSANDRA-5245)
 * Don't announce migrations to pre-1.2 nodes (CASSANDRA-5334)
Merged from 1.1:
 * Update offline scrub for 1.0 -> 1.1 directory structure (CASSANDRA-5195)
 * add tmp flag to Descriptor hashcode (CASSANDRA-4021)
 * fix logging of "Found table data in data directories" when only system tables
   are present (CASSANDRA-5289)
 * cli: Add JMX authentication support (CASSANDRA-5080)
 * nodetool: ability to repair specific range (CASSANDRA-5280)
 * Fix possible assertion triggered in SliceFromReadCommand (CASSANDRA-5284)
 * cqlsh: Add inet type support on Windows (ipv4-only) (CASSANDRA-4801)
 * Fix race when initializing ColumnFamilyStore (CASSANDRA-5350)
 * Add UseTLAB JVM flag (CASSANDRA-5361)


1.2.2
 * fix potential for multiple concurrent compactions of the same sstables
   (CASSANDRA-5256)
 * avoid no-op caching of byte[] on commitlog append (CASSANDRA-5199)
 * fix symlinks under data dir not working (CASSANDRA-5185)
 * fix bug in compact storage metadata handling (CASSANDRA-5189)
 * Validate login for USE queries (CASSANDRA-5207)
 * cli: remove default username and password (CASSANDRA-5208)
 * configure populate_io_cache_on_flush per-CF (CASSANDRA-4694)
 * allow configuration of internode socket buffer (CASSANDRA-3378)
 * Make sstable directory picking blacklist-aware again (CASSANDRA-5193)
 * Correctly expire gossip states for edge cases (CASSANDRA-5216)
 * Improve handling of directory creation failures (CASSANDRA-5196)
 * Expose secondary indicies to the rest of nodetool (CASSANDRA-4464)
 * Binary protocol: avoid sending notification for 0.0.0.0 (CASSANDRA-5227)
 * add UseCondCardMark XX jvm settings on jdk 1.7 (CASSANDRA-4366)
 * CQL3 refactor to allow conversion function (CASSANDRA-5226)
 * Fix drop of sstables in some circumstance (CASSANDRA-5232)
 * Implement caching of authorization results (CASSANDRA-4295)
 * Add support for LZ4 compression (CASSANDRA-5038)
 * Fix missing columns in wide rows queries (CASSANDRA-5225)
 * Simplify auth setup and make system_auth ks alterable (CASSANDRA-5112)
 * Stop compactions from hanging during bootstrap (CASSANDRA-5244)
 * fix compressed streaming sending extra chunk (CASSANDRA-5105)
 * Add CQL3-based implementations of IAuthenticator and IAuthorizer
   (CASSANDRA-4898)
 * Fix timestamp-based tomstone removal logic (CASSANDRA-5248)
 * cli: Add JMX authentication support (CASSANDRA-5080)
 * Fix forceFlush behavior (CASSANDRA-5241)
 * cqlsh: Add username autocompletion (CASSANDRA-5231)
 * Fix CQL3 composite partition key error (CASSANDRA-5240)
 * Allow IN clause on last clustering key (CASSANDRA-5230)
Merged from 1.1:
 * fix start key/end token validation for wide row iteration (CASSANDRA-5168)
 * add ConfigHelper support for Thrift frame and max message sizes (CASSANDRA-5188)
 * fix nodetool repair not fail on node down (CASSANDRA-5203)
 * always collect tombstone hints (CASSANDRA-5068)
 * Fix error when sourcing file in cqlsh (CASSANDRA-5235)


1.2.1
 * stream undelivered hints on decommission (CASSANDRA-5128)
 * GossipingPropertyFileSnitch loads saved dc/rack info if needed (CASSANDRA-5133)
 * drain should flush system CFs too (CASSANDRA-4446)
 * add inter_dc_tcp_nodelay setting (CASSANDRA-5148)
 * re-allow wrapping ranges for start_token/end_token range pairitspwng (CASSANDRA-5106)
 * fix validation compaction of empty rows (CASSANDRA-5136)
 * nodetool methods to enable/disable hint storage/delivery (CASSANDRA-4750)
 * disallow bloom filter false positive chance of 0 (CASSANDRA-5013)
 * add threadpool size adjustment methods to JMXEnabledThreadPoolExecutor and
   CompactionManagerMBean (CASSANDRA-5044)
 * fix hinting for dropped local writes (CASSANDRA-4753)
 * off-heap cache doesn't need mutable column container (CASSANDRA-5057)
 * apply disk_failure_policy to bad disks on initial directory creation
   (CASSANDRA-4847)
 * Optimize name-based queries to use ArrayBackedSortedColumns (CASSANDRA-5043)
 * Fall back to old manifest if most recent is unparseable (CASSANDRA-5041)
 * pool [Compressed]RandomAccessReader objects on the partitioned read path
   (CASSANDRA-4942)
 * Add debug logging to list filenames processed by Directories.migrateFile
   method (CASSANDRA-4939)
 * Expose black-listed directories via JMX (CASSANDRA-4848)
 * Log compaction merge counts (CASSANDRA-4894)
 * Minimize byte array allocation by AbstractData{Input,Output} (CASSANDRA-5090)
 * Add SSL support for the binary protocol (CASSANDRA-5031)
 * Allow non-schema system ks modification for shuffle to work (CASSANDRA-5097)
 * cqlsh: Add default limit to SELECT statements (CASSANDRA-4972)
 * cqlsh: fix DESCRIBE for 1.1 cfs in CQL3 (CASSANDRA-5101)
 * Correctly gossip with nodes >= 1.1.7 (CASSANDRA-5102)
 * Ensure CL guarantees on digest mismatch (CASSANDRA-5113)
 * Validate correctly selects on composite partition key (CASSANDRA-5122)
 * Fix exception when adding collection (CASSANDRA-5117)
 * Handle states for non-vnode clusters correctly (CASSANDRA-5127)
 * Refuse unrecognized replication and compaction strategy options (CASSANDRA-4795)
 * Pick the correct value validator in sstable2json for cql3 tables (CASSANDRA-5134)
 * Validate login for describe_keyspace, describe_keyspaces and set_keyspace
   (CASSANDRA-5144)
 * Fix inserting empty maps (CASSANDRA-5141)
 * Don't remove tokens from System table for node we know (CASSANDRA-5121)
 * fix streaming progress report for compresed files (CASSANDRA-5130)
 * Coverage analysis for low-CL queries (CASSANDRA-4858)
 * Stop interpreting dates as valid timeUUID value (CASSANDRA-4936)
 * Adds E notation for floating point numbers (CASSANDRA-4927)
 * Detect (and warn) unintentional use of the cql2 thrift methods when cql3 was
   intended (CASSANDRA-5172)
 * cli: Quote ks and cf names in schema output when needed (CASSANDRA-5052)
 * Fix cf name extraction from manifest in Directories.migrateFile() (CASSANDRA-5242)
 * Replace mistaken usage of commons-logging with slf4j (CASSANDRA-5464)
 * Ensure Jackson dependency matches lib (CASSANDRA-5126)
 * Expose droppable tombstone ratio stats over JMX (CASSANDRA-5159)
Merged from 1.1:
 * Simplify CompressedRandomAccessReader to work around JDK FD bug (CASSANDRA-5088)
 * Improve handling a changing target throttle rate mid-compaction (CASSANDRA-5087)
 * Pig: correctly decode row keys in widerow mode (CASSANDRA-5098)
 * nodetool repair command now prints progress (CASSANDRA-4767)
 * fix user defined compaction to run against 1.1 data directory (CASSANDRA-5118)
 * Fix CQL3 BATCH authorization caching (CASSANDRA-5145)
 * fix get_count returns incorrect value with TTL (CASSANDRA-5099)
 * better handling for mid-compaction failure (CASSANDRA-5137)
 * convert default marshallers list to map for better readability (CASSANDRA-5109)
 * fix ConcurrentModificationException in getBootstrapSource (CASSANDRA-5170)
 * fix sstable maxtimestamp for row deletes and pre-1.1.1 sstables (CASSANDRA-5153)
 * Fix thread growth on node removal (CASSANDRA-5175)
 * Make Ec2Region's datacenter name configurable (CASSANDRA-5155)


1.2.0
 * Disallow counters in collections (CASSANDRA-5082)
 * cqlsh: add unit tests (CASSANDRA-3920)
 * fix default bloom_filter_fp_chance for LeveledCompactionStrategy (CASSANDRA-5093)
Merged from 1.1:
 * add validation for get_range_slices with start_key and end_token (CASSANDRA-5089)


1.2.0-rc2
 * fix nodetool ownership display with vnodes (CASSANDRA-5065)
 * cqlsh: add DESCRIBE KEYSPACES command (CASSANDRA-5060)
 * Fix potential infinite loop when reloading CFS (CASSANDRA-5064)
 * Fix SimpleAuthorizer example (CASSANDRA-5072)
 * cqlsh: force CL.ONE for tracing and system.schema* queries (CASSANDRA-5070)
 * Includes cassandra-shuffle in the debian package (CASSANDRA-5058)
Merged from 1.1:
 * fix multithreaded compaction deadlock (CASSANDRA-4492)
 * fix temporarily missing schema after upgrade from pre-1.1.5 (CASSANDRA-5061)
 * Fix ALTER TABLE overriding compression options with defaults
   (CASSANDRA-4996, 5066)
 * fix specifying and altering crc_check_chance (CASSANDRA-5053)
 * fix Murmur3Partitioner ownership% calculation (CASSANDRA-5076)
 * Don't expire columns sooner than they should in 2ndary indexes (CASSANDRA-5079)


1.2-rc1
 * rename rpc_timeout settings to request_timeout (CASSANDRA-5027)
 * add BF with 0.1 FP to LCS by default (CASSANDRA-5029)
 * Fix preparing insert queries (CASSANDRA-5016)
 * Fix preparing queries with counter increment (CASSANDRA-5022)
 * Fix preparing updates with collections (CASSANDRA-5017)
 * Don't generate UUID based on other node address (CASSANDRA-5002)
 * Fix message when trying to alter a clustering key type (CASSANDRA-5012)
 * Update IAuthenticator to match the new IAuthorizer (CASSANDRA-5003)
 * Fix inserting only a key in CQL3 (CASSANDRA-5040)
 * Fix CQL3 token() function when used with strings (CASSANDRA-5050)
Merged from 1.1:
 * reduce log spam from invalid counter shards (CASSANDRA-5026)
 * Improve schema propagation performance (CASSANDRA-5025)
 * Fix for IndexHelper.IndexFor throws OOB Exception (CASSANDRA-5030)
 * cqlsh: make it possible to describe thrift CFs (CASSANDRA-4827)
 * cqlsh: fix timestamp formatting on some platforms (CASSANDRA-5046)


1.2-beta3
 * make consistency level configurable in cqlsh (CASSANDRA-4829)
 * fix cqlsh rendering of blob fields (CASSANDRA-4970)
 * fix cqlsh DESCRIBE command (CASSANDRA-4913)
 * save truncation position in system table (CASSANDRA-4906)
 * Move CompressionMetadata off-heap (CASSANDRA-4937)
 * allow CLI to GET cql3 columnfamily data (CASSANDRA-4924)
 * Fix rare race condition in getExpireTimeForEndpoint (CASSANDRA-4402)
 * acquire references to overlapping sstables during compaction so bloom filter
   doesn't get free'd prematurely (CASSANDRA-4934)
 * Don't share slice query filter in CQL3 SelectStatement (CASSANDRA-4928)
 * Separate tracing from Log4J (CASSANDRA-4861)
 * Exclude gcable tombstones from merkle-tree computation (CASSANDRA-4905)
 * Better printing of AbstractBounds for tracing (CASSANDRA-4931)
 * Optimize mostRecentTombstone check in CC.collectAllData (CASSANDRA-4883)
 * Change stream session ID to UUID to avoid collision from same node (CASSANDRA-4813)
 * Use Stats.db when bulk loading if present (CASSANDRA-4957)
 * Skip repair on system_trace and keyspaces with RF=1 (CASSANDRA-4956)
 * (cql3) Remove arbitrary SELECT limit (CASSANDRA-4918)
 * Correctly handle prepared operation on collections (CASSANDRA-4945)
 * Fix CQL3 LIMIT (CASSANDRA-4877)
 * Fix Stress for CQL3 (CASSANDRA-4979)
 * Remove cassandra specific exceptions from JMX interface (CASSANDRA-4893)
 * (CQL3) Force using ALLOW FILTERING on potentially inefficient queries (CASSANDRA-4915)
 * (cql3) Fix adding column when the table has collections (CASSANDRA-4982)
 * (cql3) Fix allowing collections with compact storage (CASSANDRA-4990)
 * (cql3) Refuse ttl/writetime function on collections (CASSANDRA-4992)
 * Replace IAuthority with new IAuthorizer (CASSANDRA-4874)
 * clqsh: fix KEY pseudocolumn escaping when describing Thrift tables
   in CQL3 mode (CASSANDRA-4955)
 * add basic authentication support for Pig CassandraStorage (CASSANDRA-3042)
 * fix CQL2 ALTER TABLE compaction_strategy_class altering (CASSANDRA-4965)
Merged from 1.1:
 * Fall back to old describe_splits if d_s_ex is not available (CASSANDRA-4803)
 * Improve error reporting when streaming ranges fail (CASSANDRA-5009)
 * Fix cqlsh timestamp formatting of timezone info (CASSANDRA-4746)
 * Fix assertion failure with leveled compaction (CASSANDRA-4799)
 * Check for null end_token in get_range_slice (CASSANDRA-4804)
 * Remove all remnants of removed nodes (CASSANDRA-4840)
 * Add aut-reloading of the log4j file in debian package (CASSANDRA-4855)
 * Fix estimated row cache entry size (CASSANDRA-4860)
 * reset getRangeSlice filter after finishing a row for get_paged_slice
   (CASSANDRA-4919)
 * expunge row cache post-truncate (CASSANDRA-4940)
 * Allow static CF definition with compact storage (CASSANDRA-4910)
 * Fix endless loop/compaction of schema_* CFs due to broken timestamps (CASSANDRA-4880)
 * Fix 'wrong class type' assertion in CounterColumn (CASSANDRA-4976)


1.2-beta2
 * fp rate of 1.0 disables BF entirely; LCS defaults to 1.0 (CASSANDRA-4876)
 * off-heap bloom filters for row keys (CASSANDRA_4865)
 * add extension point for sstable components (CASSANDRA-4049)
 * improve tracing output (CASSANDRA-4852, 4862)
 * make TRACE verb droppable (CASSANDRA-4672)
 * fix BulkLoader recognition of CQL3 columnfamilies (CASSANDRA-4755)
 * Sort commitlog segments for replay by id instead of mtime (CASSANDRA-4793)
 * Make hint delivery asynchronous (CASSANDRA-4761)
 * Pluggable Thrift transport factories for CLI and cqlsh (CASSANDRA-4609, 4610)
 * cassandra-cli: allow Double value type to be inserted to a column (CASSANDRA-4661)
 * Add ability to use custom TServerFactory implementations (CASSANDRA-4608)
 * optimize batchlog flushing to skip successful batches (CASSANDRA-4667)
 * include metadata for system keyspace itself in schema tables (CASSANDRA-4416)
 * add check to PropertyFileSnitch to verify presence of location for
   local node (CASSANDRA-4728)
 * add PBSPredictor consistency modeler (CASSANDRA-4261)
 * remove vestiges of Thrift unframed mode (CASSANDRA-4729)
 * optimize single-row PK lookups (CASSANDRA-4710)
 * adjust blockFor calculation to account for pending ranges due to node
   movement (CASSANDRA-833)
 * Change CQL version to 3.0.0 and stop accepting 3.0.0-beta1 (CASSANDRA-4649)
 * (CQL3) Make prepared statement global instead of per connection
   (CASSANDRA-4449)
 * Fix scrubbing of CQL3 created tables (CASSANDRA-4685)
 * (CQL3) Fix validation when using counter and regular columns in the same
   table (CASSANDRA-4706)
 * Fix bug starting Cassandra with simple authentication (CASSANDRA-4648)
 * Add support for batchlog in CQL3 (CASSANDRA-4545, 4738)
 * Add support for multiple column family outputs in CFOF (CASSANDRA-4208)
 * Support repairing only the local DC nodes (CASSANDRA-4747)
 * Use rpc_address for binary protocol and change default port (CASSANDRA-4751)
 * Fix use of collections in prepared statements (CASSANDRA-4739)
 * Store more information into peers table (CASSANDRA-4351, 4814)
 * Configurable bucket size for size tiered compaction (CASSANDRA-4704)
 * Run leveled compaction in parallel (CASSANDRA-4310)
 * Fix potential NPE during CFS reload (CASSANDRA-4786)
 * Composite indexes may miss results (CASSANDRA-4796)
 * Move consistency level to the protocol level (CASSANDRA-4734, 4824)
 * Fix Subcolumn slice ends not respected (CASSANDRA-4826)
 * Fix Assertion error in cql3 select (CASSANDRA-4783)
 * Fix list prepend logic (CQL3) (CASSANDRA-4835)
 * Add booleans as literals in CQL3 (CASSANDRA-4776)
 * Allow renaming PK columns in CQL3 (CASSANDRA-4822)
 * Fix binary protocol NEW_NODE event (CASSANDRA-4679)
 * Fix potential infinite loop in tombstone compaction (CASSANDRA-4781)
 * Remove system tables accounting from schema (CASSANDRA-4850)
 * (cql3) Force provided columns in clustering key order in
   'CLUSTERING ORDER BY' (CASSANDRA-4881)
 * Fix composite index bug (CASSANDRA-4884)
 * Fix short read protection for CQL3 (CASSANDRA-4882)
 * Add tracing support to the binary protocol (CASSANDRA-4699)
 * (cql3) Don't allow prepared marker inside collections (CASSANDRA-4890)
 * Re-allow order by on non-selected columns (CASSANDRA-4645)
 * Bug when composite index is created in a table having collections (CASSANDRA-4909)
 * log index scan subject in CompositesSearcher (CASSANDRA-4904)
Merged from 1.1:
 * add get[Row|Key]CacheEntries to CacheServiceMBean (CASSANDRA-4859)
 * fix get_paged_slice to wrap to next row correctly (CASSANDRA-4816)
 * fix indexing empty column values (CASSANDRA-4832)
 * allow JdbcDate to compose null Date objects (CASSANDRA-4830)
 * fix possible stackoverflow when compacting 1000s of sstables
   (CASSANDRA-4765)
 * fix wrong leveled compaction progress calculation (CASSANDRA-4807)
 * add a close() method to CRAR to prevent leaking file descriptors (CASSANDRA-4820)
 * fix potential infinite loop in get_count (CASSANDRA-4833)
 * fix compositeType.{get/from}String methods (CASSANDRA-4842)
 * (CQL) fix CREATE COLUMNFAMILY permissions check (CASSANDRA-4864)
 * Fix DynamicCompositeType same type comparison (CASSANDRA-4711)
 * Fix duplicate SSTable reference when stream session failed (CASSANDRA-3306)
 * Allow static CF definition with compact storage (CASSANDRA-4910)
 * Fix endless loop/compaction of schema_* CFs due to broken timestamps (CASSANDRA-4880)
 * Fix 'wrong class type' assertion in CounterColumn (CASSANDRA-4976)


1.2-beta1
 * add atomic_batch_mutate (CASSANDRA-4542, -4635)
 * increase default max_hint_window_in_ms to 3h (CASSANDRA-4632)
 * include message initiation time to replicas so they can more
   accurately drop timed-out requests (CASSANDRA-2858)
 * fix clientutil.jar dependencies (CASSANDRA-4566)
 * optimize WriteResponse (CASSANDRA-4548)
 * new metrics (CASSANDRA-4009)
 * redesign KEYS indexes to avoid read-before-write (CASSANDRA-2897)
 * debug tracing (CASSANDRA-1123)
 * parallelize row cache loading (CASSANDRA-4282)
 * Make compaction, flush JBOD-aware (CASSANDRA-4292)
 * run local range scans on the read stage (CASSANDRA-3687)
 * clean up ioexceptions (CASSANDRA-2116)
 * add disk_failure_policy (CASSANDRA-2118)
 * Introduce new json format with row level deletion (CASSANDRA-4054)
 * remove redundant "name" column from schema_keyspaces (CASSANDRA-4433)
 * improve "nodetool ring" handling of multi-dc clusters (CASSANDRA-3047)
 * update NTS calculateNaturalEndpoints to be O(N log N) (CASSANDRA-3881)
 * split up rpc timeout by operation type (CASSANDRA-2819)
 * rewrite key cache save/load to use only sequential i/o (CASSANDRA-3762)
 * update MS protocol with a version handshake + broadcast address id
   (CASSANDRA-4311)
 * multithreaded hint replay (CASSANDRA-4189)
 * add inter-node message compression (CASSANDRA-3127)
 * remove COPP (CASSANDRA-2479)
 * Track tombstone expiration and compact when tombstone content is
   higher than a configurable threshold, default 20% (CASSANDRA-3442, 4234)
 * update MurmurHash to version 3 (CASSANDRA-2975)
 * (CLI) track elapsed time for `delete' operation (CASSANDRA-4060)
 * (CLI) jline version is bumped to 1.0 to properly  support
   'delete' key function (CASSANDRA-4132)
 * Save IndexSummary into new SSTable 'Summary' component (CASSANDRA-2392, 4289)
 * Add support for range tombstones (CASSANDRA-3708)
 * Improve MessagingService efficiency (CASSANDRA-3617)
 * Avoid ID conflicts from concurrent schema changes (CASSANDRA-3794)
 * Set thrift HSHA server thread limit to unlimited by default (CASSANDRA-4277)
 * Avoids double serialization of CF id in RowMutation messages
   (CASSANDRA-4293)
 * stream compressed sstables directly with java nio (CASSANDRA-4297)
 * Support multiple ranges in SliceQueryFilter (CASSANDRA-3885)
 * Add column metadata to system column families (CASSANDRA-4018)
 * (cql3) Always use composite types by default (CASSANDRA-4329)
 * (cql3) Add support for set, map and list (CASSANDRA-3647)
 * Validate date type correctly (CASSANDRA-4441)
 * (cql3) Allow definitions with only a PK (CASSANDRA-4361)
 * (cql3) Add support for row key composites (CASSANDRA-4179)
 * improve DynamicEndpointSnitch by using reservoir sampling (CASSANDRA-4038)
 * (cql3) Add support for 2ndary indexes (CASSANDRA-3680)
 * (cql3) fix defining more than one PK to be invalid (CASSANDRA-4477)
 * remove schema agreement checking from all external APIs (Thrift, CQL and CQL3) (CASSANDRA-4487)
 * add Murmur3Partitioner and make it default for new installations (CASSANDRA-3772, 4621)
 * (cql3) update pseudo-map syntax to use map syntax (CASSANDRA-4497)
 * Finer grained exceptions hierarchy and provides error code with exceptions (CASSANDRA-3979)
 * Adds events push to binary protocol (CASSANDRA-4480)
 * Rewrite nodetool help (CASSANDRA-2293)
 * Make CQL3 the default for CQL (CASSANDRA-4640)
 * update stress tool to be able to use CQL3 (CASSANDRA-4406)
 * Accept all thrift update on CQL3 cf but don't expose their metadata (CASSANDRA-4377)
 * Replace Throttle with Guava's RateLimiter for HintedHandOff (CASSANDRA-4541)
 * fix counter add/get using CQL2 and CQL3 in stress tool (CASSANDRA-4633)
 * Add sstable count per level to cfstats (CASSANDRA-4537)
 * (cql3) Add ALTER KEYSPACE statement (CASSANDRA-4611)
 * (cql3) Allow defining default consistency levels (CASSANDRA-4448)
 * (cql3) Fix queries using LIMIT missing results (CASSANDRA-4579)
 * fix cross-version gossip messaging (CASSANDRA-4576)
 * added inet data type (CASSANDRA-4627)


1.1.6
 * Wait for writes on synchronous read digest mismatch (CASSANDRA-4792)
 * fix commitlog replay for nanotime-infected sstables (CASSANDRA-4782)
 * preflight check ttl for maximum of 20 years (CASSANDRA-4771)
 * (Pig) fix widerow input with single column rows (CASSANDRA-4789)
 * Fix HH to compact with correct gcBefore, which avoids wiping out
   undelivered hints (CASSANDRA-4772)
 * LCS will merge up to 32 L0 sstables as intended (CASSANDRA-4778)
 * NTS will default unconfigured DC replicas to zero (CASSANDRA-4675)
 * use default consistency level in counter validation if none is
   explicitly provide (CASSANDRA-4700)
 * Improve IAuthority interface by introducing fine-grained
   access permissions and grant/revoke commands (CASSANDRA-4490, 4644)
 * fix assumption error in CLI when updating/describing keyspace
   (CASSANDRA-4322)
 * Adds offline sstablescrub to debian packaging (CASSANDRA-4642)
 * Automatic fixing of overlapping leveled sstables (CASSANDRA-4644)
 * fix error when using ORDER BY with extended selections (CASSANDRA-4689)
 * (CQL3) Fix validation for IN queries for non-PK cols (CASSANDRA-4709)
 * fix re-created keyspace disappering after 1.1.5 upgrade
   (CASSANDRA-4698, 4752)
 * (CLI) display elapsed time in 2 fraction digits (CASSANDRA-3460)
 * add authentication support to sstableloader (CASSANDRA-4712)
 * Fix CQL3 'is reversed' logic (CASSANDRA-4716, 4759)
 * (CQL3) Don't return ReversedType in result set metadata (CASSANDRA-4717)
 * Backport adding AlterKeyspace statement (CASSANDRA-4611)
 * (CQL3) Correcty accept upper-case data types (CASSANDRA-4770)
 * Add binary protocol events for schema changes (CASSANDRA-4684)
Merged from 1.0:
 * Switch from NBHM to CHM in MessagingService's callback map, which
   prevents OOM in long-running instances (CASSANDRA-4708)


1.1.5
 * add SecondaryIndex.reload API (CASSANDRA-4581)
 * use millis + atomicint for commitlog segment creation instead of
   nanotime, which has issues under some hypervisors (CASSANDRA-4601)
 * fix FD leak in slice queries (CASSANDRA-4571)
 * avoid recursion in leveled compaction (CASSANDRA-4587)
 * increase stack size under Java7 to 180K
 * Log(info) schema changes (CASSANDRA-4547)
 * Change nodetool setcachecapcity to manipulate global caches (CASSANDRA-4563)
 * (cql3) fix setting compaction strategy (CASSANDRA-4597)
 * fix broken system.schema_* timestamps on system startup (CASSANDRA-4561)
 * fix wrong skip of cache saving (CASSANDRA-4533)
 * Avoid NPE when lost+found is in data dir (CASSANDRA-4572)
 * Respect five-minute flush moratorium after initial CL replay (CASSANDRA-4474)
 * Adds ntp as recommended in debian packaging (CASSANDRA-4606)
 * Configurable transport in CF Record{Reader|Writer} (CASSANDRA-4558)
 * (cql3) fix potential NPE with both equal and unequal restriction (CASSANDRA-4532)
 * (cql3) improves ORDER BY validation (CASSANDRA-4624)
 * Fix potential deadlock during counter writes (CASSANDRA-4578)
 * Fix cql error with ORDER BY when using IN (CASSANDRA-4612)
Merged from 1.0:
 * increase Xss to 160k to accomodate latest 1.6 JVMs (CASSANDRA-4602)
 * fix toString of hint destination tokens (CASSANDRA-4568)
 * Fix multiple values for CurrentLocal NodeID (CASSANDRA-4626)


1.1.4
 * fix offline scrub to catch >= out of order rows (CASSANDRA-4411)
 * fix cassandra-env.sh on RHEL and other non-dash-based systems
   (CASSANDRA-4494)
Merged from 1.0:
 * (Hadoop) fix setting key length for old-style mapred api (CASSANDRA-4534)
 * (Hadoop) fix iterating through a resultset consisting entirely
   of tombstoned rows (CASSANDRA-4466)


1.1.3
 * (cqlsh) add COPY TO (CASSANDRA-4434)
 * munmap commitlog segments before rename (CASSANDRA-4337)
 * (JMX) rename getRangeKeySample to sampleKeyRange to avoid returning
   multi-MB results as an attribute (CASSANDRA-4452)
 * flush based on data size, not throughput; overwritten columns no
   longer artificially inflate liveRatio (CASSANDRA-4399)
 * update default commitlog segment size to 32MB and total commitlog
   size to 32/1024 MB for 32/64 bit JVMs, respectively (CASSANDRA-4422)
 * avoid using global partitioner to estimate ranges in index sstables
   (CASSANDRA-4403)
 * restore pre-CASSANDRA-3862 approach to removing expired tombstones
   from row cache during compaction (CASSANDRA-4364)
 * (stress) support for CQL prepared statements (CASSANDRA-3633)
 * Correctly catch exception when Snappy cannot be loaded (CASSANDRA-4400)
 * (cql3) Support ORDER BY when IN condition is given in WHERE clause (CASSANDRA-4327)
 * (cql3) delete "component_index" column on DROP TABLE call (CASSANDRA-4420)
 * change nanoTime() to currentTimeInMillis() in schema related code (CASSANDRA-4432)
 * add a token generation tool (CASSANDRA-3709)
 * Fix LCS bug with sstable containing only 1 row (CASSANDRA-4411)
 * fix "Can't Modify Index Name" problem on CF update (CASSANDRA-4439)
 * Fix assertion error in getOverlappingSSTables during repair (CASSANDRA-4456)
 * fix nodetool's setcompactionthreshold command (CASSANDRA-4455)
 * Ensure compacted files are never used, to avoid counter overcount (CASSANDRA-4436)
Merged from 1.0:
 * Push the validation of secondary index values to the SecondaryIndexManager (CASSANDRA-4240)
 * allow dropping columns shadowed by not-yet-expired supercolumn or row
   tombstones in PrecompactedRow (CASSANDRA-4396)


1.1.2
 * Fix cleanup not deleting index entries (CASSANDRA-4379)
 * Use correct partitioner when saving + loading caches (CASSANDRA-4331)
 * Check schema before trying to export sstable (CASSANDRA-2760)
 * Raise a meaningful exception instead of NPE when PFS encounters
   an unconfigured node + no default (CASSANDRA-4349)
 * fix bug in sstable blacklisting with LCS (CASSANDRA-4343)
 * LCS no longer promotes tiny sstables out of L0 (CASSANDRA-4341)
 * skip tombstones during hint replay (CASSANDRA-4320)
 * fix NPE in compactionstats (CASSANDRA-4318)
 * enforce 1m min keycache for auto (CASSANDRA-4306)
 * Have DeletedColumn.isMFD always return true (CASSANDRA-4307)
 * (cql3) exeption message for ORDER BY constraints said primary filter can be
    an IN clause, which is misleading (CASSANDRA-4319)
 * (cql3) Reject (not yet supported) creation of 2ndardy indexes on tables with
   composite primary keys (CASSANDRA-4328)
 * Set JVM stack size to 160k for java 7 (CASSANDRA-4275)
 * cqlsh: add COPY command to load data from CSV flat files (CASSANDRA-4012)
 * CFMetaData.fromThrift to throw ConfigurationException upon error (CASSANDRA-4353)
 * Use CF comparator to sort indexed columns in SecondaryIndexManager
   (CASSANDRA-4365)
 * add strategy_options to the KSMetaData.toString() output (CASSANDRA-4248)
 * (cql3) fix range queries containing unqueried results (CASSANDRA-4372)
 * (cql3) allow updating column_alias types (CASSANDRA-4041)
 * (cql3) Fix deletion bug (CASSANDRA-4193)
 * Fix computation of overlapping sstable for leveled compaction (CASSANDRA-4321)
 * Improve scrub and allow to run it offline (CASSANDRA-4321)
 * Fix assertionError in StorageService.bulkLoad (CASSANDRA-4368)
 * (cqlsh) add option to authenticate to a keyspace at startup (CASSANDRA-4108)
 * (cqlsh) fix ASSUME functionality (CASSANDRA-4352)
 * Fix ColumnFamilyRecordReader to not return progress > 100% (CASSANDRA-3942)
Merged from 1.0:
 * Set gc_grace on index CF to 0 (CASSANDRA-4314)


1.1.1
 * add populate_io_cache_on_flush option (CASSANDRA-2635)
 * allow larger cache capacities than 2GB (CASSANDRA-4150)
 * add getsstables command to nodetool (CASSANDRA-4199)
 * apply parent CF compaction settings to secondary index CFs (CASSANDRA-4280)
 * preserve commitlog size cap when recycling segments at startup
   (CASSANDRA-4201)
 * (Hadoop) fix split generation regression (CASSANDRA-4259)
 * ignore min/max compactions settings in LCS, while preserving
   behavior that min=max=0 disables autocompaction (CASSANDRA-4233)
 * log number of rows read from saved cache (CASSANDRA-4249)
 * calculate exact size required for cleanup operations (CASSANDRA-1404)
 * avoid blocking additional writes during flush when the commitlog
   gets behind temporarily (CASSANDRA-1991)
 * enable caching on index CFs based on data CF cache setting (CASSANDRA-4197)
 * warn on invalid replication strategy creation options (CASSANDRA-4046)
 * remove [Freeable]Memory finalizers (CASSANDRA-4222)
 * include tombstone size in ColumnFamily.size, which can prevent OOM
   during sudden mass delete operations by yielding a nonzero liveRatio
   (CASSANDRA-3741)
 * Open 1 sstableScanner per level for leveled compaction (CASSANDRA-4142)
 * Optimize reads when row deletion timestamps allow us to restrict
   the set of sstables we check (CASSANDRA-4116)
 * add support for commitlog archiving and point-in-time recovery
   (CASSANDRA-3690)
 * avoid generating redundant compaction tasks during streaming
   (CASSANDRA-4174)
 * add -cf option to nodetool snapshot, and takeColumnFamilySnapshot to
   StorageService mbean (CASSANDRA-556)
 * optimize cleanup to drop entire sstables where possible (CASSANDRA-4079)
 * optimize truncate when autosnapshot is disabled (CASSANDRA-4153)
 * update caches to use byte[] keys to reduce memory overhead (CASSANDRA-3966)
 * add column limit to cli (CASSANDRA-3012, 4098)
 * clean up and optimize DataOutputBuffer, used by CQL compression and
   CompositeType (CASSANDRA-4072)
 * optimize commitlog checksumming (CASSANDRA-3610)
 * identify and blacklist corrupted SSTables from future compactions
   (CASSANDRA-2261)
 * Move CfDef and KsDef validation out of thrift (CASSANDRA-4037)
 * Expose API to repair a user provided range (CASSANDRA-3912)
 * Add way to force the cassandra-cli to refresh its schema (CASSANDRA-4052)
 * Avoid having replicate on write tasks stacking up at CL.ONE (CASSANDRA-2889)
 * (cql3) Backwards compatibility for composite comparators in non-cql3-aware
   clients (CASSANDRA-4093)
 * (cql3) Fix order by for reversed queries (CASSANDRA-4160)
 * (cql3) Add ReversedType support (CASSANDRA-4004)
 * (cql3) Add timeuuid type (CASSANDRA-4194)
 * (cql3) Minor fixes (CASSANDRA-4185)
 * (cql3) Fix prepared statement in BATCH (CASSANDRA-4202)
 * (cql3) Reduce the list of reserved keywords (CASSANDRA-4186)
 * (cql3) Move max/min compaction thresholds to compaction strategy options
   (CASSANDRA-4187)
 * Fix exception during move when localhost is the only source (CASSANDRA-4200)
 * (cql3) Allow paging through non-ordered partitioner results (CASSANDRA-3771)
 * (cql3) Fix drop index (CASSANDRA-4192)
 * (cql3) Don't return range ghosts anymore (CASSANDRA-3982)
 * fix re-creating Keyspaces/ColumnFamilies with the same name as dropped
   ones (CASSANDRA-4219)
 * fix SecondaryIndex LeveledManifest save upon snapshot (CASSANDRA-4230)
 * fix missing arrayOffset in FBUtilities.hash (CASSANDRA-4250)
 * (cql3) Add name of parameters in CqlResultSet (CASSANDRA-4242)
 * (cql3) Correctly validate order by queries (CASSANDRA-4246)
 * rename stress to cassandra-stress for saner packaging (CASSANDRA-4256)
 * Fix exception on colum metadata with non-string comparator (CASSANDRA-4269)
 * Check for unknown/invalid compression options (CASSANDRA-4266)
 * (cql3) Adds simple access to column timestamp and ttl (CASSANDRA-4217)
 * (cql3) Fix range queries with secondary indexes (CASSANDRA-4257)
 * Better error messages from improper input in cli (CASSANDRA-3865)
 * Try to stop all compaction upon Keyspace or ColumnFamily drop (CASSANDRA-4221)
 * (cql3) Allow keyspace properties to contain hyphens (CASSANDRA-4278)
 * (cql3) Correctly validate keyspace access in create table (CASSANDRA-4296)
 * Avoid deadlock in migration stage (CASSANDRA-3882)
 * Take supercolumn names and deletion info into account in memtable throughput
   (CASSANDRA-4264)
 * Add back backward compatibility for old style replication factor (CASSANDRA-4294)
 * Preserve compatibility with pre-1.1 index queries (CASSANDRA-4262)
Merged from 1.0:
 * Fix super columns bug where cache is not updated (CASSANDRA-4190)
 * fix maxTimestamp to include row tombstones (CASSANDRA-4116)
 * (CLI) properly handle quotes in create/update keyspace commands (CASSANDRA-4129)
 * Avoids possible deadlock during bootstrap (CASSANDRA-4159)
 * fix stress tool that hangs forever on timeout or error (CASSANDRA-4128)
 * stress tool to return appropriate exit code on failure (CASSANDRA-4188)
 * fix compaction NPE when out of disk space and assertions disabled
   (CASSANDRA-3985)
 * synchronize LCS getEstimatedTasks to avoid CME (CASSANDRA-4255)
 * ensure unique streaming session id's (CASSANDRA-4223)
 * kick off background compaction when min/max thresholds change
   (CASSANDRA-4279)
 * improve ability of STCS.getBuckets to deal with 100s of 1000s of
   sstables, such as when convertinb back from LCS (CASSANDRA-4287)
 * Oversize integer in CQL throws NumberFormatException (CASSANDRA-4291)
 * fix 1.0.x node join to mixed version cluster, other nodes >= 1.1 (CASSANDRA-4195)
 * Fix LCS splitting sstable base on uncompressed size (CASSANDRA-4419)
 * Push the validation of secondary index values to the SecondaryIndexManager (CASSANDRA-4240)
 * Don't purge columns during upgradesstables (CASSANDRA-4462)
 * Make cqlsh work with piping (CASSANDRA-4113)
 * Validate arguments for nodetool decommission (CASSANDRA-4061)
 * Report thrift status in nodetool info (CASSANDRA-4010)


1.1.0-final
 * average a reduced liveRatio estimate with the previous one (CASSANDRA-4065)
 * Allow KS and CF names up to 48 characters (CASSANDRA-4157)
 * fix stress build (CASSANDRA-4140)
 * add time remaining estimate to nodetool compactionstats (CASSANDRA-4167)
 * (cql) fix NPE in cql3 ALTER TABLE (CASSANDRA-4163)
 * (cql) Add support for CL.TWO and CL.THREE in CQL (CASSANDRA-4156)
 * (cql) Fix type in CQL3 ALTER TABLE preventing update (CASSANDRA-4170)
 * (cql) Throw invalid exception from CQL3 on obsolete options (CASSANDRA-4171)
 * (cqlsh) fix recognizing uppercase SELECT keyword (CASSANDRA-4161)
 * Pig: wide row support (CASSANDRA-3909)
Merged from 1.0:
 * avoid streaming empty files with bulk loader if sstablewriter errors out
   (CASSANDRA-3946)


1.1-rc1
 * Include stress tool in binary builds (CASSANDRA-4103)
 * (Hadoop) fix wide row iteration when last row read was deleted
   (CASSANDRA-4154)
 * fix read_repair_chance to really default to 0.1 in the cli (CASSANDRA-4114)
 * Adds caching and bloomFilterFpChange to CQL options (CASSANDRA-4042)
 * Adds posibility to autoconfigure size of the KeyCache (CASSANDRA-4087)
 * fix KEYS index from skipping results (CASSANDRA-3996)
 * Remove sliced_buffer_size_in_kb dead option (CASSANDRA-4076)
 * make loadNewSStable preserve sstable version (CASSANDRA-4077)
 * Respect 1.0 cache settings as much as possible when upgrading
   (CASSANDRA-4088)
 * relax path length requirement for sstable files when upgrading on
   non-Windows platforms (CASSANDRA-4110)
 * fix terminination of the stress.java when errors were encountered
   (CASSANDRA-4128)
 * Move CfDef and KsDef validation out of thrift (CASSANDRA-4037)
 * Fix get_paged_slice (CASSANDRA-4136)
 * CQL3: Support slice with exclusive start and stop (CASSANDRA-3785)
Merged from 1.0:
 * support PropertyFileSnitch in bulk loader (CASSANDRA-4145)
 * add auto_snapshot option allowing disabling snapshot before drop/truncate
   (CASSANDRA-3710)
 * allow short snitch names (CASSANDRA-4130)


1.1-beta2
 * rename loaded sstables to avoid conflicts with local snapshots
   (CASSANDRA-3967)
 * start hint replay as soon as FD notifies that the target is back up
   (CASSANDRA-3958)
 * avoid unproductive deserializing of cached rows during compaction
   (CASSANDRA-3921)
 * fix concurrency issues with CQL keyspace creation (CASSANDRA-3903)
 * Show Effective Owership via Nodetool ring <keyspace> (CASSANDRA-3412)
 * Update ORDER BY syntax for CQL3 (CASSANDRA-3925)
 * Fix BulkRecordWriter to not throw NPE if reducer gets no map data from Hadoop (CASSANDRA-3944)
 * Fix bug with counters in super columns (CASSANDRA-3821)
 * Remove deprecated merge_shard_chance (CASSANDRA-3940)
 * add a convenient way to reset a node's schema (CASSANDRA-2963)
 * fix for intermittent SchemaDisagreementException (CASSANDRA-3884)
 * CLI `list <CF>` to limit number of columns and their order (CASSANDRA-3012)
 * ignore deprecated KsDef/CfDef/ColumnDef fields in native schema (CASSANDRA-3963)
 * CLI to report when unsupported column_metadata pair was given (CASSANDRA-3959)
 * reincarnate removed and deprecated KsDef/CfDef attributes (CASSANDRA-3953)
 * Fix race between writes and read for cache (CASSANDRA-3862)
 * perform static initialization of StorageProxy on start-up (CASSANDRA-3797)
 * support trickling fsync() on writes (CASSANDRA-3950)
 * expose counters for unavailable/timeout exceptions given to thrift clients (CASSANDRA-3671)
 * avoid quadratic startup time in LeveledManifest (CASSANDRA-3952)
 * Add type information to new schema_ columnfamilies and remove thrift
   serialization for schema (CASSANDRA-3792)
 * add missing column validator options to the CLI help (CASSANDRA-3926)
 * skip reading saved key cache if CF's caching strategy is NONE or ROWS_ONLY (CASSANDRA-3954)
 * Unify migration code (CASSANDRA-4017)
Merged from 1.0:
 * cqlsh: guess correct version of Python for Arch Linux (CASSANDRA-4090)
 * (CLI) properly handle quotes in create/update keyspace commands (CASSANDRA-4129)
 * Avoids possible deadlock during bootstrap (CASSANDRA-4159)
 * fix stress tool that hangs forever on timeout or error (CASSANDRA-4128)
 * Fix super columns bug where cache is not updated (CASSANDRA-4190)
 * stress tool to return appropriate exit code on failure (CASSANDRA-4188)


1.0.9
 * improve index sampling performance (CASSANDRA-4023)
 * always compact away deleted hints immediately after handoff (CASSANDRA-3955)
 * delete hints from dropped ColumnFamilies on handoff instead of
   erroring out (CASSANDRA-3975)
 * add CompositeType ref to the CLI doc for create/update column family (CASSANDRA-3980)
 * Pig: support Counter ColumnFamilies (CASSANDRA-3973)
 * Pig: Composite column support (CASSANDRA-3684)
 * Avoid NPE during repair when a keyspace has no CFs (CASSANDRA-3988)
 * Fix division-by-zero error on get_slice (CASSANDRA-4000)
 * don't change manifest level for cleanup, scrub, and upgradesstables
   operations under LeveledCompactionStrategy (CASSANDRA-3989, 4112)
 * fix race leading to super columns assertion failure (CASSANDRA-3957)
 * fix NPE on invalid CQL delete command (CASSANDRA-3755)
 * allow custom types in CLI's assume command (CASSANDRA-4081)
 * fix totalBytes count for parallel compactions (CASSANDRA-3758)
 * fix intermittent NPE in get_slice (CASSANDRA-4095)
 * remove unnecessary asserts in native code interfaces (CASSANDRA-4096)
 * Validate blank keys in CQL to avoid assertion errors (CASSANDRA-3612)
 * cqlsh: fix bad decoding of some column names (CASSANDRA-4003)
 * cqlsh: fix incorrect padding with unicode chars (CASSANDRA-4033)
 * Fix EC2 snitch incorrectly reporting region (CASSANDRA-4026)
 * Shut down thrift during decommission (CASSANDRA-4086)
 * Expose nodetool cfhistograms for 2ndary indexes (CASSANDRA-4063)
Merged from 0.8:
 * Fix ConcurrentModificationException in gossiper (CASSANDRA-4019)


1.1-beta1
 * (cqlsh)
   + add SOURCE and CAPTURE commands, and --file option (CASSANDRA-3479)
   + add ALTER COLUMNFAMILY WITH (CASSANDRA-3523)
   + bundle Python dependencies with Cassandra (CASSANDRA-3507)
   + added to Debian package (CASSANDRA-3458)
   + display byte data instead of erroring out on decode failure
     (CASSANDRA-3874)
 * add nodetool rebuild_index (CASSANDRA-3583)
 * add nodetool rangekeysample (CASSANDRA-2917)
 * Fix streaming too much data during move operations (CASSANDRA-3639)
 * Nodetool and CLI connect to localhost by default (CASSANDRA-3568)
 * Reduce memory used by primary index sample (CASSANDRA-3743)
 * (Hadoop) separate input/output configurations (CASSANDRA-3197, 3765)
 * avoid returning internal Cassandra classes over JMX (CASSANDRA-2805)
 * add row-level isolation via SnapTree (CASSANDRA-2893)
 * Optimize key count estimation when opening sstable on startup
   (CASSANDRA-2988)
 * multi-dc replication optimization supporting CL > ONE (CASSANDRA-3577)
 * add command to stop compactions (CASSANDRA-1740, 3566, 3582)
 * multithreaded streaming (CASSANDRA-3494)
 * removed in-tree redhat spec (CASSANDRA-3567)
 * "defragment" rows for name-based queries under STCS, again (CASSANDRA-2503)
 * Recycle commitlog segments for improved performance
   (CASSANDRA-3411, 3543, 3557, 3615)
 * update size-tiered compaction to prioritize small tiers (CASSANDRA-2407)
 * add message expiration logic to OutboundTcpConnection (CASSANDRA-3005)
 * off-heap cache to use sun.misc.Unsafe instead of JNA (CASSANDRA-3271)
 * EACH_QUORUM is only supported for writes (CASSANDRA-3272)
 * replace compactionlock use in schema migration by checking CFS.isValid
   (CASSANDRA-3116)
 * recognize that "SELECT first ... *" isn't really "SELECT *" (CASSANDRA-3445)
 * Use faster bytes comparison (CASSANDRA-3434)
 * Bulk loader is no longer a fat client, (HADOOP) bulk load output format
   (CASSANDRA-3045)
 * (Hadoop) add support for KeyRange.filter
 * remove assumption that keys and token are in bijection
   (CASSANDRA-1034, 3574, 3604)
 * always remove endpoints from delevery queue in HH (CASSANDRA-3546)
 * fix race between cf flush and its 2ndary indexes flush (CASSANDRA-3547)
 * fix potential race in AES when a repair fails (CASSANDRA-3548)
 * Remove columns shadowed by a deleted container even when we cannot purge
   (CASSANDRA-3538)
 * Improve memtable slice iteration performance (CASSANDRA-3545)
 * more efficient allocation of small bloom filters (CASSANDRA-3618)
 * Use separate writer thread in SSTableSimpleUnsortedWriter (CASSANDRA-3619)
 * fsync the directory after new sstable or commitlog segment are created (CASSANDRA-3250)
 * fix minor issues reported by FindBugs (CASSANDRA-3658)
 * global key/row caches (CASSANDRA-3143, 3849)
 * optimize memtable iteration during range scan (CASSANDRA-3638)
 * introduce 'crc_check_chance' in CompressionParameters to support
   a checksum percentage checking chance similarly to read-repair (CASSANDRA-3611)
 * a way to deactivate global key/row cache on per-CF basis (CASSANDRA-3667)
 * fix LeveledCompactionStrategy broken because of generation pre-allocation
   in LeveledManifest (CASSANDRA-3691)
 * finer-grained control over data directories (CASSANDRA-2749)
 * Fix ClassCastException during hinted handoff (CASSANDRA-3694)
 * Upgrade Thrift to 0.7 (CASSANDRA-3213)
 * Make stress.java insert operation to use microseconds (CASSANDRA-3725)
 * Allows (internally) doing a range query with a limit of columns instead of
   rows (CASSANDRA-3742)
 * Allow rangeSlice queries to be start/end inclusive/exclusive (CASSANDRA-3749)
 * Fix BulkLoader to support new SSTable layout and add stream
   throttling to prevent an NPE when there is no yaml config (CASSANDRA-3752)
 * Allow concurrent schema migrations (CASSANDRA-1391, 3832)
 * Add SnapshotCommand to trigger snapshot on remote node (CASSANDRA-3721)
 * Make CFMetaData conversions to/from thrift/native schema inverses
   (CASSANDRA_3559)
 * Add initial code for CQL 3.0-beta (CASSANDRA-2474, 3781, 3753)
 * Add wide row support for ColumnFamilyInputFormat (CASSANDRA-3264)
 * Allow extending CompositeType comparator (CASSANDRA-3657)
 * Avoids over-paging during get_count (CASSANDRA-3798)
 * Add new command to rebuild a node without (repair) merkle tree calculations
   (CASSANDRA-3483, 3922)
 * respect not only row cache capacity but caching mode when
   trying to read data (CASSANDRA-3812)
 * fix system tests (CASSANDRA-3827)
 * CQL support for altering row key type in ALTER TABLE (CASSANDRA-3781)
 * turn compression on by default (CASSANDRA-3871)
 * make hexToBytes refuse invalid input (CASSANDRA-2851)
 * Make secondary indexes CF inherit compression and compaction from their
   parent CF (CASSANDRA-3877)
 * Finish cleanup up tombstone purge code (CASSANDRA-3872)
 * Avoid NPE on aboarted stream-out sessions (CASSANDRA-3904)
 * BulkRecordWriter throws NPE for counter columns (CASSANDRA-3906)
 * Support compression using BulkWriter (CASSANDRA-3907)


1.0.8
 * fix race between cleanup and flush on secondary index CFSes (CASSANDRA-3712)
 * avoid including non-queried nodes in rangeslice read repair
   (CASSANDRA-3843)
 * Only snapshot CF being compacted for snapshot_before_compaction
   (CASSANDRA-3803)
 * Log active compactions in StatusLogger (CASSANDRA-3703)
 * Compute more accurate compaction score per level (CASSANDRA-3790)
 * Return InvalidRequest when using a keyspace that doesn't exist
   (CASSANDRA-3764)
 * disallow user modification of System keyspace (CASSANDRA-3738)
 * allow using sstable2json on secondary index data (CASSANDRA-3738)
 * (cqlsh) add DESCRIBE COLUMNFAMILIES (CASSANDRA-3586)
 * (cqlsh) format blobs correctly and use colors to improve output
   readability (CASSANDRA-3726)
 * synchronize BiMap of bootstrapping tokens (CASSANDRA-3417)
 * show index options in CLI (CASSANDRA-3809)
 * add optional socket timeout for streaming (CASSANDRA-3838)
 * fix truncate not to leave behind non-CFS backed secondary indexes
   (CASSANDRA-3844)
 * make CLI `show schema` to use output stream directly instead
   of StringBuilder (CASSANDRA-3842)
 * remove the wait on hint future during write (CASSANDRA-3870)
 * (cqlsh) ignore missing CfDef opts (CASSANDRA-3933)
 * (cqlsh) look for cqlshlib relative to realpath (CASSANDRA-3767)
 * Fix short read protection (CASSANDRA-3934)
 * Make sure infered and actual schema match (CASSANDRA-3371)
 * Fix NPE during HH delivery (CASSANDRA-3677)
 * Don't put boostrapping node in 'hibernate' status (CASSANDRA-3737)
 * Fix double quotes in windows bat files (CASSANDRA-3744)
 * Fix bad validator lookup (CASSANDRA-3789)
 * Fix soft reset in EC2MultiRegionSnitch (CASSANDRA-3835)
 * Don't leave zombie connections with THSHA thrift server (CASSANDRA-3867)
 * (cqlsh) fix deserialization of data (CASSANDRA-3874)
 * Fix removetoken force causing an inconsistent state (CASSANDRA-3876)
 * Fix ahndling of some types with Pig (CASSANDRA-3886)
 * Don't allow to drop the system keyspace (CASSANDRA-3759)
 * Make Pig deletes disabled by default and configurable (CASSANDRA-3628)
Merged from 0.8:
 * (Pig) fix CassandraStorage to use correct comparator in Super ColumnFamily
   case (CASSANDRA-3251)
 * fix thread safety issues in commitlog replay, primarily affecting
   systems with many (100s) of CF definitions (CASSANDRA-3751)
 * Fix relevant tombstone ignored with super columns (CASSANDRA-3875)


1.0.7
 * fix regression in HH page size calculation (CASSANDRA-3624)
 * retry failed stream on IOException (CASSANDRA-3686)
 * allow configuring bloom_filter_fp_chance (CASSANDRA-3497)
 * attempt hint delivery every ten minutes, or when failure detector
   notifies us that a node is back up, whichever comes first.  hint
   handoff throttle delay default changed to 1ms, from 50 (CASSANDRA-3554)
 * add nodetool setstreamthroughput (CASSANDRA-3571)
 * fix assertion when dropping a columnfamily with no sstables (CASSANDRA-3614)
 * more efficient allocation of small bloom filters (CASSANDRA-3618)
 * CLibrary.createHardLinkWithExec() to check for errors (CASSANDRA-3101)
 * Avoid creating empty and non cleaned writer during compaction (CASSANDRA-3616)
 * stop thrift service in shutdown hook so we can quiesce MessagingService
   (CASSANDRA-3335)
 * (CQL) compaction_strategy_options and compression_parameters for
   CREATE COLUMNFAMILY statement (CASSANDRA-3374)
 * Reset min/max compaction threshold when creating size tiered compaction
   strategy (CASSANDRA-3666)
 * Don't ignore IOException during compaction (CASSANDRA-3655)
 * Fix assertion error for CF with gc_grace=0 (CASSANDRA-3579)
 * Shutdown ParallelCompaction reducer executor after use (CASSANDRA-3711)
 * Avoid < 0 value for pending tasks in leveled compaction (CASSANDRA-3693)
 * (Hadoop) Support TimeUUID in Pig CassandraStorage (CASSANDRA-3327)
 * Check schema is ready before continuing boostrapping (CASSANDRA-3629)
 * Catch overflows during parsing of chunk_length_kb (CASSANDRA-3644)
 * Improve stream protocol mismatch errors (CASSANDRA-3652)
 * Avoid multiple thread doing HH to the same target (CASSANDRA-3681)
 * Add JMX property for rp_timeout_in_ms (CASSANDRA-2940)
 * Allow DynamicCompositeType to compare component of different types
   (CASSANDRA-3625)
 * Flush non-cfs backed secondary indexes (CASSANDRA-3659)
 * Secondary Indexes should report memory consumption (CASSANDRA-3155)
 * fix for SelectStatement start/end key are not set correctly
   when a key alias is involved (CASSANDRA-3700)
 * fix CLI `show schema` command insert of an extra comma in
   column_metadata (CASSANDRA-3714)
Merged from 0.8:
 * avoid logging (harmless) exception when GC takes < 1ms (CASSANDRA-3656)
 * prevent new nodes from thinking down nodes are up forever (CASSANDRA-3626)
 * use correct list of replicas for LOCAL_QUORUM reads when read repair
   is disabled (CASSANDRA-3696)
 * block on flush before compacting hints (may prevent OOM) (CASSANDRA-3733)


1.0.6
 * (CQL) fix cqlsh support for replicate_on_write (CASSANDRA-3596)
 * fix adding to leveled manifest after streaming (CASSANDRA-3536)
 * filter out unavailable cipher suites when using encryption (CASSANDRA-3178)
 * (HADOOP) add old-style api support for CFIF and CFRR (CASSANDRA-2799)
 * Support TimeUUIDType column names in Stress.java tool (CASSANDRA-3541)
 * (CQL) INSERT/UPDATE/DELETE/TRUNCATE commands should allow CF names to
   be qualified by keyspace (CASSANDRA-3419)
 * always remove endpoints from delevery queue in HH (CASSANDRA-3546)
 * fix race between cf flush and its 2ndary indexes flush (CASSANDRA-3547)
 * fix potential race in AES when a repair fails (CASSANDRA-3548)
 * fix default value validation usage in CLI SET command (CASSANDRA-3553)
 * Optimize componentsFor method for compaction and startup time
   (CASSANDRA-3532)
 * (CQL) Proper ColumnFamily metadata validation on CREATE COLUMNFAMILY
   (CASSANDRA-3565)
 * fix compression "chunk_length_kb" option to set correct kb value for
   thrift/avro (CASSANDRA-3558)
 * fix missing response during range slice repair (CASSANDRA-3551)
 * 'describe ring' moved from CLI to nodetool and available through JMX (CASSANDRA-3220)
 * add back partitioner to sstable metadata (CASSANDRA-3540)
 * fix NPE in get_count for counters (CASSANDRA-3601)
Merged from 0.8:
 * remove invalid assertion that table was opened before dropping it
   (CASSANDRA-3580)
 * range and index scans now only send requests to enough replicas to
   satisfy requested CL + RR (CASSANDRA-3598)
 * use cannonical host for local node in nodetool info (CASSANDRA-3556)
 * remove nonlocal DC write optimization since it only worked with
   CL.ONE or CL.LOCAL_QUORUM (CASSANDRA-3577, 3585)
 * detect misuses of CounterColumnType (CASSANDRA-3422)
 * turn off string interning in json2sstable, take 2 (CASSANDRA-2189)
 * validate compression parameters on add/update of the ColumnFamily
   (CASSANDRA-3573)
 * Check for 0.0.0.0 is incorrect in CFIF (CASSANDRA-3584)
 * Increase vm.max_map_count in debian packaging (CASSANDRA-3563)
 * gossiper will never add itself to saved endpoints (CASSANDRA-3485)


1.0.5
 * revert CASSANDRA-3407 (see CASSANDRA-3540)
 * fix assertion error while forwarding writes to local nodes (CASSANDRA-3539)


1.0.4
 * fix self-hinting of timed out read repair updates and make hinted handoff
   less prone to OOMing a coordinator (CASSANDRA-3440)
 * expose bloom filter sizes via JMX (CASSANDRA-3495)
 * enforce RP tokens 0..2**127 (CASSANDRA-3501)
 * canonicalize paths exposed through JMX (CASSANDRA-3504)
 * fix "liveSize" stat when sstables are removed (CASSANDRA-3496)
 * add bloom filter FP rates to nodetool cfstats (CASSANDRA-3347)
 * record partitioner in sstable metadata component (CASSANDRA-3407)
 * add new upgradesstables nodetool command (CASSANDRA-3406)
 * skip --debug requirement to see common exceptions in CLI (CASSANDRA-3508)
 * fix incorrect query results due to invalid max timestamp (CASSANDRA-3510)
 * make sstableloader recognize compressed sstables (CASSANDRA-3521)
 * avoids race in OutboundTcpConnection in multi-DC setups (CASSANDRA-3530)
 * use SETLOCAL in cassandra.bat (CASSANDRA-3506)
 * fix ConcurrentModificationException in Table.all() (CASSANDRA-3529)
Merged from 0.8:
 * fix concurrence issue in the FailureDetector (CASSANDRA-3519)
 * fix array out of bounds error in counter shard removal (CASSANDRA-3514)
 * avoid dropping tombstones when they might still be needed to shadow
   data in a different sstable (CASSANDRA-2786)


1.0.3
 * revert name-based query defragmentation aka CASSANDRA-2503 (CASSANDRA-3491)
 * fix invalidate-related test failures (CASSANDRA-3437)
 * add next-gen cqlsh to bin/ (CASSANDRA-3188, 3131, 3493)
 * (CQL) fix handling of rows with no columns (CASSANDRA-3424, 3473)
 * fix querying supercolumns by name returning only a subset of
   subcolumns or old subcolumn versions (CASSANDRA-3446)
 * automatically compute sha1 sum for uncompressed data files (CASSANDRA-3456)
 * fix reading metadata/statistics component for version < h (CASSANDRA-3474)
 * add sstable forward-compatibility (CASSANDRA-3478)
 * report compression ratio in CFSMBean (CASSANDRA-3393)
 * fix incorrect size exception during streaming of counters (CASSANDRA-3481)
 * (CQL) fix for counter decrement syntax (CASSANDRA-3418)
 * Fix race introduced by CASSANDRA-2503 (CASSANDRA-3482)
 * Fix incomplete deletion of delivered hints (CASSANDRA-3466)
 * Avoid rescheduling compactions when no compaction was executed
   (CASSANDRA-3484)
 * fix handling of the chunk_length_kb compression options (CASSANDRA-3492)
Merged from 0.8:
 * fix updating CF row_cache_provider (CASSANDRA-3414)
 * CFMetaData.convertToThrift method to set RowCacheProvider (CASSANDRA-3405)
 * acquire compactionlock during truncate (CASSANDRA-3399)
 * fix displaying cfdef entries for super columnfamilies (CASSANDRA-3415)
 * Make counter shard merging thread safe (CASSANDRA-3178)
 * Revert CASSANDRA-2855
 * Fix bug preventing the use of efficient cross-DC writes (CASSANDRA-3472)
 * `describe ring` command for CLI (CASSANDRA-3220)
 * (Hadoop) skip empty rows when entire row is requested, redux (CASSANDRA-2855)


1.0.2
 * "defragment" rows for name-based queries under STCS (CASSANDRA-2503)
 * Add timing information to cassandra-cli GET/SET/LIST queries (CASSANDRA-3326)
 * Only create one CompressionMetadata object per sstable (CASSANDRA-3427)
 * cleanup usage of StorageService.setMode() (CASSANDRA-3388)
 * Avoid large array allocation for compressed chunk offsets (CASSANDRA-3432)
 * fix DecimalType bytebuffer marshalling (CASSANDRA-3421)
 * fix bug that caused first column in per row indexes to be ignored
   (CASSANDRA-3441)
 * add JMX call to clean (failed) repair sessions (CASSANDRA-3316)
 * fix sstableloader reference acquisition bug (CASSANDRA-3438)
 * fix estimated row size regression (CASSANDRA-3451)
 * make sure we don't return more columns than asked (CASSANDRA-3303, 3395)
Merged from 0.8:
 * acquire compactionlock during truncate (CASSANDRA-3399)
 * fix displaying cfdef entries for super columnfamilies (CASSANDRA-3415)


1.0.1
 * acquire references during index build to prevent delete problems
   on Windows (CASSANDRA-3314)
 * describe_ring should include datacenter/topology information (CASSANDRA-2882)
 * Thrift sockets are not properly buffered (CASSANDRA-3261)
 * performance improvement for bytebufferutil compare function (CASSANDRA-3286)
 * add system.versions ColumnFamily (CASSANDRA-3140)
 * reduce network copies (CASSANDRA-3333, 3373)
 * limit nodetool to 32MB of heap (CASSANDRA-3124)
 * (CQL) update parser to accept "timestamp" instead of "date" (CASSANDRA-3149)
 * Fix CLI `show schema` to include "compression_options" (CASSANDRA-3368)
 * Snapshot to include manifest under LeveledCompactionStrategy (CASSANDRA-3359)
 * (CQL) SELECT query should allow CF name to be qualified by keyspace (CASSANDRA-3130)
 * (CQL) Fix internal application error specifying 'using consistency ...'
   in lower case (CASSANDRA-3366)
 * fix Deflate compression when compression actually makes the data bigger
   (CASSANDRA-3370)
 * optimize UUIDGen to avoid lock contention on InetAddress.getLocalHost
   (CASSANDRA-3387)
 * tolerate index being dropped mid-mutation (CASSANDRA-3334, 3313)
 * CompactionManager is now responsible for checking for new candidates
   post-task execution, enabling more consistent leveled compaction
   (CASSANDRA-3391)
 * Cache HSHA threads (CASSANDRA-3372)
 * use CF/KS names as snapshot prefix for drop + truncate operations
   (CASSANDRA-2997)
 * Break bloom filters up to avoid heap fragmentation (CASSANDRA-2466)
 * fix cassandra hanging on jsvc stop (CASSANDRA-3302)
 * Avoid leveled compaction getting blocked on errors (CASSANDRA-3408)
 * Make reloading the compaction strategy safe (CASSANDRA-3409)
 * ignore 0.8 hints even if compaction begins before we try to purge
   them (CASSANDRA-3385)
 * remove procrun (bin\daemon) from Cassandra source tree and
   artifacts (CASSANDRA-3331)
 * make cassandra compile under JDK7 (CASSANDRA-3275)
 * remove dependency of clientutil.jar to FBUtilities (CASSANDRA-3299)
 * avoid truncation errors by using long math on long values (CASSANDRA-3364)
 * avoid clock drift on some Windows machine (CASSANDRA-3375)
 * display cache provider in cli 'describe keyspace' command (CASSANDRA-3384)
 * fix incomplete topology information in describe_ring (CASSANDRA-3403)
 * expire dead gossip states based on time (CASSANDRA-2961)
 * improve CompactionTask extensibility (CASSANDRA-3330)
 * Allow one leveled compaction task to kick off another (CASSANDRA-3363)
 * allow encryption only between datacenters (CASSANDRA-2802)
Merged from 0.8:
 * fix truncate allowing data to be replayed post-restart (CASSANDRA-3297)
 * make iwriter final in IndexWriter to avoid NPE (CASSANDRA-2863)
 * (CQL) update grammar to require key clause in DELETE statement
   (CASSANDRA-3349)
 * (CQL) allow numeric keyspace names in USE statement (CASSANDRA-3350)
 * (Hadoop) skip empty rows when slicing the entire row (CASSANDRA-2855)
 * Fix handling of tombstone by SSTableExport/Import (CASSANDRA-3357)
 * fix ColumnIndexer to use long offsets (CASSANDRA-3358)
 * Improved CLI exceptions (CASSANDRA-3312)
 * Fix handling of tombstone by SSTableExport/Import (CASSANDRA-3357)
 * Only count compaction as active (for throttling) when they have
   successfully acquired the compaction lock (CASSANDRA-3344)
 * Display CLI version string on startup (CASSANDRA-3196)
 * (Hadoop) make CFIF try rpc_address or fallback to listen_address
   (CASSANDRA-3214)
 * (Hadoop) accept comma delimited lists of initial thrift connections
   (CASSANDRA-3185)
 * ColumnFamily min_compaction_threshold should be >= 2 (CASSANDRA-3342)
 * (Pig) add 0.8+ types and key validation type in schema (CASSANDRA-3280)
 * Fix completely removing column metadata using CLI (CASSANDRA-3126)
 * CLI `describe cluster;` output should be on separate lines for separate versions
   (CASSANDRA-3170)
 * fix changing durable_writes keyspace option during CF creation
   (CASSANDRA-3292)
 * avoid locking on update when no indexes are involved (CASSANDRA-3386)
 * fix assertionError during repair with ordered partitioners (CASSANDRA-3369)
 * correctly serialize key_validation_class for avro (CASSANDRA-3391)
 * don't expire counter tombstone after streaming (CASSANDRA-3394)
 * prevent nodes that failed to join from hanging around forever
   (CASSANDRA-3351)
 * remove incorrect optimization from slice read path (CASSANDRA-3390)
 * Fix race in AntiEntropyService (CASSANDRA-3400)


1.0.0-final
 * close scrubbed sstable fd before deleting it (CASSANDRA-3318)
 * fix bug preventing obsolete commitlog segments from being removed
   (CASSANDRA-3269)
 * tolerate whitespace in seed CDL (CASSANDRA-3263)
 * Change default heap thresholds to max(min(1/2 ram, 1G), min(1/4 ram, 8GB))
   (CASSANDRA-3295)
 * Fix broken CompressedRandomAccessReaderTest (CASSANDRA-3298)
 * (CQL) fix type information returned for wildcard queries (CASSANDRA-3311)
 * add estimated tasks to LeveledCompactionStrategy (CASSANDRA-3322)
 * avoid including compaction cache-warming in keycache stats (CASSANDRA-3325)
 * run compaction and hinted handoff threads at MIN_PRIORITY (CASSANDRA-3308)
 * default hsha thrift server to cpu core count in rpc pool (CASSANDRA-3329)
 * add bin\daemon to binary tarball for Windows service (CASSANDRA-3331)
 * Fix places where uncompressed size of sstables was use in place of the
   compressed one (CASSANDRA-3338)
 * Fix hsha thrift server (CASSANDRA-3346)
 * Make sure repair only stream needed sstables (CASSANDRA-3345)


1.0.0-rc2
 * Log a meaningful warning when a node receives a message for a repair session
   that doesn't exist anymore (CASSANDRA-3256)
 * test for NUMA policy support as well as numactl presence (CASSANDRA-3245)
 * Fix FD leak when internode encryption is enabled (CASSANDRA-3257)
 * Remove incorrect assertion in mergeIterator (CASSANDRA-3260)
 * FBUtilities.hexToBytes(String) to throw NumberFormatException when string
   contains non-hex characters (CASSANDRA-3231)
 * Keep SimpleSnitch proximity ordering unchanged from what the Strategy
   generates, as intended (CASSANDRA-3262)
 * remove Scrub from compactionstats when finished (CASSANDRA-3255)
 * fix counter entry in jdbc TypesMap (CASSANDRA-3268)
 * fix full queue scenario for ParallelCompactionIterator (CASSANDRA-3270)
 * fix bootstrap process (CASSANDRA-3285)
 * don't try delivering hints if when there isn't any (CASSANDRA-3176)
 * CLI documentation change for ColumnFamily `compression_options` (CASSANDRA-3282)
 * ignore any CF ids sent by client for adding CF/KS (CASSANDRA-3288)
 * remove obsolete hints on first startup (CASSANDRA-3291)
 * use correct ISortedColumns for time-optimized reads (CASSANDRA-3289)
 * Evict gossip state immediately when a token is taken over by a new IP
   (CASSANDRA-3259)


1.0.0-rc1
 * Update CQL to generate microsecond timestamps by default (CASSANDRA-3227)
 * Fix counting CFMetadata towards Memtable liveRatio (CASSANDRA-3023)
 * Kill server on wrapped OOME such as from FileChannel.map (CASSANDRA-3201)
 * remove unnecessary copy when adding to row cache (CASSANDRA-3223)
 * Log message when a full repair operation completes (CASSANDRA-3207)
 * Fix streamOutSession keeping sstables references forever if the remote end
   dies (CASSANDRA-3216)
 * Remove dynamic_snitch boolean from example configuration (defaulting to
   true) and set default badness threshold to 0.1 (CASSANDRA-3229)
 * Base choice of random or "balanced" token on bootstrap on whether
   schema definitions were found (CASSANDRA-3219)
 * Fixes for LeveledCompactionStrategy score computation, prioritization,
   scheduling, and performance (CASSANDRA-3224, 3234)
 * parallelize sstable open at server startup (CASSANDRA-2988)
 * fix handling of exceptions writing to OutboundTcpConnection (CASSANDRA-3235)
 * Allow using quotes in "USE <keyspace>;" CLI command (CASSANDRA-3208)
 * Don't allow any cache loading exceptions to halt startup (CASSANDRA-3218)
 * Fix sstableloader --ignores option (CASSANDRA-3247)
 * File descriptor limit increased in packaging (CASSANDRA-3206)
 * Fix deadlock in commit log during flush (CASSANDRA-3253)


1.0.0-beta1
 * removed binarymemtable (CASSANDRA-2692)
 * add commitlog_total_space_in_mb to prevent fragmented logs (CASSANDRA-2427)
 * removed commitlog_rotation_threshold_in_mb configuration (CASSANDRA-2771)
 * make AbstractBounds.normalize de-overlapp overlapping ranges (CASSANDRA-2641)
 * replace CollatingIterator, ReducingIterator with MergeIterator
   (CASSANDRA-2062)
 * Fixed the ability to set compaction strategy in cli using create column
   family command (CASSANDRA-2778)
 * clean up tmp files after failed compaction (CASSANDRA-2468)
 * restrict repair streaming to specific columnfamilies (CASSANDRA-2280)
 * don't bother persisting columns shadowed by a row tombstone (CASSANDRA-2589)
 * reset CF and SC deletion times after gc_grace (CASSANDRA-2317)
 * optimize away seek when compacting wide rows (CASSANDRA-2879)
 * single-pass streaming (CASSANDRA-2677, 2906, 2916, 3003)
 * use reference counting for deleting sstables instead of relying on GC
   (CASSANDRA-2521, 3179)
 * store hints as serialized mutations instead of pointers to data row
   (CASSANDRA-2045)
 * store hints in the coordinator node instead of in the closest replica
   (CASSANDRA-2914)
 * add row_cache_keys_to_save CF option (CASSANDRA-1966)
 * check column family validity in nodetool repair (CASSANDRA-2933)
 * use lazy initialization instead of class initialization in NodeId
   (CASSANDRA-2953)
 * add paging to get_count (CASSANDRA-2894)
 * fix "short reads" in [multi]get (CASSANDRA-2643, 3157, 3192)
 * add optional compression for sstables (CASSANDRA-47, 2994, 3001, 3128)
 * add scheduler JMX metrics (CASSANDRA-2962)
 * add block level checksum for compressed data (CASSANDRA-1717)
 * make column family backed column map pluggable and introduce unsynchronized
   ArrayList backed one to speedup reads (CASSANDRA-2843, 3165, 3205)
 * refactoring of the secondary index api (CASSANDRA-2982)
 * make CL > ONE reads wait for digest reconciliation before returning
   (CASSANDRA-2494)
 * fix missing logging for some exceptions (CASSANDRA-2061)
 * refactor and optimize ColumnFamilyStore.files(...) and Descriptor.fromFilename(String)
   and few other places responsible for work with SSTable files (CASSANDRA-3040)
 * Stop reading from sstables once we know we have the most recent columns,
   for query-by-name requests (CASSANDRA-2498)
 * Add query-by-column mode to stress.java (CASSANDRA-3064)
 * Add "install" command to cassandra.bat (CASSANDRA-292)
 * clean up KSMetadata, CFMetadata from unnecessary
   Thrift<->Avro conversion methods (CASSANDRA-3032)
 * Add timeouts to client request schedulers (CASSANDRA-3079, 3096)
 * Cli to use hashes rather than array of hashes for strategy options (CASSANDRA-3081)
 * LeveledCompactionStrategy (CASSANDRA-1608, 3085, 3110, 3087, 3145, 3154, 3182)
 * Improvements of the CLI `describe` command (CASSANDRA-2630)
 * reduce window where dropped CF sstables may not be deleted (CASSANDRA-2942)
 * Expose gossip/FD info to JMX (CASSANDRA-2806)
 * Fix streaming over SSL when compressed SSTable involved (CASSANDRA-3051)
 * Add support for pluggable secondary index implementations (CASSANDRA-3078)
 * remove compaction_thread_priority setting (CASSANDRA-3104)
 * generate hints for replicas that timeout, not just replicas that are known
   to be down before starting (CASSANDRA-2034)
 * Add throttling for internode streaming (CASSANDRA-3080)
 * make the repair of a range repair all replica (CASSANDRA-2610, 3194)
 * expose the ability to repair the first range (as returned by the
   partitioner) of a node (CASSANDRA-2606)
 * Streams Compression (CASSANDRA-3015)
 * add ability to use multiple threads during a single compaction
   (CASSANDRA-2901)
 * make AbstractBounds.normalize support overlapping ranges (CASSANDRA-2641)
 * fix of the CQL count() behavior (CASSANDRA-3068)
 * use TreeMap backed column families for the SSTable simple writers
   (CASSANDRA-3148)
 * fix inconsistency of the CLI syntax when {} should be used instead of [{}]
   (CASSANDRA-3119)
 * rename CQL type names to match expected SQL behavior (CASSANDRA-3149, 3031)
 * Arena-based allocation for memtables (CASSANDRA-2252, 3162, 3163, 3168)
 * Default RR chance to 0.1 (CASSANDRA-3169)
 * Add RowLevel support to secondary index API (CASSANDRA-3147)
 * Make SerializingCacheProvider the default if JNA is available (CASSANDRA-3183)
 * Fix backwards compatibilty for CQL memtable properties (CASSANDRA-3190)
 * Add five-minute delay before starting compactions on a restarted server
   (CASSANDRA-3181)
 * Reduce copies done for intra-host messages (CASSANDRA-1788, 3144)
 * support of compaction strategy option for stress.java (CASSANDRA-3204)
 * make memtable throughput and column count thresholds no-ops (CASSANDRA-2449)
 * Return schema information along with the resultSet in CQL (CASSANDRA-2734)
 * Add new DecimalType (CASSANDRA-2883)
 * Fix assertion error in RowRepairResolver (CASSANDRA-3156)
 * Reduce unnecessary high buffer sizes (CASSANDRA-3171)
 * Pluggable compaction strategy (CASSANDRA-1610)
 * Add new broadcast_address config option (CASSANDRA-2491)


0.8.7
 * Kill server on wrapped OOME such as from FileChannel.map (CASSANDRA-3201)
 * Allow using quotes in "USE <keyspace>;" CLI command (CASSANDRA-3208)
 * Log message when a full repair operation completes (CASSANDRA-3207)
 * Don't allow any cache loading exceptions to halt startup (CASSANDRA-3218)
 * Fix sstableloader --ignores option (CASSANDRA-3247)
 * File descriptor limit increased in packaging (CASSANDRA-3206)
 * Log a meaningfull warning when a node receive a message for a repair session
   that doesn't exist anymore (CASSANDRA-3256)
 * Fix FD leak when internode encryption is enabled (CASSANDRA-3257)
 * FBUtilities.hexToBytes(String) to throw NumberFormatException when string
   contains non-hex characters (CASSANDRA-3231)
 * Keep SimpleSnitch proximity ordering unchanged from what the Strategy
   generates, as intended (CASSANDRA-3262)
 * remove Scrub from compactionstats when finished (CASSANDRA-3255)
 * Fix tool .bat files when CASSANDRA_HOME contains spaces (CASSANDRA-3258)
 * Force flush of status table when removing/updating token (CASSANDRA-3243)
 * Evict gossip state immediately when a token is taken over by a new IP (CASSANDRA-3259)
 * Fix bug where the failure detector can take too long to mark a host
   down (CASSANDRA-3273)
 * (Hadoop) allow wrapping ranges in queries (CASSANDRA-3137)
 * (Hadoop) check all interfaces for a match with split location
   before falling back to random replica (CASSANDRA-3211)
 * (Hadoop) Make Pig storage handle implements LoadMetadata (CASSANDRA-2777)
 * (Hadoop) Fix exception during PIG 'dump' (CASSANDRA-2810)
 * Fix stress COUNTER_GET option (CASSANDRA-3301)
 * Fix missing fields in CLI `show schema` output (CASSANDRA-3304)
 * Nodetool no longer leaks threads and closes JMX connections (CASSANDRA-3309)
 * fix truncate allowing data to be replayed post-restart (CASSANDRA-3297)
 * Move SimpleAuthority and SimpleAuthenticator to examples (CASSANDRA-2922)
 * Fix handling of tombstone by SSTableExport/Import (CASSANDRA-3357)
 * Fix transposition in cfHistograms (CASSANDRA-3222)
 * Allow using number as DC name when creating keyspace in CQL (CASSANDRA-3239)
 * Force flush of system table after updating/removing a token (CASSANDRA-3243)


0.8.6
 * revert CASSANDRA-2388
 * change TokenRange.endpoints back to listen/broadcast address to match
   pre-1777 behavior, and add TokenRange.rpc_endpoints instead (CASSANDRA-3187)
 * avoid trying to watch cassandra-topology.properties when loaded from jar
   (CASSANDRA-3138)
 * prevent users from creating keyspaces with LocalStrategy replication
   (CASSANDRA-3139)
 * fix CLI `show schema;` to output correct keyspace definition statement
   (CASSANDRA-3129)
 * CustomTThreadPoolServer to log TTransportException at DEBUG level
   (CASSANDRA-3142)
 * allow topology sort to work with non-unique rack names between
   datacenters (CASSANDRA-3152)
 * Improve caching of same-version Messages on digest and repair paths
   (CASSANDRA-3158)
 * Randomize choice of first replica for counter increment (CASSANDRA-2890)
 * Fix using read_repair_chance instead of merge_shard_change (CASSANDRA-3202)
 * Avoid streaming data to nodes that already have it, on move as well as
   decommission (CASSANDRA-3041)
 * Fix divide by zero error in GCInspector (CASSANDRA-3164)
 * allow quoting of the ColumnFamily name in CLI `create column family`
   statement (CASSANDRA-3195)
 * Fix rolling upgrade from 0.7 to 0.8 problem (CASSANDRA-3166)
 * Accomodate missing encryption_options in IncomingTcpConnection.stream
   (CASSANDRA-3212)


0.8.5
 * fix NPE when encryption_options is unspecified (CASSANDRA-3007)
 * include column name in validation failure exceptions (CASSANDRA-2849)
 * make sure truncate clears out the commitlog so replay won't re-
   populate with truncated data (CASSANDRA-2950)
 * fix NPE when debug logging is enabled and dropped CF is present
   in a commitlog segment (CASSANDRA-3021)
 * fix cassandra.bat when CASSANDRA_HOME contains spaces (CASSANDRA-2952)
 * fix to SSTableSimpleUnsortedWriter bufferSize calculation (CASSANDRA-3027)
 * make cleanup and normal compaction able to skip empty rows
   (rows containing nothing but expired tombstones) (CASSANDRA-3039)
 * work around native memory leak in com.sun.management.GarbageCollectorMXBean
   (CASSANDRA-2868)
 * validate that column names in column_metadata are not equal to key_alias
   on create/update of the ColumnFamily and CQL 'ALTER' statement (CASSANDRA-3036)
 * return an InvalidRequestException if an indexed column is assigned
   a value larger than 64KB (CASSANDRA-3057)
 * fix of numeric-only and string column names handling in CLI "drop index"
   (CASSANDRA-3054)
 * prune index scan resultset back to original request for lazy
   resultset expansion case (CASSANDRA-2964)
 * (Hadoop) fail jobs when Cassandra node has failed but TaskTracker
   has not (CASSANDRA-2388)
 * fix dynamic snitch ignoring nodes when read_repair_chance is zero
   (CASSANDRA-2662)
 * avoid retaining references to dropped CFS objects in
   CompactionManager.estimatedCompactions (CASSANDRA-2708)
 * expose rpc timeouts per host in MessagingServiceMBean (CASSANDRA-2941)
 * avoid including cwd in classpath for deb and rpm packages (CASSANDRA-2881)
 * remove gossip state when a new IP takes over a token (CASSANDRA-3071)
 * allow sstable2json to work on index sstable files (CASSANDRA-3059)
 * always hint counters (CASSANDRA-3099)
 * fix log4j initialization in EmbeddedCassandraService (CASSANDRA-2857)
 * remove gossip state when a new IP takes over a token (CASSANDRA-3071)
 * work around native memory leak in com.sun.management.GarbageCollectorMXBean
    (CASSANDRA-2868)
 * fix UnavailableException with writes at CL.EACH_QUORM (CASSANDRA-3084)
 * fix parsing of the Keyspace and ColumnFamily names in numeric
   and string representations in CLI (CASSANDRA-3075)
 * fix corner cases in Range.differenceToFetch (CASSANDRA-3084)
 * fix ip address String representation in the ring cache (CASSANDRA-3044)
 * fix ring cache compatibility when mixing pre-0.8.4 nodes with post-
   in the same cluster (CASSANDRA-3023)
 * make repair report failure when a node participating dies (instead of
   hanging forever) (CASSANDRA-2433)
 * fix handling of the empty byte buffer by ReversedType (CASSANDRA-3111)
 * Add validation that Keyspace names are case-insensitively unique (CASSANDRA-3066)
 * catch invalid key_validation_class before instantiating UpdateColumnFamily (CASSANDRA-3102)
 * make Range and Bounds objects client-safe (CASSANDRA-3108)
 * optionally skip log4j configuration (CASSANDRA-3061)
 * bundle sstableloader with the debian package (CASSANDRA-3113)
 * don't try to build secondary indexes when there is none (CASSANDRA-3123)
 * improve SSTableSimpleUnsortedWriter speed for large rows (CASSANDRA-3122)
 * handle keyspace arguments correctly in nodetool snapshot (CASSANDRA-3038)
 * Fix SSTableImportTest on windows (CASSANDRA-3043)
 * expose compactionThroughputMbPerSec through JMX (CASSANDRA-3117)
 * log keyspace and CF of large rows being compacted


0.8.4
 * change TokenRing.endpoints to be a list of rpc addresses instead of
   listen/broadcast addresses (CASSANDRA-1777)
 * include files-to-be-streamed in StreamInSession.getSources (CASSANDRA-2972)
 * use JAVA env var in cassandra-env.sh (CASSANDRA-2785, 2992)
 * avoid doing read for no-op replicate-on-write at CL=1 (CASSANDRA-2892)
 * refuse counter write for CL.ANY (CASSANDRA-2990)
 * switch back to only logging recent dropped messages (CASSANDRA-3004)
 * always deserialize RowMutation for counters (CASSANDRA-3006)
 * ignore saved replication_factor strategy_option for NTS (CASSANDRA-3011)
 * make sure pre-truncate CL segments are discarded (CASSANDRA-2950)


0.8.3
 * add ability to drop local reads/writes that are going to timeout
   (CASSANDRA-2943)
 * revamp token removal process, keep gossip states for 3 days (CASSANDRA-2496)
 * don't accept extra args for 0-arg nodetool commands (CASSANDRA-2740)
 * log unavailableexception details at debug level (CASSANDRA-2856)
 * expose data_dir though jmx (CASSANDRA-2770)
 * don't include tmp files as sstable when create cfs (CASSANDRA-2929)
 * log Java classpath on startup (CASSANDRA-2895)
 * keep gossipped version in sync with actual on migration coordinator
   (CASSANDRA-2946)
 * use lazy initialization instead of class initialization in NodeId
   (CASSANDRA-2953)
 * check column family validity in nodetool repair (CASSANDRA-2933)
 * speedup bytes to hex conversions dramatically (CASSANDRA-2850)
 * Flush memtables on shutdown when durable writes are disabled
   (CASSANDRA-2958)
 * improved POSIX compatibility of start scripts (CASsANDRA-2965)
 * add counter support to Hadoop InputFormat (CASSANDRA-2981)
 * fix bug where dirty commitlog segments were removed (and avoid keeping
   segments with no post-flush activity permanently dirty) (CASSANDRA-2829)
 * fix throwing exception with batch mutation of counter super columns
   (CASSANDRA-2949)
 * ignore system tables during repair (CASSANDRA-2979)
 * throw exception when NTS is given replication_factor as an option
   (CASSANDRA-2960)
 * fix assertion error during compaction of counter CFs (CASSANDRA-2968)
 * avoid trying to create index names, when no index exists (CASSANDRA-2867)
 * don't sample the system table when choosing a bootstrap token
   (CASSANDRA-2825)
 * gossiper notifies of local state changes (CASSANDRA-2948)
 * add asynchronous and half-sync/half-async (hsha) thrift servers
   (CASSANDRA-1405)
 * fix potential use of free'd native memory in SerializingCache
   (CASSANDRA-2951)
 * prune index scan resultset back to original request for lazy
   resultset expansion case (CASSANDRA-2964)
 * (Hadoop) fail jobs when Cassandra node has failed but TaskTracker
    has not (CASSANDRA-2388)


0.8.2
 * CQL:
   - include only one row per unique key for IN queries (CASSANDRA-2717)
   - respect client timestamp on full row deletions (CASSANDRA-2912)
 * improve thread-safety in StreamOutSession (CASSANDRA-2792)
 * allow deleting a row and updating indexed columns in it in the
   same mutation (CASSANDRA-2773)
 * Expose number of threads blocked on submitting memtable to flush
   in JMX (CASSANDRA-2817)
 * add ability to return "endpoints" to nodetool (CASSANDRA-2776)
 * Add support for multiple (comma-delimited) coordinator addresses
   to ColumnFamilyInputFormat (CASSANDRA-2807)
 * fix potential NPE while scheduling read repair for range slice
   (CASSANDRA-2823)
 * Fix race in SystemTable.getCurrentLocalNodeId (CASSANDRA-2824)
 * Correctly set default for replicate_on_write (CASSANDRA-2835)
 * improve nodetool compactionstats formatting (CASSANDRA-2844)
 * fix index-building status display (CASSANDRA-2853)
 * fix CLI perpetuating obsolete KsDef.replication_factor (CASSANDRA-2846)
 * improve cli treatment of multiline comments (CASSANDRA-2852)
 * handle row tombstones correctly in EchoedRow (CASSANDRA-2786)
 * add MessagingService.get[Recently]DroppedMessages and
   StorageService.getExceptionCount (CASSANDRA-2804)
 * fix possibility of spurious UnavailableException for LOCAL_QUORUM
   reads with dynamic snitch + read repair disabled (CASSANDRA-2870)
 * add ant-optional as dependence for the debian package (CASSANDRA-2164)
 * add option to specify limit for get_slice in the CLI (CASSANDRA-2646)
 * decrease HH page size (CASSANDRA-2832)
 * reset cli keyspace after dropping the current one (CASSANDRA-2763)
 * add KeyRange option to Hadoop inputformat (CASSANDRA-1125)
 * fix protocol versioning (CASSANDRA-2818, 2860)
 * support spaces in path to log4j configuration (CASSANDRA-2383)
 * avoid including inferred types in CF update (CASSANDRA-2809)
 * fix JMX bulkload call (CASSANDRA-2908)
 * fix updating KS with durable_writes=false (CASSANDRA-2907)
 * add simplified facade to SSTableWriter for bulk loading use
   (CASSANDRA-2911)
 * fix re-using index CF sstable names after drop/recreate (CASSANDRA-2872)
 * prepend CF to default index names (CASSANDRA-2903)
 * fix hint replay (CASSANDRA-2928)
 * Properly synchronize repair's merkle tree computation (CASSANDRA-2816)


0.8.1
 * CQL:
   - support for insert, delete in BATCH (CASSANDRA-2537)
   - support for IN to SELECT, UPDATE (CASSANDRA-2553)
   - timestamp support for INSERT, UPDATE, and BATCH (CASSANDRA-2555)
   - TTL support (CASSANDRA-2476)
   - counter support (CASSANDRA-2473)
   - ALTER COLUMNFAMILY (CASSANDRA-1709)
   - DROP INDEX (CASSANDRA-2617)
   - add SCHEMA/TABLE as aliases for KS/CF (CASSANDRA-2743)
   - server handles wait-for-schema-agreement (CASSANDRA-2756)
   - key alias support (CASSANDRA-2480)
 * add support for comparator parameters and a generic ReverseType
   (CASSANDRA-2355)
 * add CompositeType and DynamicCompositeType (CASSANDRA-2231)
 * optimize batches containing multiple updates to the same row
   (CASSANDRA-2583)
 * adjust hinted handoff page size to avoid OOM with large columns
   (CASSANDRA-2652)
 * mark BRAF buffer invalid post-flush so we don't re-flush partial
   buffers again, especially on CL writes (CASSANDRA-2660)
 * add DROP INDEX support to CLI (CASSANDRA-2616)
 * don't perform HH to client-mode [storageproxy] nodes (CASSANDRA-2668)
 * Improve forceDeserialize/getCompactedRow encapsulation (CASSANDRA-2659)
 * Don't write CounterUpdateColumn to disk in tests (CASSANDRA-2650)
 * Add sstable bulk loading utility (CASSANDRA-1278)
 * avoid replaying hints to dropped columnfamilies (CASSANDRA-2685)
 * add placeholders for missing rows in range query pseudo-RR (CASSANDRA-2680)
 * remove no-op HHOM.renameHints (CASSANDRA-2693)
 * clone super columns to avoid modifying them during flush (CASSANDRA-2675)
 * allow writes to bypass the commitlog for certain keyspaces (CASSANDRA-2683)
 * avoid NPE when bypassing commitlog during memtable flush (CASSANDRA-2781)
 * Added support for making bootstrap retry if nodes flap (CASSANDRA-2644)
 * Added statusthrift to nodetool to report if thrift server is running (CASSANDRA-2722)
 * Fixed rows being cached if they do not exist (CASSANDRA-2723)
 * Support passing tableName and cfName to RowCacheProviders (CASSANDRA-2702)
 * close scrub file handles (CASSANDRA-2669)
 * throttle migration replay (CASSANDRA-2714)
 * optimize column serializer creation (CASSANDRA-2716)
 * Added support for making bootstrap retry if nodes flap (CASSANDRA-2644)
 * Added statusthrift to nodetool to report if thrift server is running
   (CASSANDRA-2722)
 * Fixed rows being cached if they do not exist (CASSANDRA-2723)
 * fix truncate/compaction race (CASSANDRA-2673)
 * workaround large resultsets causing large allocation retention
   by nio sockets (CASSANDRA-2654)
 * fix nodetool ring use with Ec2Snitch (CASSANDRA-2733)
 * fix removing columns and subcolumns that are supressed by a row or
   supercolumn tombstone during replica resolution (CASSANDRA-2590)
 * support sstable2json against snapshot sstables (CASSANDRA-2386)
 * remove active-pull schema requests (CASSANDRA-2715)
 * avoid marking entire list of sstables as actively being compacted
   in multithreaded compaction (CASSANDRA-2765)
 * seek back after deserializing a row to update cache with (CASSANDRA-2752)
 * avoid skipping rows in scrub for counter column family (CASSANDRA-2759)
 * fix ConcurrentModificationException in repair when dealing with 0.7 node
   (CASSANDRA-2767)
 * use threadsafe collections for StreamInSession (CASSANDRA-2766)
 * avoid infinite loop when creating merkle tree (CASSANDRA-2758)
 * avoids unmarking compacting sstable prematurely in cleanup (CASSANDRA-2769)
 * fix NPE when the commit log is bypassed (CASSANDRA-2718)
 * don't throw an exception in SS.isRPCServerRunning (CASSANDRA-2721)
 * make stress.jar executable (CASSANDRA-2744)
 * add daemon mode to java stress (CASSANDRA-2267)
 * expose the DC and rack of a node through JMX and nodetool ring (CASSANDRA-2531)
 * fix cache mbean getSize (CASSANDRA-2781)
 * Add Date, Float, Double, and Boolean types (CASSANDRA-2530)
 * Add startup flag to renew counter node id (CASSANDRA-2788)
 * add jamm agent to cassandra.bat (CASSANDRA-2787)
 * fix repair hanging if a neighbor has nothing to send (CASSANDRA-2797)
 * purge tombstone even if row is in only one sstable (CASSANDRA-2801)
 * Fix wrong purge of deleted cf during compaction (CASSANDRA-2786)
 * fix race that could result in Hadoop writer failing to throw an
   exception encountered after close() (CASSANDRA-2755)
 * fix scan wrongly throwing assertion error (CASSANDRA-2653)
 * Always use even distribution for merkle tree with RandomPartitionner
   (CASSANDRA-2841)
 * fix describeOwnership for OPP (CASSANDRA-2800)
 * ensure that string tokens do not contain commas (CASSANDRA-2762)


0.8.0-final
 * fix CQL grammar warning and cqlsh regression from CASSANDRA-2622
 * add ant generate-cql-html target (CASSANDRA-2526)
 * update CQL consistency levels (CASSANDRA-2566)
 * debian packaging fixes (CASSANDRA-2481, 2647)
 * fix UUIDType, IntegerType for direct buffers (CASSANDRA-2682, 2684)
 * switch to native Thrift for Hadoop map/reduce (CASSANDRA-2667)
 * fix StackOverflowError when building from eclipse (CASSANDRA-2687)
 * only provide replication_factor to strategy_options "help" for
   SimpleStrategy, OldNetworkTopologyStrategy (CASSANDRA-2678, 2713)
 * fix exception adding validators to non-string columns (CASSANDRA-2696)
 * avoid instantiating DatabaseDescriptor in JDBC (CASSANDRA-2694)
 * fix potential stack overflow during compaction (CASSANDRA-2626)
 * clone super columns to avoid modifying them during flush (CASSANDRA-2675)
 * reset underlying iterator in EchoedRow constructor (CASSANDRA-2653)


0.8.0-rc1
 * faster flushes and compaction from fixing excessively pessimistic
   rebuffering in BRAF (CASSANDRA-2581)
 * fix returning null column values in the python cql driver (CASSANDRA-2593)
 * fix merkle tree splitting exiting early (CASSANDRA-2605)
 * snapshot_before_compaction directory name fix (CASSANDRA-2598)
 * Disable compaction throttling during bootstrap (CASSANDRA-2612)
 * fix CQL treatment of > and < operators in range slices (CASSANDRA-2592)
 * fix potential double-application of counter updates on commitlog replay
   by moving replay position from header to sstable metadata (CASSANDRA-2419)
 * JDBC CQL driver exposes getColumn for access to timestamp
 * JDBC ResultSetMetadata properties added to AbstractType
 * r/m clustertool (CASSANDRA-2607)
 * add support for presenting row key as a column in CQL result sets
   (CASSANDRA-2622)
 * Don't allow {LOCAL|EACH}_QUORUM unless strategy is NTS (CASSANDRA-2627)
 * validate keyspace strategy_options during CQL create (CASSANDRA-2624)
 * fix empty Result with secondary index when limit=1 (CASSANDRA-2628)
 * Fix regression where bootstrapping a node with no schema fails
   (CASSANDRA-2625)
 * Allow removing LocationInfo sstables (CASSANDRA-2632)
 * avoid attempting to replay mutations from dropped keyspaces (CASSANDRA-2631)
 * avoid using cached position of a key when GT is requested (CASSANDRA-2633)
 * fix counting bloom filter true positives (CASSANDRA-2637)
 * initialize local ep state prior to gossip startup if needed (CASSANDRA-2638)
 * fix counter increment lost after restart (CASSANDRA-2642)
 * add quote-escaping via backslash to CLI (CASSANDRA-2623)
 * fix pig example script (CASSANDRA-2487)
 * fix dynamic snitch race in adding latencies (CASSANDRA-2618)
 * Start/stop cassandra after more important services such as mdadm in
   debian packaging (CASSANDRA-2481)


0.8.0-beta2
 * fix NPE compacting index CFs (CASSANDRA-2528)
 * Remove checking all column families on startup for compaction candidates
   (CASSANDRA-2444)
 * validate CQL create keyspace options (CASSANDRA-2525)
 * fix nodetool setcompactionthroughput (CASSANDRA-2550)
 * move	gossip heartbeat back to its own thread (CASSANDRA-2554)
 * validate cql TRUNCATE columnfamily before truncating (CASSANDRA-2570)
 * fix batch_mutate for mixed standard-counter mutations (CASSANDRA-2457)
 * disallow making schema changes to system keyspace (CASSANDRA-2563)
 * fix sending mutation messages multiple times (CASSANDRA-2557)
 * fix incorrect use of NBHM.size in ReadCallback that could cause
   reads to time out even when responses were received (CASSANDRA-2552)
 * trigger read repair correctly for LOCAL_QUORUM reads (CASSANDRA-2556)
 * Allow configuring the number of compaction thread (CASSANDRA-2558)
 * forceUserDefinedCompaction will attempt to compact what it is given
   even if the pessimistic estimate is that there is not enough disk space;
   automatic compactions will only compact 2 or more sstables (CASSANDRA-2575)
 * refuse to apply migrations with older timestamps than the current
   schema (CASSANDRA-2536)
 * remove unframed Thrift transport option
 * include indexes in snapshots (CASSANDRA-2596)
 * improve ignoring of obsolete mutations in index maintenance (CASSANDRA-2401)
 * recognize attempt to drop just the index while leaving the column
   definition alone (CASSANDRA-2619)


0.8.0-beta1
 * remove Avro RPC support (CASSANDRA-926)
 * support for columns that act as incr/decr counters
   (CASSANDRA-1072, 1937, 1944, 1936, 2101, 2093, 2288, 2105, 2384, 2236, 2342,
   2454)
 * CQL (CASSANDRA-1703, 1704, 1705, 1706, 1707, 1708, 1710, 1711, 1940,
   2124, 2302, 2277, 2493)
 * avoid double RowMutation serialization on write path (CASSANDRA-1800)
 * make NetworkTopologyStrategy the default (CASSANDRA-1960)
 * configurable internode encryption (CASSANDRA-1567, 2152)
 * human readable column names in sstable2json output (CASSANDRA-1933)
 * change default JMX port to 7199 (CASSANDRA-2027)
 * backwards compatible internal messaging (CASSANDRA-1015)
 * atomic switch of memtables and sstables (CASSANDRA-2284)
 * add pluggable SeedProvider (CASSANDRA-1669)
 * Fix clustertool to not throw exception when calling get_endpoints (CASSANDRA-2437)
 * upgrade to thrift 0.6 (CASSANDRA-2412)
 * repair works on a token range instead of full ring (CASSANDRA-2324)
 * purge tombstones from row cache (CASSANDRA-2305)
 * push replication_factor into strategy_options (CASSANDRA-1263)
 * give snapshots the same name on each node (CASSANDRA-1791)
 * remove "nodetool loadbalance" (CASSANDRA-2448)
 * multithreaded compaction (CASSANDRA-2191)
 * compaction throttling (CASSANDRA-2156)
 * add key type information and alias (CASSANDRA-2311, 2396)
 * cli no longer divides read_repair_chance by 100 (CASSANDRA-2458)
 * made CompactionInfo.getTaskType return an enum (CASSANDRA-2482)
 * add a server-wide cap on measured memtable memory usage and aggressively
   flush to keep under that threshold (CASSANDRA-2006)
 * add unified UUIDType (CASSANDRA-2233)
 * add off-heap row cache support (CASSANDRA-1969)


0.7.5
 * improvements/fixes to PIG driver (CASSANDRA-1618, CASSANDRA-2387,
   CASSANDRA-2465, CASSANDRA-2484)
 * validate index names (CASSANDRA-1761)
 * reduce contention on Table.flusherLock (CASSANDRA-1954)
 * try harder to detect failures during streaming, cleaning up temporary
   files more reliably (CASSANDRA-2088)
 * shut down server for OOM on a Thrift thread (CASSANDRA-2269)
 * fix tombstone handling in repair and sstable2json (CASSANDRA-2279)
 * preserve version when streaming data from old sstables (CASSANDRA-2283)
 * don't start repair if a neighboring node is marked as dead (CASSANDRA-2290)
 * purge tombstones from row cache (CASSANDRA-2305)
 * Avoid seeking when sstable2json exports the entire file (CASSANDRA-2318)
 * clear Built flag in system table when dropping an index (CASSANDRA-2320)
 * don't allow arbitrary argument for stress.java (CASSANDRA-2323)
 * validate values for index predicates in get_indexed_slice (CASSANDRA-2328)
 * queue secondary indexes for flush before the parent (CASSANDRA-2330)
 * allow job configuration to set the CL used in Hadoop jobs (CASSANDRA-2331)
 * add memtable_flush_queue_size defaulting to 4 (CASSANDRA-2333)
 * Allow overriding of initial_token, storage_port and rpc_port from system
   properties (CASSANDRA-2343)
 * fix comparator used for non-indexed secondary expressions in index scan
   (CASSANDRA-2347)
 * ensure size calculation and write phase of large-row compaction use
   the same threshold for TTL expiration (CASSANDRA-2349)
 * fix race when iterating CFs during add/drop (CASSANDRA-2350)
 * add ConsistencyLevel command to CLI (CASSANDRA-2354)
 * allow negative numbers in the cli (CASSANDRA-2358)
 * hard code serialVersionUID for tokens class (CASSANDRA-2361)
 * fix potential infinite loop in ByteBufferUtil.inputStream (CASSANDRA-2365)
 * fix encoding bugs in HintedHandoffManager, SystemTable when default
   charset is not UTF8 (CASSANDRA-2367)
 * avoids having removed node reappearing in Gossip (CASSANDRA-2371)
 * fix incorrect truncation of long to int when reading columns via block
   index (CASSANDRA-2376)
 * fix NPE during stream session (CASSANDRA-2377)
 * fix race condition that could leave orphaned data files when dropping CF or
   KS (CASSANDRA-2381)
 * fsync statistics component on write (CASSANDRA-2382)
 * fix duplicate results from CFS.scan (CASSANDRA-2406)
 * add IntegerType to CLI help (CASSANDRA-2414)
 * avoid caching token-only decoratedkeys (CASSANDRA-2416)
 * convert mmap assertion to if/throw so scrub can catch it (CASSANDRA-2417)
 * don't overwrite gc log (CASSANDR-2418)
 * invalidate row cache for streamed row to avoid inconsitencies
   (CASSANDRA-2420)
 * avoid copies in range/index scans (CASSANDRA-2425)
 * make sure we don't wipe data during cleanup if the node has not join
   the ring (CASSANDRA-2428)
 * Try harder to close files after compaction (CASSANDRA-2431)
 * re-set bootstrapped flag after move finishes (CASSANDRA-2435)
 * display validation_class in CLI 'describe keyspace' (CASSANDRA-2442)
 * make cleanup compactions cleanup the row cache (CASSANDRA-2451)
 * add column fields validation to scrub (CASSANDRA-2460)
 * use 64KB flush buffer instead of in_memory_compaction_limit (CASSANDRA-2463)
 * fix backslash substitutions in CLI (CASSANDRA-2492)
 * disable cache saving for system CFS (CASSANDRA-2502)
 * fixes for verifying destination availability under hinted conditions
   so UE can be thrown intead of timing out (CASSANDRA-2514)
 * fix update of validation class in column metadata (CASSANDRA-2512)
 * support LOCAL_QUORUM, EACH_QUORUM CLs outside of NTS (CASSANDRA-2516)
 * preserve version when streaming data from old sstables (CASSANDRA-2283)
 * fix backslash substitutions in CLI (CASSANDRA-2492)
 * count a row deletion as one operation towards memtable threshold
   (CASSANDRA-2519)
 * support LOCAL_QUORUM, EACH_QUORUM CLs outside of NTS (CASSANDRA-2516)


0.7.4
 * add nodetool join command (CASSANDRA-2160)
 * fix secondary indexes on pre-existing or streamed data (CASSANDRA-2244)
 * initialize endpoint in gossiper earlier (CASSANDRA-2228)
 * add ability to write to Cassandra from Pig (CASSANDRA-1828)
 * add rpc_[min|max]_threads (CASSANDRA-2176)
 * add CL.TWO, CL.THREE (CASSANDRA-2013)
 * avoid exporting an un-requested row in sstable2json, when exporting
   a key that does not exist (CASSANDRA-2168)
 * add incremental_backups option (CASSANDRA-1872)
 * add configurable row limit to Pig loadfunc (CASSANDRA-2276)
 * validate column values in batches as well as single-Column inserts
   (CASSANDRA-2259)
 * move sample schema from cassandra.yaml to schema-sample.txt,
   a cli scripts (CASSANDRA-2007)
 * avoid writing empty rows when scrubbing tombstoned rows (CASSANDRA-2296)
 * fix assertion error in range and index scans for CL < ALL
   (CASSANDRA-2282)
 * fix commitlog replay when flush position refers to data that didn't
   get synced before server died (CASSANDRA-2285)
 * fix fd leak in sstable2json with non-mmap'd i/o (CASSANDRA-2304)
 * reduce memory use during streaming of multiple sstables (CASSANDRA-2301)
 * purge tombstoned rows from cache after GCGraceSeconds (CASSANDRA-2305)
 * allow zero replicas in a NTS datacenter (CASSANDRA-1924)
 * make range queries respect snitch for local replicas (CASSANDRA-2286)
 * fix HH delivery when column index is larger than 2GB (CASSANDRA-2297)
 * make 2ary indexes use parent CF flush thresholds during initial build
   (CASSANDRA-2294)
 * update memtable_throughput to be a long (CASSANDRA-2158)


0.7.3
 * Keep endpoint state until aVeryLongTime (CASSANDRA-2115)
 * lower-latency read repair (CASSANDRA-2069)
 * add hinted_handoff_throttle_delay_in_ms option (CASSANDRA-2161)
 * fixes for cache save/load (CASSANDRA-2172, -2174)
 * Handle whole-row deletions in CFOutputFormat (CASSANDRA-2014)
 * Make memtable_flush_writers flush in parallel (CASSANDRA-2178)
 * Add compaction_preheat_key_cache option (CASSANDRA-2175)
 * refactor stress.py to have only one copy of the format string
   used for creating row keys (CASSANDRA-2108)
 * validate index names for \w+ (CASSANDRA-2196)
 * Fix Cassandra cli to respect timeout if schema does not settle
   (CASSANDRA-2187)
 * fix for compaction and cleanup writing old-format data into new-version
   sstable (CASSANDRA-2211, -2216)
 * add nodetool scrub (CASSANDRA-2217, -2240)
 * fix sstable2json large-row pagination (CASSANDRA-2188)
 * fix EOFing on requests for the last bytes in a file (CASSANDRA-2213)
 * fix BufferedRandomAccessFile bugs (CASSANDRA-2218, -2241)
 * check for memtable flush_after_mins exceeded every 10s (CASSANDRA-2183)
 * fix cache saving on Windows (CASSANDRA-2207)
 * add validateSchemaAgreement call + synchronization to schema
   modification operations (CASSANDRA-2222)
 * fix for reversed slice queries on large rows (CASSANDRA-2212)
 * fat clients were writing local data (CASSANDRA-2223)
 * set DEFAULT_MEMTABLE_LIFETIME_IN_MINS to 24h
 * improve detection and cleanup of partially-written sstables
   (CASSANDRA-2206)
 * fix supercolumn de/serialization when subcolumn comparator is different
   from supercolumn's (CASSANDRA-2104)
 * fix starting up on Windows when CASSANDRA_HOME contains whitespace
   (CASSANDRA-2237)
 * add [get|set][row|key]cacheSavePeriod to JMX (CASSANDRA-2100)
 * fix Hadoop ColumnFamilyOutputFormat dropping of mutations
   when batch fills up (CASSANDRA-2255)
 * move file deletions off of scheduledtasks executor (CASSANDRA-2253)


0.7.2
 * copy DecoratedKey.key when inserting into caches to avoid retaining
   a reference to the underlying buffer (CASSANDRA-2102)
 * format subcolumn names with subcomparator (CASSANDRA-2136)
 * fix column bloom filter deserialization (CASSANDRA-2165)


0.7.1
 * refactor MessageDigest creation code. (CASSANDRA-2107)
 * buffer network stack to avoid inefficient small TCP messages while avoiding
   the nagle/delayed ack problem (CASSANDRA-1896)
 * check log4j configuration for changes every 10s (CASSANDRA-1525, 1907)
 * more-efficient cross-DC replication (CASSANDRA-1530, -2051, -2138)
 * avoid polluting page cache with commitlog or sstable writes
   and seq scan operations (CASSANDRA-1470)
 * add RMI authentication options to nodetool (CASSANDRA-1921)
 * make snitches configurable at runtime (CASSANDRA-1374)
 * retry hadoop split requests on connection failure (CASSANDRA-1927)
 * implement describeOwnership for BOP, COPP (CASSANDRA-1928)
 * make read repair behave as expected for ConsistencyLevel > ONE
   (CASSANDRA-982, 2038)
 * distributed test harness (CASSANDRA-1859, 1964)
 * reduce flush lock contention (CASSANDRA-1930)
 * optimize supercolumn deserialization (CASSANDRA-1891)
 * fix CFMetaData.apply to only compare objects of the same class
   (CASSANDRA-1962)
 * allow specifying specific SSTables to compact from JMX (CASSANDRA-1963)
 * fix race condition in MessagingService.targets (CASSANDRA-1959, 2094, 2081)
 * refuse to open sstables from a future version (CASSANDRA-1935)
 * zero-copy reads (CASSANDRA-1714)
 * fix copy bounds for word Text in wordcount demo (CASSANDRA-1993)
 * fixes for contrib/javautils (CASSANDRA-1979)
 * check more frequently for memtable expiration (CASSANDRA-2000)
 * fix writing SSTable column count statistics (CASSANDRA-1976)
 * fix streaming of multiple CFs during bootstrap (CASSANDRA-1992)
 * explicitly set JVM GC new generation size with -Xmn (CASSANDRA-1968)
 * add short options for CLI flags (CASSANDRA-1565)
 * make keyspace argument to "describe keyspace" in CLI optional
   when authenticated to keyspace already (CASSANDRA-2029)
 * added option to specify -Dcassandra.join_ring=false on startup
   to allow "warm spare" nodes or performing JMX maintenance before
   joining the ring (CASSANDRA-526)
 * log migrations at INFO (CASSANDRA-2028)
 * add CLI verbose option in file mode (CASSANDRA-2030)
 * add single-line "--" comments to CLI (CASSANDRA-2032)
 * message serialization tests (CASSANDRA-1923)
 * switch from ivy to maven-ant-tasks (CASSANDRA-2017)
 * CLI attempts to block for new schema to propagate (CASSANDRA-2044)
 * fix potential overflow in nodetool cfstats (CASSANDRA-2057)
 * add JVM shutdownhook to sync commitlog (CASSANDRA-1919)
 * allow nodes to be up without being part of  normal traffic (CASSANDRA-1951)
 * fix CLI "show keyspaces" with null options on NTS (CASSANDRA-2049)
 * fix possible ByteBuffer race conditions (CASSANDRA-2066)
 * reduce garbage generated by MessagingService to prevent load spikes
   (CASSANDRA-2058)
 * fix math in RandomPartitioner.describeOwnership (CASSANDRA-2071)
 * fix deletion of sstable non-data components (CASSANDRA-2059)
 * avoid blocking gossip while deleting handoff hints (CASSANDRA-2073)
 * ignore messages from newer versions, keep track of nodes in gossip
   regardless of version (CASSANDRA-1970)
 * cache writing moved to CompactionManager to reduce i/o contention and
   updated to use non-cache-polluting writes (CASSANDRA-2053)
 * page through large rows when exporting to JSON (CASSANDRA-2041)
 * add flush_largest_memtables_at and reduce_cache_sizes_at options
   (CASSANDRA-2142)
 * add cli 'describe cluster' command (CASSANDRA-2127)
 * add cli support for setting username/password at 'connect' command
   (CASSANDRA-2111)
 * add -D option to Stress.java to allow reading hosts from a file
   (CASSANDRA-2149)
 * bound hints CF throughput between 32M and 256M (CASSANDRA-2148)
 * continue starting when invalid saved cache entries are encountered
   (CASSANDRA-2076)
 * add max_hint_window_in_ms option (CASSANDRA-1459)


0.7.0-final
 * fix offsets to ByteBuffer.get (CASSANDRA-1939)


0.7.0-rc4
 * fix cli crash after backgrounding (CASSANDRA-1875)
 * count timeouts in storageproxy latencies, and include latency
   histograms in StorageProxyMBean (CASSANDRA-1893)
 * fix CLI get recognition of supercolumns (CASSANDRA-1899)
 * enable keepalive on intra-cluster sockets (CASSANDRA-1766)
 * count timeouts towards dynamicsnitch latencies (CASSANDRA-1905)
 * Expose index-building status in JMX + cli schema description
   (CASSANDRA-1871)
 * allow [LOCAL|EACH]_QUORUM to be used with non-NetworkTopology
   replication Strategies
 * increased amount of index locks for faster commitlog replay
 * collect secondary index tombstones immediately (CASSANDRA-1914)
 * revert commitlog changes from #1780 (CASSANDRA-1917)
 * change RandomPartitioner min token to -1 to avoid collision w/
   tokens on actual nodes (CASSANDRA-1901)
 * examine the right nibble when validating TimeUUID (CASSANDRA-1910)
 * include secondary indexes in cleanup (CASSANDRA-1916)
 * CFS.scrubDataDirectories should also cleanup invalid secondary indexes
   (CASSANDRA-1904)
 * ability to disable/enable gossip on nodes to force them down
   (CASSANDRA-1108)


0.7.0-rc3
 * expose getNaturalEndpoints in StorageServiceMBean taking byte[]
   key; RMI cannot serialize ByteBuffer (CASSANDRA-1833)
 * infer org.apache.cassandra.locator for replication strategy classes
   when not otherwise specified
 * validation that generates less garbage (CASSANDRA-1814)
 * add TTL support to CLI (CASSANDRA-1838)
 * cli defaults to bytestype for subcomparator when creating
   column families (CASSANDRA-1835)
 * unregister index MBeans when index is dropped (CASSANDRA-1843)
 * make ByteBufferUtil.clone thread-safe (CASSANDRA-1847)
 * change exception for read requests during bootstrap from
   InvalidRequest to Unavailable (CASSANDRA-1862)
 * respect row-level tombstones post-flush in range scans
   (CASSANDRA-1837)
 * ReadResponseResolver check digests against each other (CASSANDRA-1830)
 * return InvalidRequest when remove of subcolumn without supercolumn
   is requested (CASSANDRA-1866)
 * flush before repair (CASSANDRA-1748)
 * SSTableExport validates key order (CASSANDRA-1884)
 * large row support for SSTableExport (CASSANDRA-1867)
 * Re-cache hot keys post-compaction without hitting disk (CASSANDRA-1878)
 * manage read repair in coordinator instead of data source, to
   provide latency information to dynamic snitch (CASSANDRA-1873)


0.7.0-rc2
 * fix live-column-count of slice ranges including tombstoned supercolumn
   with live subcolumn (CASSANDRA-1591)
 * rename o.a.c.internal.AntientropyStage -> AntiEntropyStage,
   o.a.c.request.Request_responseStage -> RequestResponseStage,
   o.a.c.internal.Internal_responseStage -> InternalResponseStage
 * add AbstractType.fromString (CASSANDRA-1767)
 * require index_type to be present when specifying index_name
   on ColumnDef (CASSANDRA-1759)
 * fix add/remove index bugs in CFMetadata (CASSANDRA-1768)
 * rebuild Strategy during system_update_keyspace (CASSANDRA-1762)
 * cli updates prompt to ... in continuation lines (CASSANDRA-1770)
 * support multiple Mutations per key in hadoop ColumnFamilyOutputFormat
   (CASSANDRA-1774)
 * improvements to Debian init script (CASSANDRA-1772)
 * use local classloader to check for version.properties (CASSANDRA-1778)
 * Validate that column names in column_metadata are valid for the
   defined comparator, and decode properly in cli (CASSANDRA-1773)
 * use cross-platform newlines in cli (CASSANDRA-1786)
 * add ExpiringColumn support to sstable import/export (CASSANDRA-1754)
 * add flush for each append to periodic commitlog mode; added
   periodic_without_flush option to disable this (CASSANDRA-1780)
 * close file handle used for post-flush truncate (CASSANDRA-1790)
 * various code cleanup (CASSANDRA-1793, -1794, -1795)
 * fix range queries against wrapped range (CASSANDRA-1781)
 * fix consistencylevel calculations for NetworkTopologyStrategy
   (CASSANDRA-1804)
 * cli support index type enum names (CASSANDRA-1810)
 * improved validation of column_metadata (CASSANDRA-1813)
 * reads at ConsistencyLevel > 1 throw UnavailableException
   immediately if insufficient live nodes exist (CASSANDRA-1803)
 * copy bytebuffers for local writes to avoid retaining the entire
   Thrift frame (CASSANDRA-1801)
 * fix NPE adding index to column w/o prior metadata (CASSANDRA-1764)
 * reduce fat client timeout (CASSANDRA-1730)
 * fix botched merge of CASSANDRA-1316


0.7.0-rc1
 * fix compaction and flush races with schema updates (CASSANDRA-1715)
 * add clustertool, config-converter, sstablekeys, and schematool
   Windows .bat files (CASSANDRA-1723)
 * reject range queries received during bootstrap (CASSANDRA-1739)
 * fix wrapping-range queries on non-minimum token (CASSANDRA-1700)
 * add nodetool cfhistogram (CASSANDRA-1698)
 * limit repaired ranges to what the nodes have in common (CASSANDRA-1674)
 * index scan treats missing columns as not matching secondary
   expressions (CASSANDRA-1745)
 * Fix misuse of DataOutputBuffer.getData in AntiEntropyService
   (CASSANDRA-1729)
 * detect and warn when obsolete version of JNA is present (CASSANDRA-1760)
 * reduce fat client timeout (CASSANDRA-1730)
 * cleanup smallest CFs first to increase free temp space for larger ones
   (CASSANDRA-1811)
 * Update windows .bat files to work outside of main Cassandra
   directory (CASSANDRA-1713)
 * fix read repair regression from 0.6.7 (CASSANDRA-1727)
 * more-efficient read repair (CASSANDRA-1719)
 * fix hinted handoff replay (CASSANDRA-1656)
 * log type of dropped messages (CASSANDRA-1677)
 * upgrade to SLF4J 1.6.1
 * fix ByteBuffer bug in ExpiringColumn.updateDigest (CASSANDRA-1679)
 * fix IntegerType.getString (CASSANDRA-1681)
 * make -Djava.net.preferIPv4Stack=true the default (CASSANDRA-628)
 * add INTERNAL_RESPONSE verb to differentiate from responses related
   to client requests (CASSANDRA-1685)
 * log tpstats when dropping messages (CASSANDRA-1660)
 * include unreachable nodes in describeSchemaVersions (CASSANDRA-1678)
 * Avoid dropping messages off the client request path (CASSANDRA-1676)
 * fix jna errno reporting (CASSANDRA-1694)
 * add friendlier error for UnknownHostException on startup (CASSANDRA-1697)
 * include jna dependency in RPM package (CASSANDRA-1690)
 * add --skip-keys option to stress.py (CASSANDRA-1696)
 * improve cli handling of non-string keys and column names
   (CASSANDRA-1701, -1693)
 * r/m extra subcomparator line in cli keyspaces output (CASSANDRA-1712)
 * add read repair chance to cli "show keyspaces"
 * upgrade to ConcurrentLinkedHashMap 1.1 (CASSANDRA-975)
 * fix index scan routing (CASSANDRA-1722)
 * fix tombstoning of supercolumns in range queries (CASSANDRA-1734)
 * clear endpoint cache after updating keyspace metadata (CASSANDRA-1741)
 * fix wrapping-range queries on non-minimum token (CASSANDRA-1700)
 * truncate includes secondary indexes (CASSANDRA-1747)
 * retain reference to PendingFile sstables (CASSANDRA-1749)
 * fix sstableimport regression (CASSANDRA-1753)
 * fix for bootstrap when no non-system tables are defined (CASSANDRA-1732)
 * handle replica unavailability in index scan (CASSANDRA-1755)
 * fix service initialization order deadlock (CASSANDRA-1756)
 * multi-line cli commands (CASSANDRA-1742)
 * fix race between snapshot and compaction (CASSANDRA-1736)
 * add listEndpointsPendingHints, deleteHintsForEndpoint JMX methods
   (CASSANDRA-1551)


0.7.0-beta3
 * add strategy options to describe_keyspace output (CASSANDRA-1560)
 * log warning when using randomly generated token (CASSANDRA-1552)
 * re-organize JMX into .db, .net, .internal, .request (CASSANDRA-1217)
 * allow nodes to change IPs between restarts (CASSANDRA-1518)
 * remember ring state between restarts by default (CASSANDRA-1518)
 * flush index built flag so we can read it before log replay (CASSANDRA-1541)
 * lock row cache updates to prevent race condition (CASSANDRA-1293)
 * remove assertion causing rare (and harmless) error messages in
   commitlog (CASSANDRA-1330)
 * fix moving nodes with no keyspaces defined (CASSANDRA-1574)
 * fix unbootstrap when no data is present in a transfer range (CASSANDRA-1573)
 * take advantage of AVRO-495 to simplify our avro IDL (CASSANDRA-1436)
 * extend authorization hierarchy to column family (CASSANDRA-1554)
 * deletion support in secondary indexes (CASSANDRA-1571)
 * meaningful error message for invalid replication strategy class
   (CASSANDRA-1566)
 * allow keyspace creation with RF > N (CASSANDRA-1428)
 * improve cli error handling (CASSANDRA-1580)
 * add cache save/load ability (CASSANDRA-1417, 1606, 1647)
 * add StorageService.getDrainProgress (CASSANDRA-1588)
 * Disallow bootstrap to an in-use token (CASSANDRA-1561)
 * Allow dynamic secondary index creation and destruction (CASSANDRA-1532)
 * log auto-guessed memtable thresholds (CASSANDRA-1595)
 * add ColumnDef support to cli (CASSANDRA-1583)
 * reduce index sample time by 75% (CASSANDRA-1572)
 * add cli support for column, strategy metadata (CASSANDRA-1578, 1612)
 * add cli support for schema modification (CASSANDRA-1584)
 * delete temp files on failed compactions (CASSANDRA-1596)
 * avoid blocking for dead nodes during removetoken (CASSANDRA-1605)
 * remove ConsistencyLevel.ZERO (CASSANDRA-1607)
 * expose in-progress compaction type in jmx (CASSANDRA-1586)
 * removed IClock & related classes from internals (CASSANDRA-1502)
 * fix removing tokens from SystemTable on decommission and removetoken
   (CASSANDRA-1609)
 * include CF metadata in cli 'show keyspaces' (CASSANDRA-1613)
 * switch from Properties to HashMap in PropertyFileSnitch to
   avoid synchronization bottleneck (CASSANDRA-1481)
 * PropertyFileSnitch configuration file renamed to
   cassandra-topology.properties
 * add cli support for get_range_slices (CASSANDRA-1088, CASSANDRA-1619)
 * Make memtable flush thresholds per-CF instead of global
   (CASSANDRA-1007, 1637)
 * add cli support for binary data without CfDef hints (CASSANDRA-1603)
 * fix building SSTable statistics post-stream (CASSANDRA-1620)
 * fix potential infinite loop in 2ary index queries (CASSANDRA-1623)
 * allow creating NTS keyspaces with no replicas configured (CASSANDRA-1626)
 * add jmx histogram of sstables accessed per read (CASSANDRA-1624)
 * remove system_rename_column_family and system_rename_keyspace from the
   client API until races can be fixed (CASSANDRA-1630, CASSANDRA-1585)
 * add cli sanity tests (CASSANDRA-1582)
 * update GC settings in cassandra.bat (CASSANDRA-1636)
 * cli support for index queries (CASSANDRA-1635)
 * cli support for updating schema memtable settings (CASSANDRA-1634)
 * cli --file option (CASSANDRA-1616)
 * reduce automatically chosen memtable sizes by 50% (CASSANDRA-1641)
 * move endpoint cache from snitch to strategy (CASSANDRA-1643)
 * fix commitlog recovery deleting the newly-created segment as well as
   the old ones (CASSANDRA-1644)
 * upgrade to Thrift 0.5 (CASSANDRA-1367)
 * renamed CL.DCQUORUM to LOCAL_QUORUM and DCQUORUMSYNC to EACH_QUORUM
 * cli truncate support (CASSANDRA-1653)
 * update GC settings in cassandra.bat (CASSANDRA-1636)
 * avoid logging when a node's ip/token is gossipped back to it (CASSANDRA-1666)


0.7-beta2
 * always use UTF-8 for hint keys (CASSANDRA-1439)
 * remove cassandra.yaml dependency from Hadoop and Pig (CASSADRA-1322)
 * expose CfDef metadata in describe_keyspaces (CASSANDRA-1363)
 * restore use of mmap_index_only option (CASSANDRA-1241)
 * dropping a keyspace with no column families generated an error
   (CASSANDRA-1378)
 * rename RackAwareStrategy to OldNetworkTopologyStrategy, RackUnawareStrategy
   to SimpleStrategy, DatacenterShardStrategy to NetworkTopologyStrategy,
   AbstractRackAwareSnitch to AbstractNetworkTopologySnitch (CASSANDRA-1392)
 * merge StorageProxy.mutate, mutateBlocking (CASSANDRA-1396)
 * faster UUIDType, LongType comparisons (CASSANDRA-1386, 1393)
 * fix setting read_repair_chance from CLI addColumnFamily (CASSANDRA-1399)
 * fix updates to indexed columns (CASSANDRA-1373)
 * fix race condition leaving to FileNotFoundException (CASSANDRA-1382)
 * fix sharded lock hash on index write path (CASSANDRA-1402)
 * add support for GT/E, LT/E in subordinate index clauses (CASSANDRA-1401)
 * cfId counter got out of sync when CFs were added (CASSANDRA-1403)
 * less chatty schema updates (CASSANDRA-1389)
 * rename column family mbeans. 'type' will now include either
   'IndexColumnFamilies' or 'ColumnFamilies' depending on the CFS type.
   (CASSANDRA-1385)
 * disallow invalid keyspace and column family names. This includes name that
   matches a '^\w+' regex. (CASSANDRA-1377)
 * use JNA, if present, to take snapshots (CASSANDRA-1371)
 * truncate hints if starting 0.7 for the first time (CASSANDRA-1414)
 * fix FD leak in single-row slicepredicate queries (CASSANDRA-1416)
 * allow index expressions against columns that are not part of the
   SlicePredicate (CASSANDRA-1410)
 * config-converter properly handles snitches and framed support
   (CASSANDRA-1420)
 * remove keyspace argument from multiget_count (CASSANDRA-1422)
 * allow specifying cassandra.yaml location as (local or remote) URL
   (CASSANDRA-1126)
 * fix using DynamicEndpointSnitch with NetworkTopologyStrategy
   (CASSANDRA-1429)
 * Add CfDef.default_validation_class (CASSANDRA-891)
 * fix EstimatedHistogram.max (CASSANDRA-1413)
 * quorum read optimization (CASSANDRA-1622)
 * handle zero-length (or missing) rows during HH paging (CASSANDRA-1432)
 * include secondary indexes during schema migrations (CASSANDRA-1406)
 * fix commitlog header race during schema change (CASSANDRA-1435)
 * fix ColumnFamilyStoreMBeanIterator to use new type name (CASSANDRA-1433)
 * correct filename generated by xml->yaml converter (CASSANDRA-1419)
 * add CMSInitiatingOccupancyFraction=75 and UseCMSInitiatingOccupancyOnly
   to default JVM options
 * decrease jvm heap for cassandra-cli (CASSANDRA-1446)
 * ability to modify keyspaces and column family definitions on a live cluster
   (CASSANDRA-1285)
 * support for Hadoop Streaming [non-jvm map/reduce via stdin/out]
   (CASSANDRA-1368)
 * Move persistent sstable stats from the system table to an sstable component
   (CASSANDRA-1430)
 * remove failed bootstrap attempt from pending ranges when gossip times
   it out after 1h (CASSANDRA-1463)
 * eager-create tcp connections to other cluster members (CASSANDRA-1465)
 * enumerate stages and derive stage from message type instead of
   transmitting separately (CASSANDRA-1465)
 * apply reversed flag during collation from different data sources
   (CASSANDRA-1450)
 * make failure to remove commitlog segment non-fatal (CASSANDRA-1348)
 * correct ordering of drain operations so CL.recover is no longer
   necessary (CASSANDRA-1408)
 * removed keyspace from describe_splits method (CASSANDRA-1425)
 * rename check_schema_agreement to describe_schema_versions
   (CASSANDRA-1478)
 * fix QUORUM calculation for RF > 3 (CASSANDRA-1487)
 * remove tombstones during non-major compactions when bloom filter
   verifies that row does not exist in other sstables (CASSANDRA-1074)
 * nodes that coordinated a loadbalance in the past could not be seen by
   newly added nodes (CASSANDRA-1467)
 * exposed endpoint states (gossip details) via jmx (CASSANDRA-1467)
 * ensure that compacted sstables are not included when new readers are
   instantiated (CASSANDRA-1477)
 * by default, calculate heap size and memtable thresholds at runtime (CASSANDRA-1469)
 * fix races dealing with adding/dropping keyspaces and column families in
   rapid succession (CASSANDRA-1477)
 * clean up of Streaming system (CASSANDRA-1503, 1504, 1506)
 * add options to configure Thrift socket keepalive and buffer sizes (CASSANDRA-1426)
 * make contrib CassandraServiceDataCleaner recursive (CASSANDRA-1509)
 * min, max compaction threshold are configurable and persistent
   per-ColumnFamily (CASSANDRA-1468)
 * fix replaying the last mutation in a commitlog unnecessarily
   (CASSANDRA-1512)
 * invoke getDefaultUncaughtExceptionHandler from DTPE with the original
   exception rather than the ExecutionException wrapper (CASSANDRA-1226)
 * remove Clock from the Thrift (and Avro) API (CASSANDRA-1501)
 * Close intra-node sockets when connection is broken (CASSANDRA-1528)
 * RPM packaging spec file (CASSANDRA-786)
 * weighted request scheduler (CASSANDRA-1485)
 * treat expired columns as deleted (CASSANDRA-1539)
 * make IndexInterval configurable (CASSANDRA-1488)
 * add describe_snitch to Thrift API (CASSANDRA-1490)
 * MD5 authenticator compares plain text submitted password with MD5'd
   saved property, instead of vice versa (CASSANDRA-1447)
 * JMX MessagingService pending and completed counts (CASSANDRA-1533)
 * fix race condition processing repair responses (CASSANDRA-1511)
 * make repair blocking (CASSANDRA-1511)
 * create EndpointSnitchInfo and MBean to expose rack and DC (CASSANDRA-1491)
 * added option to contrib/word_count to output results back to Cassandra
   (CASSANDRA-1342)
 * rewrite Hadoop ColumnFamilyRecordWriter to pool connections, retry to
   multiple Cassandra nodes, and smooth impact on the Cassandra cluster
   by using smaller batch sizes (CASSANDRA-1434)
 * fix setting gc_grace_seconds via CLI (CASSANDRA-1549)
 * support TTL'd index values (CASSANDRA-1536)
 * make removetoken work like decommission (CASSANDRA-1216)
 * make cli comparator-aware and improve quote rules (CASSANDRA-1523,-1524)
 * make nodetool compact and cleanup blocking (CASSANDRA-1449)
 * add memtable, cache information to GCInspector logs (CASSANDRA-1558)
 * enable/disable HintedHandoff via JMX (CASSANDRA-1550)
 * Ignore stray files in the commit log directory (CASSANDRA-1547)
 * Disallow bootstrap to an in-use token (CASSANDRA-1561)


0.7-beta1
 * sstable versioning (CASSANDRA-389)
 * switched to slf4j logging (CASSANDRA-625)
 * add (optional) expiration time for column (CASSANDRA-699)
 * access levels for authentication/authorization (CASSANDRA-900)
 * add ReadRepairChance to CF definition (CASSANDRA-930)
 * fix heisenbug in system tests, especially common on OS X (CASSANDRA-944)
 * convert to byte[] keys internally and all public APIs (CASSANDRA-767)
 * ability to alter schema definitions on a live cluster (CASSANDRA-44)
 * renamed configuration file to cassandra.xml, and log4j.properties to
   log4j-server.properties, which must now be loaded from
   the classpath (which is how our scripts in bin/ have always done it)
   (CASSANDRA-971)
 * change get_count to require a SlicePredicate. create multi_get_count
   (CASSANDRA-744)
 * re-organized endpointsnitch implementations and added SimpleSnitch
   (CASSANDRA-994)
 * Added preload_row_cache option (CASSANDRA-946)
 * add CRC to commitlog header (CASSANDRA-999)
 * removed deprecated batch_insert and get_range_slice methods (CASSANDRA-1065)
 * add truncate thrift method (CASSANDRA-531)
 * http mini-interface using mx4j (CASSANDRA-1068)
 * optimize away copy of sliced row on memtable read path (CASSANDRA-1046)
 * replace constant-size 2GB mmaped segments and special casing for index
   entries spanning segment boundaries, with SegmentedFile that computes
   segments that always contain entire entries/rows (CASSANDRA-1117)
 * avoid reading large rows into memory during compaction (CASSANDRA-16)
 * added hadoop OutputFormat (CASSANDRA-1101)
 * efficient Streaming (no more anticompaction) (CASSANDRA-579)
 * split commitlog header into separate file and add size checksum to
   mutations (CASSANDRA-1179)
 * avoid allocating a new byte[] for each mutation on replay (CASSANDRA-1219)
 * revise HH schema to be per-endpoint (CASSANDRA-1142)
 * add joining/leaving status to nodetool ring (CASSANDRA-1115)
 * allow multiple repair sessions per node (CASSANDRA-1190)
 * optimize away MessagingService for local range queries (CASSANDRA-1261)
 * make framed transport the default so malformed requests can't OOM the
   server (CASSANDRA-475)
 * significantly faster reads from row cache (CASSANDRA-1267)
 * take advantage of row cache during range queries (CASSANDRA-1302)
 * make GCGraceSeconds a per-ColumnFamily value (CASSANDRA-1276)
 * keep persistent row size and column count statistics (CASSANDRA-1155)
 * add IntegerType (CASSANDRA-1282)
 * page within a single row during hinted handoff (CASSANDRA-1327)
 * push DatacenterShardStrategy configuration into keyspace definition,
   eliminating datacenter.properties. (CASSANDRA-1066)
 * optimize forward slices starting with '' and single-index-block name
   queries by skipping the column index (CASSANDRA-1338)
 * streaming refactor (CASSANDRA-1189)
 * faster comparison for UUID types (CASSANDRA-1043)
 * secondary index support (CASSANDRA-749 and subtasks)
 * make compaction buckets deterministic (CASSANDRA-1265)


0.6.6
 * Allow using DynamicEndpointSnitch with RackAwareStrategy (CASSANDRA-1429)
 * remove the remaining vestiges of the unfinished DatacenterShardStrategy
   (replaced by NetworkTopologyStrategy in 0.7)


0.6.5
 * fix key ordering in range query results with RandomPartitioner
   and ConsistencyLevel > ONE (CASSANDRA-1145)
 * fix for range query starting with the wrong token range (CASSANDRA-1042)
 * page within a single row during hinted handoff (CASSANDRA-1327)
 * fix compilation on non-sun JDKs (CASSANDRA-1061)
 * remove String.trim() call on row keys in batch mutations (CASSANDRA-1235)
 * Log summary of dropped messages instead of spamming log (CASSANDRA-1284)
 * add dynamic endpoint snitch (CASSANDRA-981)
 * fix streaming for keyspaces with hyphens in their name (CASSANDRA-1377)
 * fix errors in hard-coded bloom filter optKPerBucket by computing it
   algorithmically (CASSANDRA-1220
 * remove message deserialization stage, and uncap read/write stages
   so slow reads/writes don't block gossip processing (CASSANDRA-1358)
 * add jmx port configuration to Debian package (CASSANDRA-1202)
 * use mlockall via JNA, if present, to prevent Linux from swapping
   out parts of the JVM (CASSANDRA-1214)


0.6.4
 * avoid queuing multiple hint deliveries for the same endpoint
   (CASSANDRA-1229)
 * better performance for and stricter checking of UTF8 column names
   (CASSANDRA-1232)
 * extend option to lower compaction priority to hinted handoff
   as well (CASSANDRA-1260)
 * log errors in gossip instead of re-throwing (CASSANDRA-1289)
 * avoid aborting commitlog replay prematurely if a flushed-but-
   not-removed commitlog segment is encountered (CASSANDRA-1297)
 * fix duplicate rows being read during mapreduce (CASSANDRA-1142)
 * failure detection wasn't closing command sockets (CASSANDRA-1221)
 * cassandra-cli.bat works on windows (CASSANDRA-1236)
 * pre-emptively drop requests that cannot be processed within RPCTimeout
   (CASSANDRA-685)
 * add ack to Binary write verb and update CassandraBulkLoader
   to wait for acks for each row (CASSANDRA-1093)
 * added describe_partitioner Thrift method (CASSANDRA-1047)
 * Hadoop jobs no longer require the Cassandra storage-conf.xml
   (CASSANDRA-1280, CASSANDRA-1047)
 * log thread pool stats when GC is excessive (CASSANDRA-1275)
 * remove gossip message size limit (CASSANDRA-1138)
 * parallelize local and remote reads during multiget, and respect snitch
   when determining whether to do local read for CL.ONE (CASSANDRA-1317)
 * fix read repair to use requested consistency level on digest mismatch,
   rather than assuming QUORUM (CASSANDRA-1316)
 * process digest mismatch re-reads in parallel (CASSANDRA-1323)
 * switch hints CF comparator to BytesType (CASSANDRA-1274)


0.6.3
 * retry to make streaming connections up to 8 times. (CASSANDRA-1019)
 * reject describe_ring() calls on invalid keyspaces (CASSANDRA-1111)
 * fix cache size calculation for size of 100% (CASSANDRA-1129)
 * fix cache capacity only being recalculated once (CASSANDRA-1129)
 * remove hourly scan of all hints on the off chance that the gossiper
   missed a status change; instead, expose deliverHintsToEndpoint to JMX
   so it can be done manually, if necessary (CASSANDRA-1141)
 * don't reject reads at CL.ALL (CASSANDRA-1152)
 * reject deletions to supercolumns in CFs containing only standard
   columns (CASSANDRA-1139)
 * avoid preserving login information after client disconnects
   (CASSANDRA-1057)
 * prefer sun jdk to openjdk in debian init script (CASSANDRA-1174)
 * detect partioner config changes between restarts and fail fast
   (CASSANDRA-1146)
 * use generation time to resolve node token reassignment disagreements
   (CASSANDRA-1118)
 * restructure the startup ordering of Gossiper and MessageService to avoid
   timing anomalies (CASSANDRA-1160)
 * detect incomplete commit log hearders (CASSANDRA-1119)
 * force anti-entropy service to stream files on the stream stage to avoid
   sending streams out of order (CASSANDRA-1169)
 * remove inactive stream managers after AES streams files (CASSANDRA-1169)
 * allow removing entire row through batch_mutate Deletion (CASSANDRA-1027)
 * add JMX metrics for row-level bloom filter false positives (CASSANDRA-1212)
 * added a redhat init script to contrib (CASSANDRA-1201)
 * use midpoint when bootstrapping a new machine into range with not
   much data yet instead of random token (CASSANDRA-1112)
 * kill server on OOM in executor stage as well as Thrift (CASSANDRA-1226)
 * remove opportunistic repairs, when two machines with overlapping replica
   responsibilities happen to finish major compactions of the same CF near
   the same time.  repairs are now fully manual (CASSANDRA-1190)
 * add ability to lower compaction priority (default is no change from 0.6.2)
   (CASSANDRA-1181)


0.6.2
 * fix contrib/word_count build. (CASSANDRA-992)
 * split CommitLogExecutorService into BatchCommitLogExecutorService and
   PeriodicCommitLogExecutorService (CASSANDRA-1014)
 * add latency histograms to CFSMBean (CASSANDRA-1024)
 * make resolving timestamp ties deterministic by using value bytes
   as a tiebreaker (CASSANDRA-1039)
 * Add option to turn off Hinted Handoff (CASSANDRA-894)
 * fix windows startup (CASSANDRA-948)
 * make concurrent_reads, concurrent_writes configurable at runtime via JMX
   (CASSANDRA-1060)
 * disable GCInspector on non-Sun JVMs (CASSANDRA-1061)
 * fix tombstone handling in sstable rows with no other data (CASSANDRA-1063)
 * fix size of row in spanned index entries (CASSANDRA-1056)
 * install json2sstable, sstable2json, and sstablekeys to Debian package
 * StreamingService.StreamDestinations wouldn't empty itself after streaming
   finished (CASSANDRA-1076)
 * added Collections.shuffle(splits) before returning the splits in
   ColumnFamilyInputFormat (CASSANDRA-1096)
 * do not recalculate cache capacity post-compaction if it's been manually
   modified (CASSANDRA-1079)
 * better defaults for flush sorter + writer executor queue sizes
   (CASSANDRA-1100)
 * windows scripts for SSTableImport/Export (CASSANDRA-1051)
 * windows script for nodetool (CASSANDRA-1113)
 * expose PhiConvictThreshold (CASSANDRA-1053)
 * make repair of RF==1 a no-op (CASSANDRA-1090)
 * improve default JVM GC options (CASSANDRA-1014)
 * fix SlicePredicate serialization inside Hadoop jobs (CASSANDRA-1049)
 * close Thrift sockets in Hadoop ColumnFamilyRecordReader (CASSANDRA-1081)


0.6.1
 * fix NPE in sstable2json when no excluded keys are given (CASSANDRA-934)
 * keep the replica set constant throughout the read repair process
   (CASSANDRA-937)
 * allow querying getAllRanges with empty token list (CASSANDRA-933)
 * fix command line arguments inversion in clustertool (CASSANDRA-942)
 * fix race condition that could trigger a false-positive assertion
   during post-flush discard of old commitlog segments (CASSANDRA-936)
 * fix neighbor calculation for anti-entropy repair (CASSANDRA-924)
 * perform repair even for small entropy differences (CASSANDRA-924)
 * Use hostnames in CFInputFormat to allow Hadoop's naive string-based
   locality comparisons to work (CASSANDRA-955)
 * cache read-only BufferedRandomAccessFile length to avoid
   3 system calls per invocation (CASSANDRA-950)
 * nodes with IPv6 (and no IPv4) addresses could not join cluster
   (CASSANDRA-969)
 * Retrieve the correct number of undeleted columns, if any, from
   a supercolumn in a row that had been deleted previously (CASSANDRA-920)
 * fix index scans that cross the 2GB mmap boundaries for both mmap
   and standard i/o modes (CASSANDRA-866)
 * expose drain via nodetool (CASSANDRA-978)


0.6.0-RC1
 * JMX drain to flush memtables and run through commit log (CASSANDRA-880)
 * Bootstrapping can skip ranges under the right conditions (CASSANDRA-902)
 * fix merging row versions in range_slice for CL > ONE (CASSANDRA-884)
 * default write ConsistencyLeven chaned from ZERO to ONE
 * fix for index entries spanning mmap buffer boundaries (CASSANDRA-857)
 * use lexical comparison if time part of TimeUUIDs are the same
   (CASSANDRA-907)
 * bound read, mutation, and response stages to fix possible OOM
   during log replay (CASSANDRA-885)
 * Use microseconds-since-epoch (UTC) in cli, instead of milliseconds
 * Treat batch_mutate Deletion with null supercolumn as "apply this predicate
   to top level supercolumns" (CASSANDRA-834)
 * Streaming destination nodes do not update their JMX status (CASSANDRA-916)
 * Fix internal RPC timeout calculation (CASSANDRA-911)
 * Added Pig loadfunc to contrib/pig (CASSANDRA-910)


0.6.0-beta3
 * fix compaction bucketing bug (CASSANDRA-814)
 * update windows batch file (CASSANDRA-824)
 * deprecate KeysCachedFraction configuration directive in favor
   of KeysCached; move to unified-per-CF key cache (CASSANDRA-801)
 * add invalidateRowCache to ColumnFamilyStoreMBean (CASSANDRA-761)
 * send Handoff hints to natural locations to reduce load on
   remaining nodes in a failure scenario (CASSANDRA-822)
 * Add RowWarningThresholdInMB configuration option to warn before very
   large rows get big enough to threaten node stability, and -x option to
   be able to remove them with sstable2json if the warning is unheeded
   until it's too late (CASSANDRA-843)
 * Add logging of GC activity (CASSANDRA-813)
 * fix ConcurrentModificationException in commitlog discard (CASSANDRA-853)
 * Fix hardcoded row count in Hadoop RecordReader (CASSANDRA-837)
 * Add a jmx status to the streaming service and change several DEBUG
   messages to INFO (CASSANDRA-845)
 * fix classpath in cassandra-cli.bat for Windows (CASSANDRA-858)
 * allow re-specifying host, port to cassandra-cli if invalid ones
   are first tried (CASSANDRA-867)
 * fix race condition handling rpc timeout in the coordinator
   (CASSANDRA-864)
 * Remove CalloutLocation and StagingFileDirectory from storage-conf files
   since those settings are no longer used (CASSANDRA-878)
 * Parse a long from RowWarningThresholdInMB instead of an int (CASSANDRA-882)
 * Remove obsolete ControlPort code from DatabaseDescriptor (CASSANDRA-886)
 * move skipBytes side effect out of assert (CASSANDRA-899)
 * add "double getLoad" to StorageServiceMBean (CASSANDRA-898)
 * track row stats per CF at compaction time (CASSANDRA-870)
 * disallow CommitLogDirectory matching a DataFileDirectory (CASSANDRA-888)
 * default key cache size is 200k entries, changed from 10% (CASSANDRA-863)
 * add -Dcassandra-foreground=yes to cassandra.bat
 * exit if cluster name is changed unexpectedly (CASSANDRA-769)


0.6.0-beta1/beta2
 * add batch_mutate thrift command, deprecating batch_insert (CASSANDRA-336)
 * remove get_key_range Thrift API, deprecated in 0.5 (CASSANDRA-710)
 * add optional login() Thrift call for authentication (CASSANDRA-547)
 * support fat clients using gossiper and StorageProxy to perform
   replication in-process [jvm-only] (CASSANDRA-535)
 * support mmapped I/O for reads, on by default on 64bit JVMs
   (CASSANDRA-408, CASSANDRA-669)
 * improve insert concurrency, particularly during Hinted Handoff
   (CASSANDRA-658)
 * faster network code (CASSANDRA-675)
 * stress.py moved to contrib (CASSANDRA-635)
 * row caching [must be explicitly enabled per-CF in config] (CASSANDRA-678)
 * present a useful measure of compaction progress in JMX (CASSANDRA-599)
 * add bin/sstablekeys (CASSNADRA-679)
 * add ConsistencyLevel.ANY (CASSANDRA-687)
 * make removetoken remove nodes from gossip entirely (CASSANDRA-644)
 * add ability to set cache sizes at runtime (CASSANDRA-708)
 * report latency and cache hit rate statistics with lifetime totals
   instead of average over the last minute (CASSANDRA-702)
 * support get_range_slice for RandomPartitioner (CASSANDRA-745)
 * per-keyspace replication factory and replication strategy (CASSANDRA-620)
 * track latency in microseconds (CASSANDRA-733)
 * add describe_ Thrift methods, deprecating get_string_property and
   get_string_list_property
 * jmx interface for tracking operation mode and streams in general.
   (CASSANDRA-709)
 * keep memtables in sorted order to improve range query performance
   (CASSANDRA-799)
 * use while loop instead of recursion when trimming sstables compaction list
   to avoid blowing stack in pathological cases (CASSANDRA-804)
 * basic Hadoop map/reduce support (CASSANDRA-342)


0.5.1
 * ensure all files for an sstable are streamed to the same directory.
   (CASSANDRA-716)
 * more accurate load estimate for bootstrapping (CASSANDRA-762)
 * tolerate dead or unavailable bootstrap target on write (CASSANDRA-731)
 * allow larger numbers of keys (> 140M) in a sstable bloom filter
   (CASSANDRA-790)
 * include jvm argument improvements from CASSANDRA-504 in debian package
 * change streaming chunk size to 32MB to accomodate Windows XP limitations
   (was 64MB) (CASSANDRA-795)
 * fix get_range_slice returning results in the wrong order (CASSANDRA-781)


0.5.0 final
 * avoid attempting to delete temporary bootstrap files twice (CASSANDRA-681)
 * fix bogus NaN in nodeprobe cfstats output (CASSANDRA-646)
 * provide a policy for dealing with single thread executors w/ a full queue
   (CASSANDRA-694)
 * optimize inner read in MessagingService, vastly improving multiple-node
   performance (CASSANDRA-675)
 * wait for table flush before streaming data back to a bootstrapping node.
   (CASSANDRA-696)
 * keep track of bootstrapping sources by table so that bootstrapping doesn't
   give the indication of finishing early (CASSANDRA-673)


0.5.0 RC3
 * commit the correct version of the patch for CASSANDRA-663


0.5.0 RC2 (unreleased)
 * fix bugs in converting get_range_slice results to Thrift
   (CASSANDRA-647, CASSANDRA-649)
 * expose java.util.concurrent.TimeoutException in StorageProxy methods
   (CASSANDRA-600)
 * TcpConnectionManager was holding on to disconnected connections,
   giving the false indication they were being used. (CASSANDRA-651)
 * Remove duplicated write. (CASSANDRA-662)
 * Abort bootstrap if IP is already in the token ring (CASSANDRA-663)
 * increase default commitlog sync period, and wait for last sync to
   finish before submitting another (CASSANDRA-668)


0.5.0 RC1
 * Fix potential NPE in get_range_slice (CASSANDRA-623)
 * add CRC32 to commitlog entries (CASSANDRA-605)
 * fix data streaming on windows (CASSANDRA-630)
 * GC compacted sstables after cleanup and compaction (CASSANDRA-621)
 * Speed up anti-entropy validation (CASSANDRA-629)
 * Fix anti-entropy assertion error (CASSANDRA-639)
 * Fix pending range conflicts when bootstapping or moving
   multiple nodes at once (CASSANDRA-603)
 * Handle obsolete gossip related to node movement in the case where
   one or more nodes is down when the movement occurs (CASSANDRA-572)
 * Include dead nodes in gossip to avoid a variety of problems
   and fix HH to removed nodes (CASSANDRA-634)
 * return an InvalidRequestException for mal-formed SlicePredicates
   (CASSANDRA-643)
 * fix bug determining closest neighbor for use in multiple datacenters
   (CASSANDRA-648)
 * Vast improvements in anticompaction speed (CASSANDRA-607)
 * Speed up log replay and writes by avoiding redundant serializations
   (CASSANDRA-652)


0.5.0 beta 2
 * Bootstrap improvements (several tickets)
 * add nodeprobe repair anti-entropy feature (CASSANDRA-193, CASSANDRA-520)
 * fix possibility of partition when many nodes restart at once
   in clusters with multiple seeds (CASSANDRA-150)
 * fix NPE in get_range_slice when no data is found (CASSANDRA-578)
 * fix potential NPE in hinted handoff (CASSANDRA-585)
 * fix cleanup of local "system" keyspace (CASSANDRA-576)
 * improve computation of cluster load balance (CASSANDRA-554)
 * added super column read/write, column count, and column/row delete to
   cassandra-cli (CASSANDRA-567, CASSANDRA-594)
 * fix returning live subcolumns of deleted supercolumns (CASSANDRA-583)
 * respect JAVA_HOME in bin/ scripts (several tickets)
 * add StorageService.initClient for fat clients on the JVM (CASSANDRA-535)
   (see contrib/client_only for an example of use)
 * make consistency_level functional in get_range_slice (CASSANDRA-568)
 * optimize key deserialization for RandomPartitioner (CASSANDRA-581)
 * avoid GCing tombstones except on major compaction (CASSANDRA-604)
 * increase failure conviction threshold, resulting in less nodes
   incorrectly (and temporarily) marked as down (CASSANDRA-610)
 * respect memtable thresholds during log replay (CASSANDRA-609)
 * support ConsistencyLevel.ALL on read (CASSANDRA-584)
 * add nodeprobe removetoken command (CASSANDRA-564)


0.5.0 beta
 * Allow multiple simultaneous flushes, improving flush throughput
   on multicore systems (CASSANDRA-401)
 * Split up locks to improve write and read throughput on multicore systems
   (CASSANDRA-444, CASSANDRA-414)
 * More efficient use of memory during compaction (CASSANDRA-436)
 * autobootstrap option: when enabled, all non-seed nodes will attempt
   to bootstrap when started, until bootstrap successfully
   completes. -b option is removed.  (CASSANDRA-438)
 * Unless a token is manually specified in the configuration xml,
   a bootstraping node will use a token that gives it half the
   keys from the most-heavily-loaded node in the cluster,
   instead of generating a random token.
   (CASSANDRA-385, CASSANDRA-517)
 * Miscellaneous bootstrap fixes (several tickets)
 * Ability to change a node's token even after it has data on it
   (CASSANDRA-541)
 * Ability to decommission a live node from the ring (CASSANDRA-435)
 * Semi-automatic loadbalancing via nodeprobe (CASSANDRA-192)
 * Add ability to set compaction thresholds at runtime via
   JMX / nodeprobe.  (CASSANDRA-465)
 * Add "comment" field to ColumnFamily definition. (CASSANDRA-481)
 * Additional JMX metrics (CASSANDRA-482)
 * JSON based export and import tools (several tickets)
 * Hinted Handoff fixes (several tickets)
 * Add key cache to improve read performance (CASSANDRA-423)
 * Simplified construction of custom ReplicationStrategy classes
   (CASSANDRA-497)
 * Graphical application (Swing) for ring integrity verification and
   visualization was added to contrib (CASSANDRA-252)
 * Add DCQUORUM, DCQUORUMSYNC consistency levels and corresponding
   ReplicationStrategy / EndpointSnitch classes.  Experimental.
   (CASSANDRA-492)
 * Web client interface added to contrib (CASSANDRA-457)
 * More-efficient flush for Random, CollatedOPP partitioners
   for normal writes (CASSANDRA-446) and bulk load (CASSANDRA-420)
 * Add MemtableFlushAfterMinutes, a global replacement for the old
   per-CF FlushPeriodInMinutes setting (CASSANDRA-463)
 * optimizations to slice reading (CASSANDRA-350) and supercolumn
   queries (CASSANDRA-510)
 * force binding to given listenaddress for nodes with multiple
   interfaces (CASSANDRA-546)
 * stress.py benchmarking tool improvements (several tickets)
 * optimized replica placement code (CASSANDRA-525)
 * faster log replay on restart (CASSANDRA-539, CASSANDRA-540)
 * optimized local-node writes (CASSANDRA-558)
 * added get_range_slice, deprecating get_key_range (CASSANDRA-344)
 * expose TimedOutException to thrift (CASSANDRA-563)


0.4.2
 * Add validation disallowing null keys (CASSANDRA-486)
 * Fix race conditions in TCPConnectionManager (CASSANDRA-487)
 * Fix using non-utf8-aware comparison as a sanity check.
   (CASSANDRA-493)
 * Improve default garbage collector options (CASSANDRA-504)
 * Add "nodeprobe flush" (CASSANDRA-505)
 * remove NotFoundException from get_slice throws list (CASSANDRA-518)
 * fix get (not get_slice) of entire supercolumn (CASSANDRA-508)
 * fix null token during bootstrap (CASSANDRA-501)


0.4.1
 * Fix FlushPeriod columnfamily configuration regression
   (CASSANDRA-455)
 * Fix long column name support (CASSANDRA-460)
 * Fix for serializing a row that only contains tombstones
   (CASSANDRA-458)
 * Fix for discarding unneeded commitlog segments (CASSANDRA-459)
 * Add SnapshotBeforeCompaction configuration option (CASSANDRA-426)
 * Fix compaction abort under insufficient disk space (CASSANDRA-473)
 * Fix reading subcolumn slice from tombstoned CF (CASSANDRA-484)
 * Fix race condition in RVH causing occasional NPE (CASSANDRA-478)


0.4.0
 * fix get_key_range problems when a node is down (CASSANDRA-440)
   and add UnavailableException to more Thrift methods
 * Add example EndPointSnitch contrib code (several tickets)


0.4.0 RC2
 * fix SSTable generation clash during compaction (CASSANDRA-418)
 * reject method calls with null parameters (CASSANDRA-308)
 * properly order ranges in nodeprobe output (CASSANDRA-421)
 * fix logging of certain errors on executor threads (CASSANDRA-425)


0.4.0 RC1
 * Bootstrap feature is live; use -b on startup (several tickets)
 * Added multiget api (CASSANDRA-70)
 * fix Deadlock with SelectorManager.doProcess and TcpConnection.write
   (CASSANDRA-392)
 * remove key cache b/c of concurrency bugs in third-party
   CLHM library (CASSANDRA-405)
 * update non-major compaction logic to use two threshold values
   (CASSANDRA-407)
 * add periodic / batch commitlog sync modes (several tickets)
 * inline BatchMutation into batch_insert params (CASSANDRA-403)
 * allow setting the logging level at runtime via mbean (CASSANDRA-402)
 * change default comparator to BytesType (CASSANDRA-400)
 * add forwards-compatible ConsistencyLevel parameter to get_key_range
   (CASSANDRA-322)
 * r/m special case of blocking for local destination when writing with
   ConsistencyLevel.ZERO (CASSANDRA-399)
 * Fixes to make BinaryMemtable [bulk load interface] useful (CASSANDRA-337);
   see contrib/bmt_example for an example of using it.
 * More JMX properties added (several tickets)
 * Thrift changes (several tickets)
    - Merged _super get methods with the normal ones; return values
      are now of ColumnOrSuperColumn.
    - Similarly, merged batch_insert_super into batch_insert.



0.4.0 beta
 * On-disk data format has changed to allow billions of keys/rows per
   node instead of only millions
 * Multi-keyspace support
 * Scan all sstables for all queries to avoid situations where
   different types of operation on the same ColumnFamily could
   disagree on what data was present
 * Snapshot support via JMX
 * Thrift API has changed a _lot_:
    - removed time-sorted CFs; instead, user-defined comparators
      may be defined on the column names, which are now byte arrays.
      Default comparators are provided for UTF8, Bytes, Ascii, Long (i64),
      and UUID types.
    - removed colon-delimited strings in thrift api in favor of explicit
      structs such as ColumnPath, ColumnParent, etc.  Also normalized
      thrift struct and argument naming.
    - Added columnFamily argument to get_key_range.
    - Change signature of get_slice to accept starting and ending
      columns as well as an offset.  (This allows use of indexes.)
      Added "ascending" flag to allow reasonably-efficient reverse
      scans as well.  Removed get_slice_by_range as redundant.
    - get_key_range operates on one CF at a time
    - changed `block` boolean on insert methods to ConsistencyLevel enum,
      with options of NONE, ONE, QUORUM, and ALL.
    - added similar consistency_level parameter to read methods
    - column-name-set slice with no names given now returns zero columns
      instead of all of them.  ("all" can run your server out of memory.
      use a range-based slice with a high max column count instead.)
 * Removed the web interface. Node information can now be obtained by
   using the newly introduced nodeprobe utility.
 * More JMX stats
 * Remove magic values from internals (e.g. special key to indicate
   when to flush memtables)
 * Rename configuration "table" to "keyspace"
 * Moved to crash-only design; no more shutdown (just kill the process)
 * Lots of bug fixes

Full list of issues resolved in 0.4 is at https://issues.apache.org/jira/secure/IssueNavigator.jspa?reset=true&&pid=12310865&fixfor=12313862&resolution=1&sorter/field=issuekey&sorter/order=DESC


0.3.0 RC3
 * Fix potential deadlock under load in TCPConnection.
   (CASSANDRA-220)


0.3.0 RC2
 * Fix possible data loss when server is stopped after replaying
   log but before new inserts force memtable flush.
   (CASSANDRA-204)
 * Added BUGS file


0.3.0 RC1
 * Range queries on keys, including user-defined key collation
 * Remove support
 * Workarounds for a weird bug in JDK select/register that seems
   particularly common on VM environments. Cassandra should deploy
   fine on EC2 now
 * Much improved infrastructure: the beginnings of a decent test suite
   ("ant test" for unit tests; "nosetests" for system tests), code
   coverage reporting, etc.
 * Expanded node status reporting via JMX
 * Improved error reporting/logging on both server and client
 * Reduced memory footprint in default configuration
 * Combined blocking and non-blocking versions of insert APIs
 * Added FlushPeriodInMinutes configuration parameter to force
   flushing of infrequently-updated ColumnFamilies<|MERGE_RESOLUTION|>--- conflicted
+++ resolved
@@ -1,4 +1,3 @@
-<<<<<<< HEAD
 4.0-beta4
  * Ensure that CacheMetrics.requests is picked up by the metric reporter (CASSANDRA-16228)
  * Add a ratelimiter to snapshot creation and deletion (CASSANDRA-13019)
@@ -8,11 +7,7 @@
  * Throw BufferOverflowException from DataOutputBuffer for better visibility (CASSANDRA-16214)
  * TLS connections to the storage port on a node without server encryption configured causes java.io.IOException accessing missing keystore (CASSANDRA-16144)
 Merged from 3.11:
-=======
-3.11.10
  * Prevent unbounded number of pending flushing tasks (CASSANDRA-16261)
->>>>>>> 316559cc
-Merged from 3.0:
  * Fix a race condition on ColumnFamilyStore and TableMetrics (CASSANDRA-16228)
  * Remove the SEPExecutor blocking behavior (CASSANDRA-16186)
  * Wait for schema agreement when bootstrapping (CASSANDRA-15158)
