--- conflicted
+++ resolved
@@ -1,4 +1,3 @@
-<<<<<<< HEAD
 2.1.1
  * Fix saving caches when a table is dropped (CASSANDRA-7784)
  * Add better error checking of new stress profile (CASSANDRA-7716)
@@ -39,10 +38,6 @@
  * Configurable client timeout for cqlsh (CASSANDRA-7516)
  * Include snippet of CQL query near syntax error in messages (CASSANDRA-7111)
 Merged from 2.0:
- * Add metrics for prepared statement usage and eviction (CASSANDRA-7930)
-=======
-2.0.11:
->>>>>>> f19b4cb8
  * Make CQLSSTableWriter sync within partitions (CASSANDRA-7360)
  * Potentially use non-local replicas in CqlConfigHelper (CASSANDRA-7906)
  * Explicitly disallow mixing multi-column and single-column
