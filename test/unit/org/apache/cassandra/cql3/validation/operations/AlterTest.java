--- conflicted
+++ resolved
@@ -208,7 +208,6 @@
         }
     }
 
-<<<<<<< HEAD
     @Test
     public void testAlterTableWithCompression() throws Throwable
     {
@@ -286,6 +285,23 @@
         createTable("CREATE TABLE %s (pk int, ck int, value blob, PRIMARY KEY (pk, ck))");
         assertThrowsConfigurationException("Cannot change value from type blob to type text: types are incompatible.",
                                            "ALTER TABLE %s ALTER value TYPE TEXT;");
+    }
+
+    /**
+     * tests CASSANDRA-10027
+     */
+    @Test
+    public void testAlterColumnTypeToDate() throws Throwable
+    {
+        createTable("CREATE TABLE %s (key int PRIMARY KEY, c1 int);");
+        execute("INSERT INTO %s (key, c1) VALUES (1,1);");
+        execute("ALTER TABLE %s ALTER c1 TYPE date;");
+        assertRows(execute("SELECT * FROM %s"), row(1, 1));
+
+        createTable("CREATE TABLE %s (key int PRIMARY KEY, c1 varint);");
+        execute("INSERT INTO %s (key, c1) VALUES (1,1);");
+        assertInvalidMessage("Cannot change c1 from type varint to type date: types are incompatible.",
+                             "ALTER TABLE %s ALTER c1 TYPE date;");
     }
 
     private void assertThrowsConfigurationException(String errorMsg, String alterStmt) throws Throwable
@@ -299,22 +315,5 @@
         {
             assertEquals(errorMsg, e.getMessage());
         }
-=======
-    /**
-     * tests CASSANDRA-10027
-     */
-    @Test
-    public void testAlterColumnTypeToDate() throws Throwable
-    {
-        createTable("CREATE TABLE %s (key int PRIMARY KEY, c1 int);");
-        execute("INSERT INTO %s (key, c1) VALUES (1,1);");
-        execute("ALTER TABLE %s ALTER c1 TYPE date;");
-        assertRows(execute("SELECT * FROM %s"), row(1, 1));
-
-        createTable("CREATE TABLE %s (key int PRIMARY KEY, c1 varint);");
-        execute("INSERT INTO %s (key, c1) VALUES (1,1);");
-        assertInvalidMessage("Cannot change c1 from type varint to type date: types are incompatible.",
-                             "ALTER TABLE %s ALTER c1 TYPE date;");
->>>>>>> b05fe4ff
     }
 }