--- conflicted
+++ resolved
@@ -376,11 +376,7 @@
         MockListener failListener = new MockListener(true);
         tracker.subscribe(failListener);
         tracker.subscribe(listener);
-<<<<<<< HEAD
-        Assert.assertNotNull(tracker.notifyAdded(singleton(r1), null, null));
-=======
-        Assert.assertNotNull(tracker.notifyAdded(singleton(r1), false, null));
->>>>>>> b6540009
+        Assert.assertNotNull(tracker.notifyAdded(singleton(r1), false, null, null));
         Assert.assertEquals(singleton(r1), ((SSTableAddedNotification) listener.received.get(0)).added);
         Assert.assertFalse(((SSTableAddedNotification) listener.received.get(0)).memtable().isPresent());
         listener.received.clear();
