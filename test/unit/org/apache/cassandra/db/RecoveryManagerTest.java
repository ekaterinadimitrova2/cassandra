--- conflicted
+++ resolved
@@ -25,19 +25,6 @@
 import java.util.Date;
 import java.util.concurrent.TimeUnit;
 
-<<<<<<< HEAD
-import org.slf4j.Logger;
-import org.slf4j.LoggerFactory;
-
-import org.apache.cassandra.OrderedJUnit4ClassRunner;
-import org.apache.cassandra.Util;
-import org.apache.cassandra.config.ColumnDefinition;
-import org.apache.cassandra.db.rows.*;
-import org.apache.cassandra.db.context.CounterContext;
-import org.apache.cassandra.exceptions.ConfigurationException;
-
-=======
->>>>>>> 6c445d6b
 import org.junit.Assert;
 import org.junit.Before;
 import org.junit.BeforeClass;
@@ -46,30 +33,27 @@
 import org.junit.runners.Parameterized;
 import org.junit.runners.Parameterized.Parameters;
 
-import static org.junit.Assert.assertEquals;
+import org.slf4j.Logger;
+import org.slf4j.LoggerFactory;
 
 import org.apache.cassandra.SchemaLoader;
 import org.apache.cassandra.Util;
+import org.apache.cassandra.config.ColumnDefinition;
 import org.apache.cassandra.config.DatabaseDescriptor;
-import org.apache.cassandra.config.KSMetaData;
 import org.apache.cassandra.config.ParameterizedClass;
 import org.apache.cassandra.db.commitlog.CommitLog;
 import org.apache.cassandra.db.commitlog.CommitLogArchiver;
-<<<<<<< HEAD
-import org.apache.cassandra.schema.KeyspaceParams;
-import org.apache.cassandra.utils.ByteBufferUtil;
-=======
-import org.apache.cassandra.db.marshal.CounterColumnType;
+import org.apache.cassandra.db.context.CounterContext;
+import org.apache.cassandra.db.rows.Row;
+import org.apache.cassandra.db.rows.UnfilteredRowIterator;
 import org.apache.cassandra.exceptions.ConfigurationException;
 import org.apache.cassandra.io.compress.DeflateCompressor;
 import org.apache.cassandra.io.compress.LZ4Compressor;
 import org.apache.cassandra.io.compress.SnappyCompressor;
-import org.apache.cassandra.locator.SimpleStrategy;
-
-import static org.apache.cassandra.Util.cellname;
-import static org.apache.cassandra.Util.column;
-import static org.apache.cassandra.db.KeyspaceTest.assertColumns;
->>>>>>> 6c445d6b
+import org.apache.cassandra.schema.KeyspaceParams;
+import org.apache.cassandra.utils.ByteBufferUtil;
+
+import static org.junit.Assert.assertEquals;
 
 @RunWith(Parameterized.class)
 public class RecoveryManagerTest
@@ -96,14 +80,13 @@
                                     SchemaLoader.standardCFMD(KEYSPACE2, CF_STANDARD3));
     }
 
-<<<<<<< HEAD
     @Before
     public void clearData()
     {
         Keyspace.open(KEYSPACE1).getColumnFamilyStore(CF_STANDARD1).truncateBlocking();
         Keyspace.open(KEYSPACE1).getColumnFamilyStore(CF_COUNTER1).truncateBlocking();
         Keyspace.open(KEYSPACE2).getColumnFamilyStore(CF_STANDARD3).truncateBlocking();
-=======
+    }
     public RecoveryManagerTest(ParameterizedClass commitLogCompression)
     {
         DatabaseDescriptor.setCommitLogCompression(commitLogCompression);
@@ -114,10 +97,9 @@
     {
         return Arrays.asList(new Object[][] {
                 { null }, // No compression
-                { new ParameterizedClass(LZ4Compressor.class.getName(), Collections.<String, String>emptyMap()) },
-                { new ParameterizedClass(SnappyCompressor.class.getName(), Collections.<String, String>emptyMap()) },
-                { new ParameterizedClass(DeflateCompressor.class.getName(), Collections.<String, String>emptyMap()) } });
->>>>>>> 6c445d6b
+                { new ParameterizedClass(LZ4Compressor.class.getName(), Collections.emptyMap()) },
+                { new ParameterizedClass(SnappyCompressor.class.getName(), Collections.emptyMap()) },
+                { new ParameterizedClass(DeflateCompressor.class.getName(), Collections.emptyMap()) } });
     }
 
     @Test
