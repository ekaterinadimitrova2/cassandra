/*
 * Licensed to the Apache Software Foundation (ASF) under one
 * or more contributor license agreements.  See the NOTICE file
 * distributed with this work for additional information
 * regarding copyright ownership.  The ASF licenses this file
 * to you under the Apache License, Version 2.0 (the
 * "License"); you may not use this file except in compliance
 * with the License.  You may obtain a copy of the License at
 *
 *     http://www.apache.org/licenses/LICENSE-2.0
 *
 * Unless required by applicable law or agreed to in writing, software
 * distributed under the License is distributed on an "AS IS" BASIS,
 * WITHOUT WARRANTIES OR CONDITIONS OF ANY KIND, either express or implied.
 * See the License for the specific language governing permissions and
 * limitations under the License.
 */

package org.apache.cassandra.distributed.upgrade;

import java.util.Iterator;

import com.google.common.collect.Iterators;
import org.junit.Test;

import org.apache.cassandra.distributed.api.ConsistencyLevel;
import org.apache.cassandra.distributed.api.Feature;
import org.apache.cassandra.distributed.shared.Versions;

import junit.framework.Assert;
import static org.apache.cassandra.distributed.shared.AssertUtils.*;

public class UpgradeTest extends UpgradeTestBase
{

    @Test
    public void upgradeTest() throws Throwable
    {
        new TestCase()
<<<<<<< HEAD
        .upgrade(Versions.Major.v22, Versions.Major.v30, Versions.Major.v3X)
=======
        .upgradesFrom(v22)
>>>>>>> 0a84dda3
        .setup((cluster) -> {
            cluster.schemaChange("CREATE TABLE " + KEYSPACE + ".tbl (pk int, ck int, v int, PRIMARY KEY (pk, ck))");

            cluster.get(1).executeInternal("INSERT INTO " + KEYSPACE + ".tbl (pk, ck, v) VALUES (1, 1, 1)");
            cluster.get(2).executeInternal("INSERT INTO " + KEYSPACE + ".tbl (pk, ck, v) VALUES (1, 2, 2)");
            cluster.get(3).executeInternal("INSERT INTO " + KEYSPACE + ".tbl (pk, ck, v) VALUES (1, 3, 3)");
        })
        .runAfterClusterUpgrade((cluster) -> {
            assertRows(cluster.coordinator(1).execute("SELECT * FROM " + KEYSPACE + ".tbl WHERE pk = ?",
                                                                          ConsistencyLevel.ALL,
                                                                          1),
                                           row(1, 1, 1),
                                           row(1, 2, 2),
                                           row(1, 3, 3));
        }).run();
    }

    @Test
    public void mixedModePagingTest() throws Throwable
    {
        new TestCase()
        .singleUpgrade(v22, v30)
        .nodes(2)
        .nodesToUpgrade(2)
        .setup((cluster) -> {
            cluster.schemaChange("ALTER KEYSPACE " + KEYSPACE + " WITH replication = {'class': 'SimpleStrategy', 'replication_factor': 1}");
            cluster.schemaChange("CREATE TABLE " + KEYSPACE + ".tbl (pk int, ck int, v int, PRIMARY KEY (pk, ck)) with compact storage");
            for (int i = 0; i < 100; i++)
                for (int j = 0; j < 200; j++)
                    cluster.coordinator(2).execute("INSERT INTO " + KEYSPACE + ".tbl (pk, ck, v) VALUES (?, ?, 1)", ConsistencyLevel.ALL, i, j);
            cluster.forEach((i) -> i.flush(KEYSPACE));
            for (int i = 0; i < 100; i++)
                for (int j = 10; j < 30; j++)
                    cluster.coordinator(2).execute("DELETE FROM " + KEYSPACE + ".tbl where pk=? and ck=?", ConsistencyLevel.ALL, i, j);
            cluster.forEach((i) -> i.flush(KEYSPACE));
        })
        .runAfterClusterUpgrade((cluster) -> {
            for (int i = 0; i < 100; i++)
            {
                for (int pageSize = 10; pageSize < 100; pageSize++)
                {
                    Iterator<Object[]> res = cluster.coordinator(1).executeWithPaging("SELECT * FROM " + KEYSPACE + ".tbl WHERE pk = ?",
                                                                                      ConsistencyLevel.ALL,
                                                                                      pageSize, i);
                    Assert.assertEquals(180, Iterators.size(res));
                }
            }
        }).run();
    }
<<<<<<< HEAD

    @Test
    public void simpleUpgradeWithNetworkAndGossipTest() throws Throwable
    {
        new TestCase()
        .nodes(2)
        .nodesToUpgrade(1)
        .withConfig((cfg) -> cfg.with(Feature.NETWORK, Feature.GOSSIP))
        .upgrade(Versions.Major.v3X, Versions.Major.v4)
        .setup((cluster) -> {
            cluster.schemaChange("CREATE TABLE " + KEYSPACE + ".tbl (pk int, ck int, v int, PRIMARY KEY (pk, ck))");
            cluster.coordinator(1).execute("INSERT INTO " + KEYSPACE + ".tbl (pk, ck, v) VALUES (1, 1, 1)", ConsistencyLevel.ALL);
        })
        .runAfterNodeUpgrade((cluster, node) -> {
            for (int i : new int[]{ 1, 2 })
            {
                assertRows(cluster.coordinator(i).execute("SELECT * FROM " + KEYSPACE + ".tbl WHERE pk = ?",
                                                          ConsistencyLevel.ALL,
                                                          1),
                           row(1, 1, 1));
            }
        }).run();
    }
=======
>>>>>>> 0a84dda3
}<|MERGE_RESOLUTION|>--- conflicted
+++ resolved
@@ -37,11 +37,7 @@
     public void upgradeTest() throws Throwable
     {
         new TestCase()
-<<<<<<< HEAD
-        .upgrade(Versions.Major.v22, Versions.Major.v30, Versions.Major.v3X)
-=======
         .upgradesFrom(v22)
->>>>>>> 0a84dda3
         .setup((cluster) -> {
             cluster.schemaChange("CREATE TABLE " + KEYSPACE + ".tbl (pk int, ck int, v int, PRIMARY KEY (pk, ck))");
 
@@ -91,30 +87,5 @@
             }
         }).run();
     }
-<<<<<<< HEAD
 
-    @Test
-    public void simpleUpgradeWithNetworkAndGossipTest() throws Throwable
-    {
-        new TestCase()
-        .nodes(2)
-        .nodesToUpgrade(1)
-        .withConfig((cfg) -> cfg.with(Feature.NETWORK, Feature.GOSSIP))
-        .upgrade(Versions.Major.v3X, Versions.Major.v4)
-        .setup((cluster) -> {
-            cluster.schemaChange("CREATE TABLE " + KEYSPACE + ".tbl (pk int, ck int, v int, PRIMARY KEY (pk, ck))");
-            cluster.coordinator(1).execute("INSERT INTO " + KEYSPACE + ".tbl (pk, ck, v) VALUES (1, 1, 1)", ConsistencyLevel.ALL);
-        })
-        .runAfterNodeUpgrade((cluster, node) -> {
-            for (int i : new int[]{ 1, 2 })
-            {
-                assertRows(cluster.coordinator(i).execute("SELECT * FROM " + KEYSPACE + ".tbl WHERE pk = ?",
-                                                          ConsistencyLevel.ALL,
-                                                          1),
-                           row(1, 1, 1));
-            }
-        }).run();
-    }
-=======
->>>>>>> 0a84dda3
 }