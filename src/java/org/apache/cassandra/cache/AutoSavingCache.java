--- conflicted
+++ resolved
@@ -38,11 +38,8 @@
 import org.apache.cassandra.db.marshal.BytesType;
 import org.apache.cassandra.io.FSWriteError;
 import org.apache.cassandra.io.util.*;
-<<<<<<< HEAD
+import org.apache.cassandra.io.util.ChecksummedRandomAccessReader.CorruptFileException;
 import org.apache.cassandra.io.util.DataInputPlus.DataInputStreamPlus;
-=======
-import org.apache.cassandra.io.util.ChecksummedRandomAccessReader.CorruptFileException;
->>>>>>> fa6205c9
 import org.apache.cassandra.service.CacheService;
 import org.apache.cassandra.utils.JVMStabilityInspector;
 import org.apache.cassandra.utils.Pair;
@@ -146,13 +143,8 @@
             DataInputStreamPlus in = null;
             try
             {
-<<<<<<< HEAD
-                logger.info(String.format("reading saved cache %s", path));
-                in = new DataInputStreamPlus(new LengthAvailableInputStream(new BufferedInputStream(streamFactory.getInputStream(path)), path.length()));
-=======
                 logger.info(String.format("reading saved cache %s", dataPath));
-                in = new DataInputStream(new LengthAvailableInputStream(new BufferedInputStream(streamFactory.getInputStream(dataPath, crcPath)), dataPath.length()));
->>>>>>> fa6205c9
+                in = new DataInputStreamPlus(new LengthAvailableInputStream(new BufferedInputStream(streamFactory.getInputStream(dataPath, crcPath)), dataPath.length()));
                 List<Future<Pair<K, V>>> futures = new ArrayList<Future<Pair<K, V>>>();
                 while (in.available() > 0)
                 {
