/*
 * Licensed to the Apache Software Foundation (ASF) under one
 * or more contributor license agreements.  See the NOTICE file
 * distributed with this work for additional information
 * regarding copyright ownership.  The ASF licenses this file
 * to you under the Apache License, Version 2.0 (the
 * "License"); you may not use this file except in compliance
 * with the License.  You may obtain a copy of the License at
 *
 *     http://www.apache.org/licenses/LICENSE-2.0
 *
 * Unless required by applicable law or agreed to in writing, software
 * distributed under the License is distributed on an "AS IS" BASIS,
 * WITHOUT WARRANTIES OR CONDITIONS OF ANY KIND, either express or implied.
 * See the License for the specific language governing permissions and
 * limitations under the License.
 */
package org.apache.cassandra.tools;

import java.io.*;
import java.lang.management.MemoryUsage;
import java.net.InetAddress;
import java.net.UnknownHostException;
import java.text.DecimalFormat;
import java.text.SimpleDateFormat;
import java.util.*;
import java.util.Map.Entry;
import java.util.concurrent.ExecutionException;

import javax.management.openmbean.*;

import com.google.common.base.Joiner;
import com.google.common.base.Throwables;

import com.google.common.collect.*;

import com.yammer.metrics.reporting.JmxReporter;

import io.airlift.command.*;
import org.apache.commons.lang3.StringUtils;

import org.apache.cassandra.concurrent.JMXEnabledThreadPoolExecutorMBean;
import org.apache.cassandra.db.ColumnFamilyStoreMBean;
import org.apache.cassandra.db.SystemKeyspace;
import org.apache.cassandra.db.compaction.CompactionManagerMBean;
import org.apache.cassandra.db.compaction.OperationType;
import org.apache.cassandra.io.util.FileUtils;
import org.apache.cassandra.locator.EndpointSnitchInfoMBean;

import org.apache.cassandra.metrics.ColumnFamilyMetrics.Sampler;

import org.apache.cassandra.net.MessagingServiceMBean;
import org.apache.cassandra.repair.messages.RepairOption;
import org.apache.cassandra.repair.RepairParallelism;
import org.apache.cassandra.service.CacheServiceMBean;
import org.apache.cassandra.streaming.ProgressInfo;
import org.apache.cassandra.streaming.SessionInfo;
import org.apache.cassandra.streaming.StreamState;
import org.apache.cassandra.utils.EstimatedHistogram;
import org.apache.cassandra.utils.FBUtilities;
import org.apache.cassandra.utils.JVMStabilityInspector;

import org.apache.commons.lang3.ArrayUtils;
import static com.google.common.base.Preconditions.checkArgument;
import static com.google.common.base.Preconditions.checkState;
import static com.google.common.base.Throwables.getStackTraceAsString;
import static com.google.common.collect.Iterables.toArray;
import static com.google.common.collect.Lists.newArrayList;
import static java.lang.Integer.parseInt;
import static java.lang.String.format;
import static org.apache.commons.lang3.ArrayUtils.EMPTY_STRING_ARRAY;
import static org.apache.commons.lang3.StringUtils.*;

public class NodeTool
{
    private static final String HISTORYFILE = "nodetool.history";

    public static void main(String... args)
    {
        List<Class<? extends Runnable>> commands = newArrayList(
                Help.class,
                Info.class,
                Ring.class,
                NetStats.class,
                CfStats.class,
                CfHistograms.class,
                Cleanup.class,
                ClearSnapshot.class,
                Compact.class,
                Scrub.class,
                Flush.class,
                UpgradeSSTable.class,
                DisableAutoCompaction.class,
                EnableAutoCompaction.class,
                CompactionStats.class,
                CompactionHistory.class,
                Decommission.class,
                DescribeCluster.class,
                DisableBinary.class,
                EnableBinary.class,
                EnableGossip.class,
                DisableGossip.class,
                EnableHandoff.class,
                EnableThrift.class,
                GcStats.class,
                GetCompactionThreshold.class,
                GetCompactionThroughput.class,
                GetStreamThroughput.class,
                GetEndpoints.class,
                GetSSTables.class,
                GossipInfo.class,
                InvalidateKeyCache.class,
                InvalidateRowCache.class,
                InvalidateCounterCache.class,
                Join.class,
                Move.class,
                PauseHandoff.class,
                ResumeHandoff.class,
                ProxyHistograms.class,
                Rebuild.class,
                Refresh.class,
                RemoveNode.class,
                Assassinate.class,
                Repair.class,
                SetCacheCapacity.class,
                SetHintedHandoffThrottleInKB.class,
                SetCompactionThreshold.class,
                SetCompactionThroughput.class,
                SetStreamThroughput.class,
                SetTraceProbability.class,
                Snapshot.class,
                ListSnapshots.class,
                Status.class,
                StatusBinary.class,
                StatusGossip.class,
                StatusThrift.class,
                Stop.class,
                StopDaemon.class,
                Version.class,
                DescribeRing.class,
                RebuildIndex.class,
                RangeKeySample.class,
                EnableBackup.class,
                DisableBackup.class,
                ResetLocalSchema.class,
                ReloadTriggers.class,
                SetCacheKeysToSave.class,
                DisableThrift.class,
                DisableHandoff.class,
                Drain.class,
                TruncateHints.class,
                TpStats.class,
                TopPartitions.class,
                SetLoggingLevel.class,
                GetLoggingLevels.class
        );

        Cli<Runnable> parser = Cli.<Runnable>builder("nodetool")
                .withDescription("Manage your Cassandra cluster")
                .withDefaultCommand(Help.class)
                .withCommands(commands)
                .build();

        int status = 0;
        try
        {
            Runnable parse = parser.parse(args);
            printHistory(args);
            parse.run();
        } catch (IllegalArgumentException |
                IllegalStateException |
                ParseArgumentsMissingException |
                ParseArgumentsUnexpectedException |
                ParseOptionConversionException |
                ParseOptionMissingException |
                ParseOptionMissingValueException |
                ParseCommandMissingException |
                ParseCommandUnrecognizedException e)
        {
            badUse(e);
            status = 1;
        } catch (Throwable throwable)
        {
            err(Throwables.getRootCause(throwable));
            status = 2;
        }

        System.exit(status);
    }

    private static void printHistory(String... args)
    {
        //don't bother to print if no args passed (meaning, nodetool is just printing out the sub-commands list)
        if (args.length == 0)
            return;

        String cmdLine = Joiner.on(" ").skipNulls().join(args);
        cmdLine = cmdLine.replaceFirst("(?<=(-pw|--password))\\s+\\S+", " <hidden>");

        try (FileWriter writer = new FileWriter(new File(FBUtilities.getToolsOutputDirectory(), HISTORYFILE), true))
        {
            SimpleDateFormat sdf = new SimpleDateFormat("yyyy-MM-dd HH:mm:ss,SSS");
            writer.append(sdf.format(new Date())).append(": ").append(cmdLine).append(System.lineSeparator());
        }
        catch (IOException | IOError ioe)
        {
            //quietly ignore any errors about not being able to write out history
        }
    }

    private static void badUse(Exception e)
    {
        System.out.println("nodetool: " + e.getMessage());
        System.out.println("See 'nodetool help' or 'nodetool help <command>'.");
    }

    private static void err(Throwable e)
    {
        System.err.println("error: " + e.getMessage());
        System.err.println("-- StackTrace --");
        System.err.println(getStackTraceAsString(e));
    }

    public static abstract class NodeToolCmd implements Runnable
    {

        @Option(type = OptionType.GLOBAL, name = {"-h", "--host"}, description = "Node hostname or ip address")
        private String host = "127.0.0.1";

        @Option(type = OptionType.GLOBAL, name = {"-p", "--port"}, description = "Remote jmx agent port number")
        private String port = "7199";

        @Option(type = OptionType.GLOBAL, name = {"-u", "--username"}, description = "Remote jmx agent username")
        private String username = EMPTY;

        @Option(type = OptionType.GLOBAL, name = {"-pw", "--password"}, description = "Remote jmx agent password")
        private String password = EMPTY;

        @Option(type = OptionType.GLOBAL, name = {"-pwf", "--password-file"}, description = "Path to the JMX password file")
        private String passwordFilePath = EMPTY;

        @Override
        public void run()
        {
            if (isNotEmpty(username)) {
                if (isNotEmpty(passwordFilePath))
                    password = readUserPasswordFromFile(username, passwordFilePath);

                if (isEmpty(password))
                    password = promptAndReadPassword();
            }

            try (NodeProbe probe = connect())
            {
                execute(probe);
            } 
            catch (IOException e)
            {
                throw new RuntimeException("Error while closing JMX connection", e);
            }

        }

        private String readUserPasswordFromFile(String username, String passwordFilePath) {
            String password = EMPTY;

            File passwordFile = new File(passwordFilePath);
            try (Scanner scanner = new Scanner(passwordFile).useDelimiter("\\s+"))
            {
                while (scanner.hasNextLine())
                {
                    if (scanner.hasNext())
                    {
                        String jmxRole = scanner.next();
                        if (jmxRole.equals(username) && scanner.hasNext())
                        {
                            password = scanner.next();
                            break;
                        }
                    }
                    scanner.nextLine();
                }
            } catch (FileNotFoundException e)
            {
                throw new RuntimeException(e);
            }

            return password;
        }

        private String promptAndReadPassword()
        {
            String password = EMPTY;

            Console console = System.console();
            if (console != null)
                password = String.valueOf(console.readPassword("Password:"));

            return password;
        }

        protected abstract void execute(NodeProbe probe);

        private NodeProbe connect()
        {
            NodeProbe nodeClient = null;

            try
            {
                if (username.isEmpty())
                    nodeClient = new NodeProbe(host, parseInt(port));
                else
                    nodeClient = new NodeProbe(host, parseInt(port), username, password);
            } catch (IOException e)
            {
                Throwable rootCause = Throwables.getRootCause(e);
                System.err.println(format("nodetool: Failed to connect to '%s:%s' - %s: '%s'.", host, port, rootCause.getClass().getSimpleName(), rootCause.getMessage()));
                System.exit(1);
            }

            return nodeClient;
        }

        protected List<String> parseOptionalKeyspace(List<String> cmdArgs, NodeProbe nodeProbe)
        {
            return parseOptionalKeyspace(cmdArgs, nodeProbe, false);
        }

        protected List<String> parseOptionalKeyspace(List<String> cmdArgs, NodeProbe nodeProbe, boolean includeSystemKS)
        {
            List<String> keyspaces = new ArrayList<>();

            if (cmdArgs == null || cmdArgs.isEmpty())
                keyspaces.addAll(includeSystemKS ? nodeProbe.getKeyspaces() : nodeProbe.getNonSystemKeyspaces());
            else
                keyspaces.add(cmdArgs.get(0));

            for (String keyspace : keyspaces)
            {
                if (!nodeProbe.getKeyspaces().contains(keyspace))
                    throw new IllegalArgumentException("Keyspace [" + keyspace + "] does not exist.");
            }

            return Collections.unmodifiableList(keyspaces);
        }

        protected String[] parseOptionalColumnFamilies(List<String> cmdArgs)
        {
            return cmdArgs.size() <= 1 ? EMPTY_STRING_ARRAY : toArray(cmdArgs.subList(1, cmdArgs.size()), String.class);
        }
    }

    @Command(name = "info", description = "Print node information (uptime, load, ...)")
    public static class Info extends NodeToolCmd
    {
        @Option(name = {"-T", "--tokens"}, description = "Display all tokens")
        private boolean tokens = false;

        @Override
        public void execute(NodeProbe probe)
        {
            boolean gossipInitialized = probe.isInitialized();

            System.out.printf("%-23s: %s%n", "ID", probe.getLocalHostId());
            System.out.printf("%-23s: %s%n", "Gossip active", gossipInitialized);
            System.out.printf("%-23s: %s%n", "Thrift active", probe.isThriftServerRunning());
            System.out.printf("%-23s: %s%n", "Native Transport active", probe.isNativeTransportRunning());
            System.out.printf("%-23s: %s%n", "Load", probe.getLoadString());
            if (gossipInitialized)
                System.out.printf("%-23s: %s%n", "Generation No", probe.getCurrentGenerationNumber());
            else
                System.out.printf("%-23s: %s%n", "Generation No", 0);

            // Uptime
            long secondsUp = probe.getUptime() / 1000;
            System.out.printf("%-23s: %d%n", "Uptime (seconds)", secondsUp);

            // Memory usage
            MemoryUsage heapUsage = probe.getHeapMemoryUsage();
            double memUsed = (double) heapUsage.getUsed() / (1024 * 1024);
            double memMax = (double) heapUsage.getMax() / (1024 * 1024);
            System.out.printf("%-23s: %.2f / %.2f%n", "Heap Memory (MB)", memUsed, memMax);
            System.out.printf("%-23s: %.2f%n", "Off Heap Memory (MB)", getOffHeapMemoryUsed(probe));

            // Data Center/Rack
            System.out.printf("%-23s: %s%n", "Data Center", probe.getDataCenter());
            System.out.printf("%-23s: %s%n", "Rack", probe.getRack());

            // Exceptions
            System.out.printf("%-23s: %s%n", "Exceptions", probe.getStorageMetric("Exceptions"));

            CacheServiceMBean cacheService = probe.getCacheServiceMBean();

            // Key Cache: Hits, Requests, RecentHitRate, SavePeriodInSeconds
            System.out.printf("%-23s: entries %d, size %s, capacity %s, %d hits, %d requests, %.3f recent hit rate, %d save period in seconds%n",
                    "Key Cache",
                    probe.getCacheMetric("KeyCache", "Entries"),
                    FileUtils.stringifyFileSize((long) probe.getCacheMetric("KeyCache", "Size")),
                    FileUtils.stringifyFileSize((long) probe.getCacheMetric("KeyCache", "Capacity")),
                    probe.getCacheMetric("KeyCache", "Hits"),
                    probe.getCacheMetric("KeyCache", "Requests"),
                    probe.getCacheMetric("KeyCache", "HitRate"),
                    cacheService.getKeyCacheSavePeriodInSeconds());

            // Row Cache: Hits, Requests, RecentHitRate, SavePeriodInSeconds
            System.out.printf("%-23s: entries %d, size %s, capacity %s, %d hits, %d requests, %.3f recent hit rate, %d save period in seconds%n",
                    "Row Cache",
                    probe.getCacheMetric("RowCache", "Entries"),
                    FileUtils.stringifyFileSize((long) probe.getCacheMetric("RowCache", "Size")),
                    FileUtils.stringifyFileSize((long) probe.getCacheMetric("RowCache", "Capacity")),
                    probe.getCacheMetric("RowCache", "Hits"),
                    probe.getCacheMetric("RowCache", "Requests"),
                    probe.getCacheMetric("RowCache", "HitRate"),
                    cacheService.getRowCacheSavePeriodInSeconds());

            // Counter Cache: Hits, Requests, RecentHitRate, SavePeriodInSeconds
            System.out.printf("%-23s: entries %d, size %s, capacity %s, %d hits, %d requests, %.3f recent hit rate, %d save period in seconds%n",
                    "Counter Cache",
                    probe.getCacheMetric("CounterCache", "Entries"),
                    FileUtils.stringifyFileSize((long) probe.getCacheMetric("CounterCache", "Size")),
                    FileUtils.stringifyFileSize((long) probe.getCacheMetric("CounterCache", "Capacity")),
                    probe.getCacheMetric("CounterCache", "Hits"),
                    probe.getCacheMetric("CounterCache", "Requests"),
                    probe.getCacheMetric("CounterCache", "HitRate"),
                    cacheService.getCounterCacheSavePeriodInSeconds());

            // Tokens
            List<String> tokens = probe.getTokens();
            if (tokens.size() == 1 || this.tokens)
                for (String token : tokens)
                    System.out.printf("%-23s: %s%n", "Token", token);
            else
                System.out.printf("%-23s: (invoke with -T/--tokens to see all %d tokens)%n", "Token", tokens.size());
        }

        /**
         * Returns the total off heap memory used in MB.
         * @return the total off heap memory used in MB.
         */
        private static double getOffHeapMemoryUsed(NodeProbe probe)
        {
            long offHeapMemUsedInBytes = 0;
            // get a list of column family stores
            Iterator<Map.Entry<String, ColumnFamilyStoreMBean>> cfamilies = probe.getColumnFamilyStoreMBeanProxies();

            while (cfamilies.hasNext())
            {
                Entry<String, ColumnFamilyStoreMBean> entry = cfamilies.next();
                String keyspaceName = entry.getKey();
                String cfName = entry.getValue().getColumnFamilyName();

                offHeapMemUsedInBytes += (Long) probe.getColumnFamilyMetric(keyspaceName, cfName, "MemtableOffHeapSize");
                offHeapMemUsedInBytes += (Long) probe.getColumnFamilyMetric(keyspaceName, cfName, "BloomFilterOffHeapMemoryUsed");
                offHeapMemUsedInBytes += (Long) probe.getColumnFamilyMetric(keyspaceName, cfName, "IndexSummaryOffHeapMemoryUsed");
                offHeapMemUsedInBytes += (Long) probe.getColumnFamilyMetric(keyspaceName, cfName, "CompressionMetadataOffHeapMemoryUsed");
            }

            return offHeapMemUsedInBytes / (1024d * 1024);
        }
    }

    @Command(name = "ring", description = "Print information about the token ring")
    public static class Ring extends NodeToolCmd
    {
        @Arguments(description = "Specify a keyspace for accurate ownership information (topology awareness)")
        private String keyspace = null;

        @Option(title = "resolve_ip", name = {"-r", "--resolve-ip"}, description = "Show node domain names instead of IPs")
        private boolean resolveIp = false;

        @Override
        public void execute(NodeProbe probe)
        {
            Map<String, String> tokensToEndpoints = probe.getTokenToEndpointMap();
            LinkedHashMultimap<String, String> endpointsToTokens = LinkedHashMultimap.create();
            boolean haveVnodes = false;
            for (Map.Entry<String, String> entry : tokensToEndpoints.entrySet())
            {
                haveVnodes |= endpointsToTokens.containsKey(entry.getValue());
                endpointsToTokens.put(entry.getValue(), entry.getKey());
            }

            int maxAddressLength = Collections.max(endpointsToTokens.keys(), new Comparator<String>()
            {
                @Override
                public int compare(String first, String second)
                {
                    return ((Integer) first.length()).compareTo(second.length());
                }
            }).length();

            String formatPlaceholder = "%%-%ds  %%-12s%%-7s%%-8s%%-16s%%-20s%%-44s%%n";
            String format = format(formatPlaceholder, maxAddressLength);

            StringBuffer errors = new StringBuffer();
            boolean showEffectiveOwnership = true;
            // Calculate per-token ownership of the ring
            Map<InetAddress, Float> ownerships;
            try
            {
                ownerships = probe.effectiveOwnership(keyspace);
            } 
            catch (IllegalStateException ex)
            {
                ownerships = probe.getOwnership();
                errors.append("Note: " + ex.getMessage() + "%n");
                showEffectiveOwnership = false;
            } 
            catch (IllegalArgumentException ex)
            {
                System.out.printf("%nError: " + ex.getMessage() + "%n");
                return;
            }

            
            System.out.println();
            for (Entry<String, SetHostStat> entry : getOwnershipByDc(probe, resolveIp, tokensToEndpoints, ownerships).entrySet())
                printDc(probe, format, entry.getKey(), endpointsToTokens, entry.getValue(),showEffectiveOwnership);

            if (haveVnodes)
            {
                System.out.println("  Warning: \"nodetool ring\" is used to output all the tokens of a node.");
                System.out.println("  To view status related info of a node use \"nodetool status\" instead.\n");
            }

            System.out.printf("%n  " + errors.toString());
        }

        private void printDc(NodeProbe probe, String format,
                             String dc,
                             LinkedHashMultimap<String, String> endpointsToTokens,
                             SetHostStat hoststats,boolean showEffectiveOwnership)
        {
            Collection<String> liveNodes = probe.getLiveNodes();
            Collection<String> deadNodes = probe.getUnreachableNodes();
            Collection<String> joiningNodes = probe.getJoiningNodes();
            Collection<String> leavingNodes = probe.getLeavingNodes();
            Collection<String> movingNodes = probe.getMovingNodes();
            Map<String, String> loadMap = probe.getLoadMap();

            System.out.println("Datacenter: " + dc);
            System.out.println("==========");

            // get the total amount of replicas for this dc and the last token in this dc's ring
            List<String> tokens = new ArrayList<>();
            String lastToken = "";

            for (HostStat stat : hoststats)
            {
                tokens.addAll(endpointsToTokens.get(stat.endpoint.getHostAddress()));
                lastToken = tokens.get(tokens.size() - 1);
            }

            System.out.printf(format, "Address", "Rack", "Status", "State", "Load", "Owns", "Token");

            if (hoststats.size() > 1)
                System.out.printf(format, "", "", "", "", "", "", lastToken);
            else
                System.out.println();

            for (HostStat stat : hoststats)
            {
                String endpoint = stat.endpoint.getHostAddress();
                String rack;
                try
                {
                    rack = probe.getEndpointSnitchInfoProxy().getRack(endpoint);
                }
                catch (UnknownHostException e)
                {
                    rack = "Unknown";
                }

                String status = liveNodes.contains(endpoint)
                        ? "Up"
                        : deadNodes.contains(endpoint)
                                ? "Down"
                                : "?";

                String state = "Normal";

                if (joiningNodes.contains(endpoint))
                    state = "Joining";
                else if (leavingNodes.contains(endpoint))
                    state = "Leaving";
                else if (movingNodes.contains(endpoint))
                    state = "Moving";

                String load = loadMap.containsKey(endpoint)
                        ? loadMap.get(endpoint)
                        : "?";
                String owns = stat.owns != null && showEffectiveOwnership? new DecimalFormat("##0.00%").format(stat.owns) : "?";
                System.out.printf(format, stat.ipOrDns(), rack, status, state, load, owns, stat.token);
            }
            System.out.println();
        }
    }

    @Command(name = "netstats", description = "Print network information on provided host (connecting node by default)")
    public static class NetStats extends NodeToolCmd
    {
        @Option(title = "human_readable",
                name = {"-H", "--human-readable"},
                description = "Display bytes in human readable form, i.e. KB, MB, GB, TB")
        private boolean humanReadable = false;

        @Override
        public void execute(NodeProbe probe)
        {
            System.out.printf("Mode: %s%n", probe.getOperationMode());
            Set<StreamState> statuses = probe.getStreamStatus();
            if (statuses.isEmpty())
                System.out.println("Not sending any streams.");
            for (StreamState status : statuses)
            {
                System.out.printf("%s %s%n", status.description, status.planId.toString());
                for (SessionInfo info : status.sessions)
                {
                    System.out.printf("    %s", info.peer.toString());
                    // print private IP when it is used
                    if (!info.peer.equals(info.connecting))
                    {
                        System.out.printf(" (using %s)", info.connecting.toString());
                    }
                    System.out.printf("%n");
                    if (!info.receivingSummaries.isEmpty())
                    {
                        if (humanReadable)
                            System.out.printf("        Receiving %d files, %s total%n", info.getTotalFilesToReceive(), FileUtils.stringifyFileSize(info.getTotalSizeToReceive()));
                        else
                            System.out.printf("        Receiving %d files, %d bytes total%n", info.getTotalFilesToReceive(), info.getTotalSizeToReceive());
                        for (ProgressInfo progress : info.getReceivingFiles())
                        {
                            System.out.printf("            %s%n", progress.toString());
                        }
                    }
                    if (!info.sendingSummaries.isEmpty())
                    {
                        if (humanReadable)
                            System.out.printf("        Sending %d files, %s total%n", info.getTotalFilesToSend(), FileUtils.stringifyFileSize(info.getTotalSizeToSend()));
                        else
                            System.out.printf("        Sending %d files, %d bytes total%n", info.getTotalFilesToSend(), info.getTotalSizeToSend());
                        for (ProgressInfo progress : info.getSendingFiles())
                        {
                            System.out.printf("            %s%n", progress.toString());
                        }
                    }
                }
            }

            if (!probe.isStarting())
            {
                System.out.printf("Read Repair Statistics:%nAttempted: %d%nMismatch (Blocking): %d%nMismatch (Background): %d%n", probe.getReadRepairAttempted(), probe.getReadRepairRepairedBlocking(), probe.getReadRepairRepairedBackground());

                MessagingServiceMBean ms = probe.msProxy;
                System.out.printf("%-25s", "Pool Name");
                System.out.printf("%10s", "Active");
                System.out.printf("%10s", "Pending");
                System.out.printf("%15s%n", "Completed");

                int pending;
                long completed;

                pending = 0;
                for (int n : ms.getCommandPendingTasks().values())
                    pending += n;
                completed = 0;
                for (long n : ms.getCommandCompletedTasks().values())
                    completed += n;
                System.out.printf("%-25s%10s%10s%15s%n", "Commands", "n/a", pending, completed);

                pending = 0;
                for (int n : ms.getResponsePendingTasks().values())
                    pending += n;
                completed = 0;
                for (long n : ms.getResponseCompletedTasks().values())
                    completed += n;
                System.out.printf("%-25s%10s%10s%15s%n", "Responses", "n/a", pending, completed);
            }
        }
    }

    @Command(name = "cfstats", description = "Print statistics on tables")
    public static class CfStats extends NodeToolCmd
    {
        @Arguments(usage = "[<keyspace.table>...]", description = "List of tables (or keyspace) names")
        private List<String> cfnames = new ArrayList<>();

        @Option(name = "-i", description = "Ignore the list of tables and display the remaining cfs")
        private boolean ignore = false;

        @Option(title = "human_readable",
                name = {"-H", "--human-readable"},
                description = "Display bytes in human readable form, i.e. KB, MB, GB, TB")
        private boolean humanReadable = false;

        @Override
        public void execute(NodeProbe probe)
        {
            OptionFilter filter = new OptionFilter(ignore, cfnames);
            Map<String, List<ColumnFamilyStoreMBean>> cfstoreMap = new HashMap<>();

            // get a list of column family stores
            Iterator<Map.Entry<String, ColumnFamilyStoreMBean>> cfamilies = probe.getColumnFamilyStoreMBeanProxies();

            while (cfamilies.hasNext())
            {
                Map.Entry<String, ColumnFamilyStoreMBean> entry = cfamilies.next();
                String keyspaceName = entry.getKey();
                ColumnFamilyStoreMBean cfsProxy = entry.getValue();

                if (!cfstoreMap.containsKey(keyspaceName) && filter.isColumnFamilyIncluded(entry.getKey(), cfsProxy.getColumnFamilyName()))
                {
                    List<ColumnFamilyStoreMBean> columnFamilies = new ArrayList<>();
                    columnFamilies.add(cfsProxy);
                    cfstoreMap.put(keyspaceName, columnFamilies);
                } else if (filter.isColumnFamilyIncluded(entry.getKey(), cfsProxy.getColumnFamilyName()))
                {
                    cfstoreMap.get(keyspaceName).add(cfsProxy);
                }
            }

            // make sure all specified kss and cfs exist
            filter.verifyKeyspaces(probe.getKeyspaces());
            filter.verifyColumnFamilies();

            // print out the table statistics
            for (Map.Entry<String, List<ColumnFamilyStoreMBean>> entry : cfstoreMap.entrySet())
            {
                String keyspaceName = entry.getKey();
                List<ColumnFamilyStoreMBean> columnFamilies = entry.getValue();
                long keyspaceReadCount = 0;
                long keyspaceWriteCount = 0;
                int keyspacePendingFlushes = 0;
                double keyspaceTotalReadTime = 0.0f;
                double keyspaceTotalWriteTime = 0.0f;

                System.out.println("Keyspace: " + keyspaceName);
                for (ColumnFamilyStoreMBean cfstore : columnFamilies)
                {
                    String cfName = cfstore.getColumnFamilyName();
                    long writeCount = ((JmxReporter.TimerMBean) probe.getColumnFamilyMetric(keyspaceName, cfName, "WriteLatency")).getCount();
                    long readCount = ((JmxReporter.TimerMBean) probe.getColumnFamilyMetric(keyspaceName, cfName, "ReadLatency")).getCount();

                    if (readCount > 0)
                    {
                        keyspaceReadCount += readCount;
                        keyspaceTotalReadTime += (long) probe.getColumnFamilyMetric(keyspaceName, cfName, "ReadTotalLatency");
                    }
                    if (writeCount > 0)
                    {
                        keyspaceWriteCount += writeCount;
                        keyspaceTotalWriteTime += (long) probe.getColumnFamilyMetric(keyspaceName, cfName, "WriteTotalLatency");
                    }
                    keyspacePendingFlushes += (long) probe.getColumnFamilyMetric(keyspaceName, cfName, "PendingFlushes");
                }

                double keyspaceReadLatency = keyspaceReadCount > 0
                                             ? keyspaceTotalReadTime / keyspaceReadCount / 1000
                                             : Double.NaN;
                double keyspaceWriteLatency = keyspaceWriteCount > 0
                                              ? keyspaceTotalWriteTime / keyspaceWriteCount / 1000
                                              : Double.NaN;

                System.out.println("\tRead Count: " + keyspaceReadCount);
                System.out.println("\tRead Latency: " + String.format("%s", keyspaceReadLatency) + " ms.");
                System.out.println("\tWrite Count: " + keyspaceWriteCount);
                System.out.println("\tWrite Latency: " + String.format("%s", keyspaceWriteLatency) + " ms.");
                System.out.println("\tPending Flushes: " + keyspacePendingFlushes);

                // print out column family statistics for this keyspace
                for (ColumnFamilyStoreMBean cfstore : columnFamilies)
                {
                    String cfName = cfstore.getColumnFamilyName();
                    if (cfName.contains("."))
                        System.out.println("\t\tTable (index): " + cfName);
                    else
                        System.out.println("\t\tTable: " + cfName);

                    System.out.println("\t\tSSTable count: " + probe.getColumnFamilyMetric(keyspaceName, cfName, "LiveSSTableCount"));

                    int[] leveledSStables = cfstore.getSSTableCountPerLevel();
                    if (leveledSStables != null)
                    {
                        System.out.print("\t\tSSTables in each level: [");
                        for (int level = 0; level < leveledSStables.length; level++)
                        {
                            int count = leveledSStables[level];
                            System.out.print(count);
                            long maxCount = 4L; // for L0
                            if (level > 0)
                                maxCount = (long) Math.pow(10, level);
                            //  show max threshold for level when exceeded
                            if (count > maxCount)
                                System.out.print("/" + maxCount);

                            if (level < leveledSStables.length - 1)
                                System.out.print(", ");
                            else
                                System.out.println("]");
                        }
                    }

                    Long memtableOffHeapSize = (Long) probe.getColumnFamilyMetric(keyspaceName, cfName, "MemtableOffHeapSize");
                    Long bloomFilterOffHeapSize = (Long) probe.getColumnFamilyMetric(keyspaceName, cfName, "BloomFilterOffHeapMemoryUsed");
                    Long indexSummaryOffHeapSize = (Long) probe.getColumnFamilyMetric(keyspaceName, cfName, "IndexSummaryOffHeapMemoryUsed");
                    Long compressionMetadataOffHeapSize = (Long) probe.getColumnFamilyMetric(keyspaceName, cfName, "CompressionMetadataOffHeapMemoryUsed");

                    Long offHeapSize = memtableOffHeapSize + bloomFilterOffHeapSize + indexSummaryOffHeapSize + compressionMetadataOffHeapSize;

                    System.out.println("\t\tSpace used (live): " + format((Long) probe.getColumnFamilyMetric(keyspaceName, cfName, "LiveDiskSpaceUsed"), humanReadable));
                    System.out.println("\t\tSpace used (total): " + format((Long) probe.getColumnFamilyMetric(keyspaceName, cfName, "TotalDiskSpaceUsed"), humanReadable));
                    System.out.println("\t\tSpace used by snapshots (total): " + format((Long) probe.getColumnFamilyMetric(keyspaceName, cfName, "SnapshotsSize"), humanReadable));
                    System.out.println("\t\tOff heap memory used (total): " + format(offHeapSize, humanReadable));
                    System.out.println("\t\tSSTable Compression Ratio: " + probe.getColumnFamilyMetric(keyspaceName, cfName, "CompressionRatio"));
                    int numberOfKeys = 0;
                    for (long keys : (long[]) probe.getColumnFamilyMetric(keyspaceName, cfName, "EstimatedColumnCountHistogram"))
                        numberOfKeys += keys;
                    System.out.println("\t\tNumber of keys (estimate): " + numberOfKeys);
                    System.out.println("\t\tMemtable cell count: " + probe.getColumnFamilyMetric(keyspaceName, cfName, "MemtableColumnsCount"));
                    System.out.println("\t\tMemtable data size: " + format((Long) probe.getColumnFamilyMetric(keyspaceName, cfName, "MemtableLiveDataSize"), humanReadable));
                    System.out.println("\t\tMemtable off heap memory used: " + format(memtableOffHeapSize, humanReadable));
                    System.out.println("\t\tMemtable switch count: " + probe.getColumnFamilyMetric(keyspaceName, cfName, "MemtableSwitchCount"));
                    System.out.println("\t\tLocal read count: " + ((JmxReporter.TimerMBean) probe.getColumnFamilyMetric(keyspaceName, cfName, "ReadLatency")).getCount());
                    double localReadLatency = ((JmxReporter.TimerMBean) probe.getColumnFamilyMetric(keyspaceName, cfName, "ReadLatency")).getMean() / 1000;
                    double localRLatency = localReadLatency > 0 ? localReadLatency : Double.NaN;
                    System.out.printf("\t\tLocal read latency: %01.3f ms%n", localRLatency);
                    System.out.println("\t\tLocal write count: " + ((JmxReporter.TimerMBean) probe.getColumnFamilyMetric(keyspaceName, cfName, "WriteLatency")).getCount());
                    double localWriteLatency = ((JmxReporter.TimerMBean) probe.getColumnFamilyMetric(keyspaceName, cfName, "WriteLatency")).getMean() / 1000;
                    double localWLatency = localWriteLatency > 0 ? localWriteLatency : Double.NaN;
                    System.out.printf("\t\tLocal write latency: %01.3f ms%n", localWLatency);
                    System.out.println("\t\tPending flushes: " + probe.getColumnFamilyMetric(keyspaceName, cfName, "PendingFlushes"));
                    System.out.println("\t\tBloom filter false positives: " + probe.getColumnFamilyMetric(keyspaceName, cfName, "BloomFilterFalsePositives"));
                    System.out.printf("\t\tBloom filter false ratio: %s%n", String.format("%01.5f", probe.getColumnFamilyMetric(keyspaceName, cfName, "RecentBloomFilterFalseRatio")));
                    System.out.println("\t\tBloom filter space used: " + format((Long) probe.getColumnFamilyMetric(keyspaceName, cfName, "BloomFilterDiskSpaceUsed"), humanReadable));
                    System.out.println("\t\tBloom filter off heap memory used: " + format(bloomFilterOffHeapSize, humanReadable));
                    System.out.println("\t\tIndex summary off heap memory used: " + format(indexSummaryOffHeapSize, humanReadable));
                    System.out.println("\t\tCompression metadata off heap memory used: " + format(compressionMetadataOffHeapSize, humanReadable));

                    System.out.println("\t\tCompacted partition minimum bytes: " + format((Long) probe.getColumnFamilyMetric(keyspaceName, cfName, "MinRowSize"), humanReadable));
                    System.out.println("\t\tCompacted partition maximum bytes: " + format((Long) probe.getColumnFamilyMetric(keyspaceName, cfName, "MaxRowSize"), humanReadable));
                    System.out.println("\t\tCompacted partition mean bytes: " + format((Long) probe.getColumnFamilyMetric(keyspaceName, cfName, "MeanRowSize"), humanReadable));
                    JmxReporter.HistogramMBean histogram = (JmxReporter.HistogramMBean) probe.getColumnFamilyMetric(keyspaceName, cfName, "LiveScannedHistogram");
                    System.out.println("\t\tAverage live cells per slice (last five minutes): " + histogram.getMean());
                    System.out.println("\t\tMaximum live cells per slice (last five minutes): " + histogram.getMax());
                    histogram = (JmxReporter.HistogramMBean) probe.getColumnFamilyMetric(keyspaceName, cfName, "TombstoneScannedHistogram");
                    System.out.println("\t\tAverage tombstones per slice (last five minutes): " + histogram.getMean());
                    System.out.println("\t\tMaximum tombstones per slice (last five minutes): " + histogram.getMax());

                    System.out.println("");
                }
                System.out.println("----------------");
            }
        }

        private String format(long bytes, boolean humanReadable) {
            return humanReadable ? FileUtils.stringifyFileSize(bytes) : Long.toString(bytes);
        }

        /**
         * Used for filtering keyspaces and columnfamilies to be displayed using the cfstats command.
         */
        private static class OptionFilter
        {
            private Map<String, List<String>> filter = new HashMap<>();
            private Map<String, List<String>> verifier = new HashMap<>();
            private List<String> filterList = new ArrayList<>();
            private boolean ignoreMode;

            public OptionFilter(boolean ignoreMode, List<String> filterList)
            {
                this.filterList.addAll(filterList);
                this.ignoreMode = ignoreMode;

                for (String s : filterList)
                {
                    String[] keyValues = s.split("\\.", 2);

                    // build the map that stores the ks' and cfs to use
                    if (!filter.containsKey(keyValues[0]))
                    {
                        filter.put(keyValues[0], new ArrayList<String>());
                        verifier.put(keyValues[0], new ArrayList<String>());

                        if (keyValues.length == 2)
                        {
                            filter.get(keyValues[0]).add(keyValues[1]);
                            verifier.get(keyValues[0]).add(keyValues[1]);
                        }
                    } else
                    {
                        if (keyValues.length == 2)
                        {
                            filter.get(keyValues[0]).add(keyValues[1]);
                            verifier.get(keyValues[0]).add(keyValues[1]);
                        }
                    }
                }
            }

            public boolean isColumnFamilyIncluded(String keyspace, String columnFamily)
            {
                // supplying empty params list is treated as wanting to display all kss & cfs
                if (filterList.isEmpty())
                    return !ignoreMode;

                List<String> cfs = filter.get(keyspace);

                // no such keyspace is in the map
                if (cfs == null)
                    return ignoreMode;
                    // only a keyspace with no cfs was supplied
                    // so ignore or include (based on the flag) every column family in specified keyspace
                else if (cfs.size() == 0)
                    return !ignoreMode;

                // keyspace exists, and it contains specific cfs
                verifier.get(keyspace).remove(columnFamily);
                return ignoreMode ^ cfs.contains(columnFamily);
            }

            public void verifyKeyspaces(List<String> keyspaces)
            {
                for (String ks : verifier.keySet())
                    if (!keyspaces.contains(ks))
                        throw new IllegalArgumentException("Unknown keyspace: " + ks);
            }

            public void verifyColumnFamilies()
            {
                for (String ks : filter.keySet())
                    if (verifier.get(ks).size() > 0)
                        throw new IllegalArgumentException("Unknown tables: " + verifier.get(ks) + " in keyspace: " + ks);
            }
        }
    }

    @Command(name = "toppartitions", description = "Sample and print the most active partitions for a given column family")
    public static class TopPartitions extends NodeToolCmd
    {
        @Arguments(usage = "<keyspace> <cfname> <duration>", description = "The keyspace, column family name, and duration in milliseconds")
        private List<String> args = new ArrayList<>();
        @Option(name = "-s", description = "Capacity of stream summary, closer to the actual cardinality of partitions will yield more accurate results (Default: 256)")
        private int size = 256;
        @Option(name = "-k", description = "Number of the top partitions to list (Default: 10)")
        private int topCount = 10;
        @Option(name = "-a", description = "Comma separated list of samplers to use (Default: all)")
        private String samplers = join(Sampler.values(), ',');
        @Override
        public void execute(NodeProbe probe)
        {
            checkArgument(args.size() == 3, "toppartitions requires keyspace, column family name, and duration");
            checkArgument(topCount < size, "TopK count (-k) option must be smaller then the summary capacity (-s)");
            String keyspace = args.get(0);
            String cfname = args.get(1);
            Integer duration = Integer.parseInt(args.get(2));
            // generate the list of samplers
            List<Sampler> targets = Lists.newArrayList();
            for (String s : samplers.split(","))
            {
                try
                {
                    targets.add(Sampler.valueOf(s.toUpperCase()));
                } catch (Exception e)
                {
                    throw new IllegalArgumentException(s + " is not a valid sampler, choose one of: " + join(Sampler.values(), ", "));
                }
            }

            Map<Sampler, CompositeData> results;
            try
            {
                results = probe.getPartitionSample(keyspace, cfname, size, duration, topCount, targets);
            } catch (OpenDataException e)
            {
                throw new RuntimeException(e);
            }
            boolean first = true;
            for(Entry<Sampler, CompositeData> result : results.entrySet())
            {
                CompositeData sampling = result.getValue();
                // weird casting for http://bugs.sun.com/view_bug.do?bug_id=6548436
                List<CompositeData> topk = (List<CompositeData>) (Object) Lists.newArrayList(((TabularDataSupport) sampling.get("partitions")).values());
                Collections.sort(topk, new Ordering<CompositeData>()
                {
                    public int compare(CompositeData left, CompositeData right)
                    {
                        return Long.compare((long) right.get("count"), (long) left.get("count"));
                    }
                });
                if(!first)
                    System.out.println();
                System.out.println(result.getKey().toString()+ " Sampler:");
                System.out.printf("  Cardinality: ~%d (%d capacity)%n", (long) sampling.get("cardinality"), size);
                System.out.printf("  Top %d partitions:%n", topCount);
                if (topk.size() == 0)
                {
                    System.out.println("\tNothing recorded during sampling period...");
                } else
                {
                    int offset = 0;
                    for (CompositeData entry : topk)
                        offset = Math.max(offset, entry.get("string").toString().length());
                    System.out.printf("\t%-" + offset + "s%10s%10s%n", "Partition", "Count", "+/-");
                    for (CompositeData entry : topk)
                        System.out.printf("\t%-" + offset + "s%10d%10d%n", entry.get("string").toString(), entry.get("count"), entry.get("error"));
                }
                first = false;
            }
        }
    }

    @Command(name = "cfhistograms", description = "Print statistic histograms for a given column family")
    public static class CfHistograms extends NodeToolCmd
    {
        @Arguments(usage = "<keyspace> <table>", description = "The keyspace and table name")
        private List<String> args = new ArrayList<>();

        @Override
        public void execute(NodeProbe probe)
        {
            checkArgument(args.size() == 2, "cfhistograms requires ks and cf args");

            String keyspace = args.get(0);
            String cfname = args.get(1);

            // calculate percentile of row size and column count
            long[] estimatedRowSize = (long[]) probe.getColumnFamilyMetric(keyspace, cfname, "EstimatedRowSizeHistogram");
            long[] estimatedColumnCount = (long[]) probe.getColumnFamilyMetric(keyspace, cfname, "EstimatedColumnCountHistogram");

            // build arrays to store percentile values
            double[] estimatedRowSizePercentiles = new double[7];
            double[] estimatedColumnCountPercentiles = new double[7];
            double[] offsetPercentiles = new double[]{0.5, 0.75, 0.95, 0.98, 0.99};

<<<<<<< HEAD
            if (isEmpty(estimatedRowSize) || isEmpty(estimatedColumnCount))
=======
            if (ArrayUtils.isEmpty(estimatedRowSizeHistogram) || ArrayUtils.isEmpty(estimatedColumnCountHistogram))
>>>>>>> 1bb0c149
            {
                System.err.println("No SSTables exists, unable to calculate 'Partition Size' and 'Cell Count' percentiles");

                for (int i = 0; i < 7; i++)
                {
                    estimatedRowSizePercentiles[i] = Double.NaN;
                    estimatedColumnCountPercentiles[i] = Double.NaN;
                }
            }
            else
            {
                long[] rowSizeBucketOffsets = new EstimatedHistogram(estimatedRowSize.length).getBucketOffsets();
                long[] columnCountBucketOffsets = new EstimatedHistogram(estimatedColumnCount.length).getBucketOffsets();
                EstimatedHistogram rowSizeHist = new EstimatedHistogram(rowSizeBucketOffsets, estimatedRowSize);
                EstimatedHistogram columnCountHist = new EstimatedHistogram(columnCountBucketOffsets, estimatedColumnCount);

                if (rowSizeHist.isOverflowed())
                {
                    System.err.println(String.format("Row sizes are larger than %s, unable to calculate percentiles", rowSizeBucketOffsets[rowSizeBucketOffsets.length - 1]));
                    for (int i = 0; i < offsetPercentiles.length; i++)
                            estimatedRowSizePercentiles[i] = Double.NaN;
                }
                else
                {
                    for (int i = 0; i < offsetPercentiles.length; i++)
                        estimatedRowSizePercentiles[i] = rowSizeHist.percentile(offsetPercentiles[i]);
                }

                if (columnCountHist.isOverflowed())
                {
                    System.err.println(String.format("Column counts are larger than %s, unable to calculate percentiles", columnCountBucketOffsets[columnCountBucketOffsets.length - 1]));
                    for (int i = 0; i < estimatedColumnCountPercentiles.length; i++)
                        estimatedColumnCountPercentiles[i] = Double.NaN;
                }
                else
                {
                    for (int i = 0; i < offsetPercentiles.length; i++)
                        estimatedColumnCountPercentiles[i] = columnCountHist.percentile(offsetPercentiles[i]);
                }

                // min value
                estimatedRowSizePercentiles[5] = rowSizeHist.min();
                estimatedColumnCountPercentiles[5] = columnCountHist.min();
                // max value
                estimatedRowSizePercentiles[6] = rowSizeHist.max();
                estimatedColumnCountPercentiles[6] = columnCountHist.max();
            }

            String[] percentiles = new String[]{"50%", "75%", "95%", "98%", "99%", "Min", "Max"};
            double[] readLatency = probe.metricPercentilesAsArray((JmxReporter.HistogramMBean) probe.getColumnFamilyMetric(keyspace, cfname, "ReadLatency"));
            double[] writeLatency = probe.metricPercentilesAsArray((JmxReporter.TimerMBean) probe.getColumnFamilyMetric(keyspace, cfname, "WriteLatency"));
            double[] sstablesPerRead = probe.metricPercentilesAsArray((JmxReporter.HistogramMBean) probe.getColumnFamilyMetric(keyspace, cfname, "SSTablesPerReadHistogram"));

            System.out.println(format("%s/%s histograms", keyspace, cfname));
            System.out.println(format("%-10s%10s%18s%18s%18s%18s",
                    "Percentile", "SSTables", "Write Latency", "Read Latency", "Partition Size", "Cell Count"));
            System.out.println(format("%-10s%10s%18s%18s%18s%18s",
                    "", "", "(micros)", "(micros)", "(bytes)", ""));

            for (int i = 0; i < percentiles.length; i++)
            {
                System.out.println(format("%-10s%10.2f%18.2f%18.2f%18.0f%18.0f",
                        percentiles[i],
                        sstablesPerRead[i],
                        writeLatency[i],
                        readLatency[i],
                        estimatedRowSizePercentiles[i],
                        estimatedColumnCountPercentiles[i]));
            }
            System.out.println();
        }
    }

    @Command(name = "cleanup", description = "Triggers the immediate cleanup of keys no longer belonging to a node. By default, clean all keyspaces")
    public static class Cleanup extends NodeToolCmd
    {
        @Arguments(usage = "[<keyspace> <tables>...]", description = "The keyspace followed by one or many tables")
        private List<String> args = new ArrayList<>();

        @Override
        public void execute(NodeProbe probe)
        {
            List<String> keyspaces = parseOptionalKeyspace(args, probe);
            String[] cfnames = parseOptionalColumnFamilies(args);

            for (String keyspace : keyspaces)
            {
                if (SystemKeyspace.NAME.equals(keyspace))
                    continue;

                try
                {
                    probe.forceKeyspaceCleanup(System.out, keyspace, cfnames);
                } catch (Exception e)
                {
                    throw new RuntimeException("Error occurred during cleanup", e);
                }
            }
        }
    }

    @Command(name = "clearsnapshot", description = "Remove the snapshot with the given name from the given keyspaces. If no snapshotName is specified we will remove all snapshots")
    public static class ClearSnapshot extends NodeToolCmd
    {
        @Arguments(usage = "[<keyspaces>...] ", description = "Remove snapshots from the given keyspaces")
        private List<String> keyspaces = new ArrayList<>();

        @Option(title = "snapshot_name", name = "-t", description = "Remove the snapshot with a given name")
        private String snapshotName = EMPTY;

        @Override
        public void execute(NodeProbe probe)
        {
            StringBuilder sb = new StringBuilder();

            sb.append("Requested clearing snapshot(s) for ");

            if (keyspaces.isEmpty())
                sb.append("[all keyspaces]");
            else
                sb.append("[").append(join(keyspaces, ", ")).append("]");

            if (!snapshotName.isEmpty())
                sb.append(" with snapshot name [").append(snapshotName).append("]");

            System.out.println(sb.toString());

            try
            {
                probe.clearSnapshot(snapshotName, toArray(keyspaces, String.class));
            } catch (IOException e)
            {
                throw new RuntimeException("Error during clearing snapshots", e);
            }
        }
    }

    @Command(name = "compact", description = "Force a (major) compaction on one or more tables")
    public static class Compact extends NodeToolCmd
    {
        @Arguments(usage = "[<keyspace> <tables>...]", description = "The keyspace followed by one or many tables")
        private List<String> args = new ArrayList<>();

        @Override
        public void execute(NodeProbe probe)
        {
            List<String> keyspaces = parseOptionalKeyspace(args, probe);
            String[] cfnames = parseOptionalColumnFamilies(args);

            for (String keyspace : keyspaces)
            {
                try
                {
                    probe.forceKeyspaceCompaction(keyspace, cfnames);
                } catch (Exception e)
                {
                    throw new RuntimeException("Error occurred during compaction", e);
                }
            }
        }
    }

    @Command(name = "flush", description = "Flush one or more tables")
    public static class Flush extends NodeToolCmd
    {
        @Arguments(usage = "[<keyspace> <tables>...]", description = "The keyspace followed by one or many tables")
        private List<String> args = new ArrayList<>();

        @Override
        public void execute(NodeProbe probe)
        {
            List<String> keyspaces = parseOptionalKeyspace(args, probe);
            String[] cfnames = parseOptionalColumnFamilies(args);

            for (String keyspace : keyspaces)
            {
                try
                {
                    probe.forceKeyspaceFlush(keyspace, cfnames);
                } catch (Exception e)
                {
                    throw new RuntimeException("Error occurred during flushing", e);
                }
            }
        }
    }

    @Command(name = "scrub", description = "Scrub (rebuild sstables for) one or more tables")
    public static class Scrub extends NodeToolCmd
    {
        @Arguments(usage = "[<keyspace> <tables>...]", description = "The keyspace followed by one or many tables")
        private List<String> args = new ArrayList<>();

        @Option(title = "disable_snapshot",
                name = {"-ns", "--no-snapshot"},
                description = "Scrubbed CFs will be snapshotted first, if disableSnapshot is false. (default false)")
        private boolean disableSnapshot = false;

        @Option(title = "skip_corrupted",
                name = {"-s", "--skip-corrupted"},
                description = "Skip corrupted partitions even when scrubbing counter tables. (default false)")
        private boolean skipCorrupted = false;

        @Override
        public void execute(NodeProbe probe)
        {
            List<String> keyspaces = parseOptionalKeyspace(args, probe);
            String[] cfnames = parseOptionalColumnFamilies(args);

            for (String keyspace : keyspaces)
            {
                try
                {
                    probe.scrub(System.out, disableSnapshot, skipCorrupted, keyspace, cfnames);
                } catch (Exception e)
                {
                    throw new RuntimeException("Error occurred during flushing", e);
                }
            }
        }
    }

    @Command(name = "disableautocompaction", description = "Disable autocompaction for the given keyspace and table")
    public static class DisableAutoCompaction extends NodeToolCmd
    {
        @Arguments(usage = "[<keyspace> <tables>...]", description = "The keyspace followed by one or many tables")
        private List<String> args = new ArrayList<>();

        @Override
        public void execute(NodeProbe probe)
        {
            List<String> keyspaces = parseOptionalKeyspace(args, probe);
            String[] cfnames = parseOptionalColumnFamilies(args);

            for (String keyspace : keyspaces)
            {
                try
                {
                    probe.disableAutoCompaction(keyspace, cfnames);
                } catch (IOException e)
                {
                    throw new RuntimeException("Error occurred during disabling auto-compaction", e);
                }
            }
        }
    }

    @Command(name = "enableautocompaction", description = "Enable autocompaction for the given keyspace and table")
    public static class EnableAutoCompaction extends NodeToolCmd
    {
        @Arguments(usage = "[<keyspace> <tables>...]", description = "The keyspace followed by one or many tables")
        private List<String> args = new ArrayList<>();

        @Override
        public void execute(NodeProbe probe)
        {
            List<String> keyspaces = parseOptionalKeyspace(args, probe);
            String[] cfnames = parseOptionalColumnFamilies(args);

            for (String keyspace : keyspaces)
            {
                try
                {
                    probe.enableAutoCompaction(keyspace, cfnames);
                } catch (IOException e)
                {
                    throw new RuntimeException("Error occurred during enabling auto-compaction", e);
                }
            }
        }
    }

    @Command(name = "upgradesstables", description = "Rewrite sstables (for the requested tables) that are not on the current version (thus upgrading them to said current version)")
    public static class UpgradeSSTable extends NodeToolCmd
    {
        @Arguments(usage = "[<keyspace> <tables>...]", description = "The keyspace followed by one or many tables")
        private List<String> args = new ArrayList<>();

        @Option(title = "include_all", name = {"-a", "--include-all-sstables"}, description = "Use -a to include all sstables, even those already on the current version")
        private boolean includeAll = false;

        @Override
        public void execute(NodeProbe probe)
        {
            List<String> keyspaces = parseOptionalKeyspace(args, probe);
            String[] cfnames = parseOptionalColumnFamilies(args);

            for (String keyspace : keyspaces)
            {
                try
                {
                    probe.upgradeSSTables(System.out, keyspace, !includeAll, cfnames);
                } catch (Exception e)
                {
                    throw new RuntimeException("Error occurred during enabling auto-compaction", e);
                }
            }
        }
    }

    @Command(name = "compactionstats", description = "Print statistics on compactions")
    public static class CompactionStats extends NodeToolCmd
    {
        @Option(title = "human_readable",
                name = {"-H", "--human-readable"},
                description = "Display bytes in human readable form, i.e. KB, MB, GB, TB")
        private boolean humanReadable = false;

        @Override
        public void execute(NodeProbe probe)
        {
            CompactionManagerMBean cm = probe.getCompactionManagerProxy();
            System.out.println("pending tasks: " + probe.getCompactionMetric("PendingTasks"));
            long remainingBytes = 0;
            List<Map<String, String>> compactions = cm.getCompactions();
            if (!compactions.isEmpty())
            {
                int compactionThroughput = probe.getCompactionThroughput();
                List<String[]> lines = new ArrayList<>();
                int[] columnSizes = new int[] { 0, 0, 0, 0, 0, 0, 0 };

                addLine(lines, columnSizes, "compaction type", "keyspace", "table", "completed", "total", "unit", "progress");
                for (Map<String, String> c : compactions)
                {
                    long total = Long.parseLong(c.get("total"));
                    long completed = Long.parseLong(c.get("completed"));
                    String taskType = c.get("taskType");
                    String keyspace = c.get("keyspace");
                    String columnFamily = c.get("columnfamily");
                    String completedStr = humanReadable ? FileUtils.stringifyFileSize(completed) : Long.toString(completed);
                    String totalStr = humanReadable ? FileUtils.stringifyFileSize(total) : Long.toString(total);
                    String unit = c.get("unit");
                    String percentComplete = total == 0 ? "n/a" : new DecimalFormat("0.00").format((double) completed / total * 100) + "%";
                    addLine(lines, columnSizes, taskType, keyspace, columnFamily, completedStr, totalStr, unit, percentComplete);
                    if (taskType.equals(OperationType.COMPACTION.toString()))
                        remainingBytes += total - completed;
                }

                StringBuilder buffer = new StringBuilder();
                for (int columnSize : columnSizes) {
                    buffer.append("%");
                    buffer.append(columnSize + 3);
                    buffer.append("s");
                }
                buffer.append("%n");
                String format = buffer.toString();

                for (String[] line : lines)
                {
                    System.out.printf(format, line[0], line[1], line[2], line[3], line[4], line[5], line[6]);
                }

                String remainingTime = "n/a";
                if (compactionThroughput != 0)
                {
                    long remainingTimeInSecs = remainingBytes / (1024L * 1024L * compactionThroughput);
                    remainingTime = format("%dh%02dm%02ds", remainingTimeInSecs / 3600, (remainingTimeInSecs % 3600) / 60, (remainingTimeInSecs % 60));
                }
                System.out.printf("%25s%10s%n", "Active compaction remaining time : ", remainingTime);
            }
        }

        private void addLine(List<String[]> lines, int[] columnSizes, String... columns) {
            lines.add(columns);
            for (int i = 0; i < columns.length; i++) {
                columnSizes[i] = Math.max(columnSizes[i], columns[i].length());
            }
        }
    }

    @Command(name = "compactionhistory", description = "Print history of compaction")
    public static class CompactionHistory extends NodeToolCmd
    {
        @Override
        public void execute(NodeProbe probe)
        {
            System.out.println("Compaction History: ");

            TabularData tabularData = probe.getCompactionHistory();
            if (tabularData.isEmpty())
            {
                System.out.printf("There is no compaction history");
                return;
            }

            String format = "%-41s%-19s%-29s%-26s%-15s%-15s%s%n";
            List<String> indexNames = tabularData.getTabularType().getIndexNames();
            System.out.printf(format, toArray(indexNames, Object.class));

            Set<?> values = tabularData.keySet();
            for (Object eachValue : values)
            {
                List<?> value = (List<?>) eachValue;
                System.out.printf(format, toArray(value, Object.class));
            }
        }
    }

    @Command(name = "decommission", description = "Decommission the *node I am connecting to*")
    public static class Decommission extends NodeToolCmd
    {
        @Override
        public void execute(NodeProbe probe)
        {
            try
            {
                probe.decommission();
            } catch (InterruptedException e)
            {
                throw new RuntimeException("Error decommissioning node", e);
            }
        }
    }

    @Command(name = "describecluster", description = "Print the name, snitch, partitioner and schema version of a cluster")
    public static class DescribeCluster extends NodeToolCmd
    {
        @Override
        public void execute(NodeProbe probe)
        {
            // display cluster name, snitch and partitioner
            System.out.println("Cluster Information:");
            System.out.println("\tName: " + probe.getClusterName());
            System.out.println("\tSnitch: " + probe.getEndpointSnitchInfoProxy().getSnitchName());
            System.out.println("\tPartitioner: " + probe.getPartitioner());

            // display schema version for each node
            System.out.println("\tSchema versions:");
            Map<String, List<String>> schemaVersions = probe.getSpProxy().getSchemaVersions();
            for (String version : schemaVersions.keySet())
            {
                System.out.println(format("\t\t%s: %s%n", version, schemaVersions.get(version)));
            }
        }
    }

    @Command(name = "disablebinary", description = "Disable native transport (binary protocol)")
    public static class DisableBinary extends NodeToolCmd
    {
        @Override
        public void execute(NodeProbe probe)
        {
            probe.stopNativeTransport();
        }
    }

    @Command(name = "enablebinary", description = "Reenable native transport (binary protocol)")
    public static class EnableBinary extends NodeToolCmd
    {
        @Override
        public void execute(NodeProbe probe)
        {
            probe.startNativeTransport();
        }
    }

    @Command(name = "enablegossip", description = "Reenable gossip")
    public static class EnableGossip extends NodeToolCmd
    {
        @Override
        public void execute(NodeProbe probe)
        {
            probe.startGossiping();
        }
    }

    @Command(name = "disablegossip", description = "Disable gossip (effectively marking the node down)")
    public static class DisableGossip extends NodeToolCmd
    {
        @Override
        public void execute(NodeProbe probe)
        {
            probe.stopGossiping();
        }
    }

    @Command(name = "enablehandoff", description = "Reenable the future hints storing on the current node")
    public static class EnableHandoff extends NodeToolCmd
    {
        @Arguments(usage = "<dc-name>,<dc-name>", description = "Enable hinted handoff only for these DCs")
        private List<String> args = new ArrayList<>();

        @Override
        public void execute(NodeProbe probe)
        {
            checkArgument(args.size() <= 1, "enablehandoff does not accept two args");
            if(args.size() == 1)
                probe.enableHintedHandoff(args.get(0));
            else
                probe.enableHintedHandoff();
        }
    }

    @Command(name = "enablethrift", description = "Reenable thrift server")
    public static class EnableThrift extends NodeToolCmd
    {
        @Override
        public void execute(NodeProbe probe)
        {
            probe.startThriftServer();
        }
    }

    @Command(name = "getcompactionthreshold", description = "Print min and max compaction thresholds for a given table")
    public static class GetCompactionThreshold extends NodeToolCmd
    {
        @Arguments(usage = "<keyspace> <table>", description = "The keyspace with a table")
        private List<String> args = new ArrayList<>();

        @Override
        public void execute(NodeProbe probe)
        {
            checkArgument(args.size() == 2, "getcompactionthreshold requires ks and cf args");
            String ks = args.get(0);
            String cf = args.get(1);

            ColumnFamilyStoreMBean cfsProxy = probe.getCfsProxy(ks, cf);
            System.out.println("Current compaction thresholds for " + ks + "/" + cf + ": \n" +
                    " min = " + cfsProxy.getMinimumCompactionThreshold() + ", " +
                    " max = " + cfsProxy.getMaximumCompactionThreshold());
        }
    }

    @Command(name = "getcompactionthroughput", description = "Print the MB/s throughput cap for compaction in the system")
    public static class GetCompactionThroughput extends NodeToolCmd
    {
        @Override
        public void execute(NodeProbe probe)
        {
            System.out.println("Current compaction throughput: " + probe.getCompactionThroughput() + " MB/s");
        }
    }

    @Command(name = "getstreamthroughput", description = "Print the Mb/s throughput cap for streaming in the system")
    public static class GetStreamThroughput extends NodeToolCmd
    {
        @Override
        public void execute(NodeProbe probe)
        {
            System.out.println("Current stream throughput: " + probe.getStreamThroughput() + " Mb/s");
        }
    }

    @Command(name = "getendpoints", description = "Print the end points that owns the key")
    public static class GetEndpoints extends NodeToolCmd
    {
        @Arguments(usage = "<keyspace> <table> <key>", description = "The keyspace, the table, and the key for which we need to find the endpoint")
        private List<String> args = new ArrayList<>();

        @Override
        public void execute(NodeProbe probe)
        {
            checkArgument(args.size() == 3, "getendpoints requires ks, cf and key args");
            String ks = args.get(0);
            String cf = args.get(1);
            String key = args.get(2);

            List<InetAddress> endpoints = probe.getEndpoints(ks, cf, key);
            for (InetAddress endpoint : endpoints)
            {
                System.out.println(endpoint.getHostAddress());
            }
        }
    }

    @Command(name = "getsstables", description = "Print the sstable filenames that own the key")
    public static class GetSSTables extends NodeToolCmd
    {
        @Arguments(usage = "<keyspace> <table> <key>", description = "The keyspace, the table, and the key")
        private List<String> args = new ArrayList<>();

        @Override
        public void execute(NodeProbe probe)
        {
            checkArgument(args.size() == 3, "getsstables requires ks, cf and key args");
            String ks = args.get(0);
            String cf = args.get(1);
            String key = args.get(2);

            List<String> sstables = probe.getSSTables(ks, cf, key);
            for (String sstable : sstables)
            {
                System.out.println(sstable);
            }
        }
    }

    @Command(name = "gossipinfo", description = "Shows the gossip information for the cluster")
    public static class GossipInfo extends NodeToolCmd
    {
        @Override
        public void execute(NodeProbe probe)
        {
            System.out.println(probe.getGossipInfo());
        }
    }

    @Command(name = "invalidatekeycache", description = "Invalidate the key cache")
    public static class InvalidateKeyCache extends NodeToolCmd
    {
        @Override
        public void execute(NodeProbe probe)
        {
            probe.invalidateKeyCache();
        }
    }

    @Command(name = "invalidaterowcache", description = "Invalidate the row cache")
    public static class InvalidateRowCache extends NodeToolCmd
    {
        @Override
        public void execute(NodeProbe probe)
        {
            probe.invalidateRowCache();
        }
    }

    @Command(name = "invalidatecountercache", description = "Invalidate the counter cache")
    public static class InvalidateCounterCache extends NodeToolCmd
    {
        @Override
        public void execute(NodeProbe probe)
        {
            probe.invalidateCounterCache();
        }
    }

    @Command(name = "join", description = "Join the ring")
    public static class Join extends NodeToolCmd
    {
        @Override
        public void execute(NodeProbe probe)
        {
            checkState(!probe.isJoined(), "This node has already joined the ring.");

            try
            {
                probe.joinRing();
            } catch (IOException e)
            {
                throw new RuntimeException("Error during joining the ring", e);
            }
        }
    }

    @Command(name = "move", description = "Move node on the token ring to a new token")
    public static class Move extends NodeToolCmd
    {
        @Arguments(usage = "<new token>", description = "The new token.", required = true)
        private String newToken = EMPTY;

        @Override
        public void execute(NodeProbe probe)
        {
            try
            {
                probe.move(newToken);
            } catch (IOException e)
            {
                throw new RuntimeException("Error during moving node", e);
            }
        }
    }



    @Command(name = "pausehandoff", description = "Pause hints delivery process")
    public static class PauseHandoff extends NodeToolCmd
    {
        @Override
        public void execute(NodeProbe probe)
        {
            probe.pauseHintsDelivery();
        }
    }

    @Command(name = "resumehandoff", description = "Resume hints delivery process")
    public static class ResumeHandoff extends NodeToolCmd
    {
        @Override
        public void execute(NodeProbe probe)
        {
            probe.resumeHintsDelivery();
        }
    }


    @Command(name = "proxyhistograms", description = "Print statistic histograms for network operations")
    public static class ProxyHistograms extends NodeToolCmd
    {
        @Override
        public void execute(NodeProbe probe)
        {
            String[] percentiles = new String[]{"50%", "75%", "95%", "98%", "99%", "Min", "Max"};
            double[] readLatency = probe.metricPercentilesAsArray(probe.getProxyMetric("Read"));
            double[] writeLatency = probe.metricPercentilesAsArray(probe.getProxyMetric("Write"));
            double[] rangeLatency = probe.metricPercentilesAsArray(probe.getProxyMetric("RangeSlice"));

            System.out.println("proxy histograms");
            System.out.println(format("%-10s%18s%18s%18s",
                    "Percentile", "Read Latency", "Write Latency", "Range Latency"));
            System.out.println(format("%-10s%18s%18s%18s",
                    "", "(micros)", "(micros)", "(micros)"));
            for (int i = 0; i < percentiles.length; i++)
            {
                System.out.println(format("%-10s%18.2f%18.2f%18.2f",
                        percentiles[i],
                        readLatency[i],
                        writeLatency[i],
                        rangeLatency[i]));
            }
            System.out.println();
        }
    }

    @Command(name = "rebuild", description = "Rebuild data by streaming from other nodes (similarly to bootstrap)")
    public static class Rebuild extends NodeToolCmd
    {
        @Arguments(usage = "<src-dc-name>", description = "Name of DC from which to select sources for streaming. By default, pick any DC")
        private String sourceDataCenterName = null;

        @Override
        public void execute(NodeProbe probe)
        {
            probe.rebuild(sourceDataCenterName);
        }
    }

    @Command(name = "refresh", description = "Load newly placed SSTables to the system without restart")
    public static class Refresh extends NodeToolCmd
    {
        @Arguments(usage = "<keyspace> <table>", description = "The keyspace and table name")
        private List<String> args = new ArrayList<>();

        @Override
        public void execute(NodeProbe probe)
        {
            checkArgument(args.size() == 2, "refresh requires ks and cf args");
            probe.loadNewSSTables(args.get(0), args.get(1));
        }
    }

    @Command(name = "removenode", description = "Show status of current node removal, force completion of pending removal or remove provided ID")
    public static class RemoveNode extends NodeToolCmd
    {
        @Arguments(title = "remove_operation", usage = "<status>|<force>|<ID>", description = "Show status of current node removal, force completion of pending removal, or remove provided ID", required = true)
        private String removeOperation = EMPTY;

        @Override
        public void execute(NodeProbe probe)
        {
            switch (removeOperation)
            {
                case "status":
                    System.out.println("RemovalStatus: " + probe.getRemovalStatus());
                    break;
                case "force":
                    System.out.println("RemovalStatus: " + probe.getRemovalStatus());
                    probe.forceRemoveCompletion();
                    break;
                default:
                    probe.removeNode(removeOperation);
                    break;
            }
        }
    }

    @Command(name = "assassinate", description = "Forcefully remove a dead node without re-replicating any data.  Use as a last resort if you cannot removenode")
    public static class Assassinate extends NodeToolCmd
    {
        @Arguments(title = "ip address", usage = "<ip_address>", description = "IP address of the endpoint to assassinate", required = true)
        private String endpoint = EMPTY;

        @Override
        public void execute(NodeProbe probe)
        {
            try
            {
                probe.assassinateEndpoint(endpoint);
            }
            catch (UnknownHostException e)
            {
                throw new RuntimeException(e);
            }
        }
    }

    @Command(name = "repair", description = "Repair one or more tables")
    public static class Repair extends NodeToolCmd
    {
        @Arguments(usage = "[<keyspace> <tables>...]", description = "The keyspace followed by one or many tables")
        private List<String> args = new ArrayList<>();

        @Option(title = "seqential", name = {"-seq", "--sequential"}, description = "Use -seq to carry out a sequential repair")
        private boolean sequential = false;

        @Option(title = "dc parallel", name = {"-dcpar", "--dc-parallel"}, description = "Use -dcpar to repair data centers in parallel.")
        private boolean dcParallel = false;

        @Option(title = "local_dc", name = {"-local", "--in-local-dc"}, description = "Use -local to only repair against nodes in the same datacenter")
        private boolean localDC = false;

        @Option(title = "specific_dc", name = {"-dc", "--in-dc"}, description = "Use -dc to repair specific datacenters")
        private List<String> specificDataCenters = new ArrayList<>();

        @Option(title = "specific_host", name = {"-hosts", "--in-hosts"}, description = "Use -hosts to repair specific hosts")
        private List<String> specificHosts = new ArrayList<>();

        @Option(title = "start_token", name = {"-st", "--start-token"}, description = "Use -st to specify a token at which the repair range starts")
        private String startToken = EMPTY;

        @Option(title = "end_token", name = {"-et", "--end-token"}, description = "Use -et to specify a token at which repair range ends")
        private String endToken = EMPTY;

        @Option(title = "primary_range", name = {"-pr", "--partitioner-range"}, description = "Use -pr to repair only the first range returned by the partitioner")
        private boolean primaryRange = false;

        @Option(title = "full", name = {"-full", "--full"}, description = "Use -full to issue a full repair.")
        private boolean fullRepair = false;

        @Option(title = "job_threads", name = {"-j", "--job-threads"}, description = "Number of threads to run repair jobs. " +
                                                                                     "Usually this means number of CFs to repair concurrently. " +
                                                                                     "WARNING: increasing this puts more load on repairing nodes, so be careful. (default: 1, max: 4)")
        private int numJobThreads = 1;

        @Option(title = "trace_repair", name = {"-tr", "--trace"}, description = "Use -tr to trace the repair. Traces are logged to system_traces.events.")
        private boolean trace = false;

        @Override
        public void execute(NodeProbe probe)
        {
            List<String> keyspaces = parseOptionalKeyspace(args, probe);
            String[] cfnames = parseOptionalColumnFamilies(args);

            if (primaryRange && (!specificDataCenters.isEmpty() || !specificHosts.isEmpty()))
                throw new RuntimeException("Primary range repair should be performed on all nodes in the cluster.");

            for (String keyspace : keyspaces)
            {
                Map<String, String> options = new HashMap<>();
                RepairParallelism parallelismDegree = RepairParallelism.PARALLEL;
                if (sequential)
                    parallelismDegree = RepairParallelism.SEQUENTIAL;
                else if (dcParallel)
                    parallelismDegree = RepairParallelism.DATACENTER_AWARE;
                options.put(RepairOption.PARALLELISM_KEY, parallelismDegree.getName());
                options.put(RepairOption.PRIMARY_RANGE_KEY, Boolean.toString(primaryRange));
                options.put(RepairOption.INCREMENTAL_KEY, Boolean.toString(!fullRepair));
                options.put(RepairOption.JOB_THREADS_KEY, Integer.toString(numJobThreads));
                options.put(RepairOption.TRACE_KEY, Boolean.toString(trace));
                options.put(RepairOption.COLUMNFAMILIES_KEY, StringUtils.join(cfnames, ","));
                if (!startToken.isEmpty() || !endToken.isEmpty())
                {
                    options.put(RepairOption.RANGES_KEY, startToken + ":" + endToken);
                }
                if (localDC)
                {
                    options.put(RepairOption.DATACENTERS_KEY, StringUtils.join(newArrayList(probe.getDataCenter()), ","));
                }
                else
                {
                    options.put(RepairOption.DATACENTERS_KEY, StringUtils.join(specificDataCenters, ","));
                }
                options.put(RepairOption.HOSTS_KEY, StringUtils.join(specificHosts, ","));
                try
                {
                    probe.repairAsync(System.out, keyspace, options);
                } catch (Exception e)
                {
                    throw new RuntimeException("Error occurred during repair", e);
                }
            }
        }
    }

    @Command(name = "setcachecapacity", description = "Set global key, row, and counter cache capacities (in MB units)")
    public static class SetCacheCapacity extends NodeToolCmd
    {
        @Arguments(title = "<key-cache-capacity> <row-cache-capacity> <counter-cache-capacity>",
                   usage = "<key-cache-capacity> <row-cache-capacity> <counter-cache-capacity>",
                   description = "Key cache, row cache, and counter cache (in MB)",
                   required = true)
        private List<Integer> args = new ArrayList<>();

        @Override
        public void execute(NodeProbe probe)
        {
            checkArgument(args.size() == 3, "setcachecapacity requires key-cache-capacity, row-cache-capacity, and counter-cache-capacity args.");
            probe.setCacheCapacities(args.get(0), args.get(1), args.get(2));
        }
    }

    @Command(name = "setcompactionthreshold", description = "Set min and max compaction thresholds for a given table")
    public static class SetCompactionThreshold extends NodeToolCmd
    {
        @Arguments(title = "<keyspace> <table> <minthreshold> <maxthreshold>", usage = "<keyspace> <table> <minthreshold> <maxthreshold>", description = "The keyspace, the table, min and max threshold", required = true)
        private List<String> args = new ArrayList<>();

        @Override
        public void execute(NodeProbe probe)
        {
            checkArgument(args.size() == 4, "setcompactionthreshold requires ks, cf, min, and max threshold args.");

            int minthreshold = parseInt(args.get(2));
            int maxthreshold = parseInt(args.get(3));
            checkArgument(minthreshold >= 0 && maxthreshold >= 0, "Thresholds must be positive integers");
            checkArgument(minthreshold <= maxthreshold, "Min threshold cannot be greater than max.");
            checkArgument(minthreshold >= 2 || maxthreshold == 0, "Min threshold must be at least 2");

            probe.setCompactionThreshold(args.get(0), args.get(1), minthreshold, maxthreshold);
        }
    }

    @Command(name = "setcompactionthroughput", description = "Set the MB/s throughput cap for compaction in the system, or 0 to disable throttling")
    public static class SetCompactionThroughput extends NodeToolCmd
    {
        @Arguments(title = "compaction_throughput", usage = "<value_in_mb>", description = "Value in MB, 0 to disable throttling", required = true)
        private Integer compactionThroughput = null;

        @Override
        public void execute(NodeProbe probe)
        {
            probe.setCompactionThroughput(compactionThroughput);
        }
    }

    @Command(name = "sethintedhandoffthrottlekb", description =  "Set hinted handoff throttle in kb per second, per delivery thread.")
    public static class SetHintedHandoffThrottleInKB extends NodeToolCmd
    {
        @Arguments(title = "throttle_in_kb", usage = "<value_in_kb_per_sec>", description = "Value in KB per second", required = true)
        private Integer throttleInKB = null;

        @Override
        public void execute(NodeProbe probe)
        {
            probe.setHintedHandoffThrottleInKB(throttleInKB);
        }
    }

    @Command(name = "setstreamthroughput", description = "Set the Mb/s throughput cap for streaming in the system, or 0 to disable throttling")
    public static class SetStreamThroughput extends NodeToolCmd
    {
        @Arguments(title = "stream_throughput", usage = "<value_in_mb>", description = "Value in Mb, 0 to disable throttling", required = true)
        private Integer streamThroughput = null;

        @Override
        public void execute(NodeProbe probe)
        {
            probe.setStreamThroughput(streamThroughput);
        }
    }

    @Command(name = "settraceprobability", description = "Sets the probability for tracing any given request to value. 0 disables, 1 enables for all requests, 0 is the default")
    public static class SetTraceProbability extends NodeToolCmd
    {
        @Arguments(title = "trace_probability", usage = "<value>", description = "Trace probability between 0 and 1 (ex: 0.2)", required = true)
        private Double traceProbability = null;

        @Override
        public void execute(NodeProbe probe)
        {
            checkArgument(traceProbability >= 0 && traceProbability <= 1, "Trace probability must be between 0 and 1");
            probe.setTraceProbability(traceProbability);
        }
    }

    @Command(name = "snapshot", description = "Take a snapshot of specified keyspaces or a snapshot of the specified table")
    public static class Snapshot extends NodeToolCmd
    {
        @Arguments(usage = "[<keyspaces...>]", description = "List of keyspaces. By default, all keyspaces")
        private List<String> keyspaces = new ArrayList<>();

        @Option(title = "table", name = {"-cf", "--column-family", "--table"}, description = "The table name (you must specify one and only one keyspace for using this option)")
        private String columnFamily = null;

        @Option(title = "tag", name = {"-t", "--tag"}, description = "The name of the snapshot")
        private String snapshotName = Long.toString(System.currentTimeMillis());

        @Override
        public void execute(NodeProbe probe)
        {
            try
            {
                StringBuilder sb = new StringBuilder();

                sb.append("Requested creating snapshot(s) for ");

                if (keyspaces.isEmpty())
                    sb.append("[all keyspaces]");
                else
                    sb.append("[").append(join(keyspaces, ", ")).append("]");

                if (!snapshotName.isEmpty())
                    sb.append(" with snapshot name [").append(snapshotName).append("]");

                System.out.println(sb.toString());

                probe.takeSnapshot(snapshotName, columnFamily, toArray(keyspaces, String.class));
                System.out.println("Snapshot directory: " + snapshotName);
            } catch (IOException e)
            {
                throw new RuntimeException("Error during taking a snapshot", e);
            }
        }
    }

    @Command(name = "listsnapshots", description = "Lists all the snapshots along with the size on disk and true size.")
    public static class ListSnapshots extends NodeToolCmd
    {
        @Override
        public void execute(NodeProbe probe)
        {
            try
            {
                System.out.println("Snapshot Details: ");

                final Map<String,TabularData> snapshotDetails = probe.getSnapshotDetails();
                if (snapshotDetails.isEmpty())
                {
                    System.out.printf("There are no snapshots");
                    return;
                }

                final long trueSnapshotsSize = probe.trueSnapshotsSize();
                final String format = "%-20s%-29s%-29s%-19s%-19s%n";
                // display column names only once
                final List<String> indexNames = snapshotDetails.entrySet().iterator().next().getValue().getTabularType().getIndexNames();
                System.out.printf(format, (Object[]) indexNames.toArray(new String[indexNames.size()]));

                for (final Map.Entry<String, TabularData> snapshotDetail : snapshotDetails.entrySet())
                {
                    Set<?> values = snapshotDetail.getValue().keySet();
                    for (Object eachValue : values)
                    {
                        final List<?> value = (List<?>) eachValue;
                        System.out.printf(format, value.toArray(new Object[value.size()]));
                    }
                }

                System.out.println("\nTotal TrueDiskSpaceUsed: " + FileUtils.stringifyFileSize(trueSnapshotsSize) + "\n");
            }
            catch (Exception e)
            {
                throw new RuntimeException("Error during list snapshot", e);
            }
        }
    }

    @Command(name = "status", description = "Print cluster information (state, load, IDs, ...)")
    public static class Status extends NodeToolCmd
    {
        @Arguments(usage = "[<keyspace>]", description = "The keyspace name")
        private String keyspace = null;

        @Option(title = "resolve_ip", name = {"-r", "--resolve-ip"}, description = "Show node domain names instead of IPs")
        private boolean resolveIp = false;

        private boolean hasEffectiveOwns = false;
        private boolean isTokenPerNode = true;
        private int maxAddressLength = 0;
        private String format = null;
        private Collection<String> joiningNodes, leavingNodes, movingNodes, liveNodes, unreachableNodes;
        private Map<String, String> loadMap, hostIDMap, tokensToEndpoints;
        private EndpointSnitchInfoMBean epSnitchInfo;

        @Override
        public void execute(NodeProbe probe)
        {
            joiningNodes = probe.getJoiningNodes();
            leavingNodes = probe.getLeavingNodes();
            movingNodes = probe.getMovingNodes();
            loadMap = probe.getLoadMap();
            tokensToEndpoints = probe.getTokenToEndpointMap();
            liveNodes = probe.getLiveNodes();
            unreachableNodes = probe.getUnreachableNodes();
            hostIDMap = probe.getHostIdMap();
            epSnitchInfo = probe.getEndpointSnitchInfoProxy();
            
            StringBuffer errors = new StringBuffer();

            Map<InetAddress, Float> ownerships;
            try
            {
                ownerships = probe.effectiveOwnership(keyspace);
                hasEffectiveOwns = true;
            }
            catch (IllegalStateException e)
            {
                ownerships = probe.getOwnership();
                errors.append("Note: " + e.getMessage() + "%n");
            }
            catch (IllegalArgumentException ex)
            {
                System.out.printf("%nError: " + ex.getMessage() + "%n");
                return;
            }

            Map<String, SetHostStat> dcs = getOwnershipByDc(probe, resolveIp, tokensToEndpoints, ownerships);

            // More tokens than nodes (aka vnodes)?
            if (dcs.values().size() < tokensToEndpoints.keySet().size())
                isTokenPerNode = false;

            findMaxAddressLength(dcs);

            // Datacenters
            for (Map.Entry<String, SetHostStat> dc : dcs.entrySet())
            {
                String dcHeader = String.format("Datacenter: %s%n", dc.getKey());
                System.out.printf(dcHeader);
                for (int i = 0; i < (dcHeader.length() - 1); i++) System.out.print('=');
                System.out.println();

                // Legend
                System.out.println("Status=Up/Down");
                System.out.println("|/ State=Normal/Leaving/Joining/Moving");

                printNodesHeader(hasEffectiveOwns, isTokenPerNode);

                ArrayListMultimap<InetAddress, HostStat> hostToTokens = ArrayListMultimap.create();
                for (HostStat stat : dc.getValue())
                    hostToTokens.put(stat.endpoint, stat);

                for (InetAddress endpoint : hostToTokens.keySet())
                {
                    Float owns = ownerships.get(endpoint);
                    List<HostStat> tokens = hostToTokens.get(endpoint);
                    printNode(endpoint.getHostAddress(), owns, tokens, hasEffectiveOwns, isTokenPerNode);
                }
            }
            
            System.out.printf("%n" + errors.toString());
            
        }

        private void findMaxAddressLength(Map<String, SetHostStat> dcs)
        {
            maxAddressLength = 0;
            for (Map.Entry<String, SetHostStat> dc : dcs.entrySet())
            {
                for (HostStat stat : dc.getValue())
                {
                    maxAddressLength = Math.max(maxAddressLength, stat.ipOrDns().length());
                }
            }
        }

        private void printNodesHeader(boolean hasEffectiveOwns, boolean isTokenPerNode)
        {
            String fmt = getFormat(hasEffectiveOwns, isTokenPerNode);
            String owns = hasEffectiveOwns ? "Owns (effective)" : "Owns";

            if (isTokenPerNode)
                System.out.printf(fmt, "-", "-", "Address", "Load", owns, "Host ID", "Token", "Rack");
            else
                System.out.printf(fmt, "-", "-", "Address", "Load", "Tokens", owns, "Host ID", "Rack");
        }

        private void printNode(String endpoint, Float owns, List<HostStat> tokens, boolean hasEffectiveOwns, boolean isTokenPerNode)
        {
            String status, state, load, strOwns, hostID, rack, fmt;
            fmt = getFormat(hasEffectiveOwns, isTokenPerNode);
            if (liveNodes.contains(endpoint)) status = "U";
            else if (unreachableNodes.contains(endpoint)) status = "D";
            else status = "?";
            if (joiningNodes.contains(endpoint)) state = "J";
            else if (leavingNodes.contains(endpoint)) state = "L";
            else if (movingNodes.contains(endpoint)) state = "M";
            else state = "N";

            load = loadMap.containsKey(endpoint) ? loadMap.get(endpoint) : "?";
            strOwns = owns != null && hasEffectiveOwns ? new DecimalFormat("##0.0%").format(owns) : "?";
            hostID = hostIDMap.get(endpoint);

            try
            {
                rack = epSnitchInfo.getRack(endpoint);
            } catch (UnknownHostException e)
            {
                throw new RuntimeException(e);
            }

            String endpointDns = tokens.get(0).ipOrDns();
            if (isTokenPerNode)
                System.out.printf(fmt, status, state, endpointDns, load, strOwns, hostID, tokens.get(0).token, rack);
            else
                System.out.printf(fmt, status, state, endpointDns, load, tokens.size(), strOwns, hostID, rack);
        }

        private String getFormat(
                boolean hasEffectiveOwns,
                boolean isTokenPerNode)
        {
            if (format == null)
            {
                StringBuilder buf = new StringBuilder();
                String addressPlaceholder = String.format("%%-%ds  ", maxAddressLength);
                buf.append("%s%s  ");                         // status
                buf.append(addressPlaceholder);               // address
                buf.append("%-9s  ");                         // load
                if (!isTokenPerNode)
                    buf.append("%-11s  ");                     // "Tokens"
                if (hasEffectiveOwns)
                    buf.append("%-16s  ");                    // "Owns (effective)"
                else
                    buf.append("%-6s  ");                     // "Owns
                buf.append("%-36s  ");                        // Host ID
                if (isTokenPerNode)
                    buf.append("%-39s  ");                    // token
                buf.append("%s%n");                           // "Rack"

                format = buf.toString();
            }

            return format;
        }
    }

    private static Map<String, SetHostStat> getOwnershipByDc(NodeProbe probe, boolean resolveIp, 
                                                             Map<String, String> tokenToEndpoint,
                                                             Map<InetAddress, Float> ownerships)
    {
        Map<String, SetHostStat> ownershipByDc = Maps.newLinkedHashMap();
        EndpointSnitchInfoMBean epSnitchInfo = probe.getEndpointSnitchInfoProxy();
        try
        {
            for (Entry<String, String> tokenAndEndPoint : tokenToEndpoint.entrySet())
            {
                String dc = epSnitchInfo.getDatacenter(tokenAndEndPoint.getValue());
                if (!ownershipByDc.containsKey(dc))
                    ownershipByDc.put(dc, new SetHostStat(resolveIp));
                ownershipByDc.get(dc).add(tokenAndEndPoint.getKey(), tokenAndEndPoint.getValue(), ownerships);
            }
        }
        catch (UnknownHostException e)
        {
            throw new RuntimeException(e);
        }
        return ownershipByDc;
    }

    static class SetHostStat implements Iterable<HostStat>
    {
        final List<HostStat> hostStats = new ArrayList<HostStat>();
        final boolean resolveIp;

        public SetHostStat(boolean resolveIp)
        {
            this.resolveIp = resolveIp;
        }

        public int size()
        {
            return hostStats.size();
        }

        @Override
        public Iterator<HostStat> iterator()
        {
            return hostStats.iterator();
        }

        public void add(String token, String host, Map<InetAddress, Float> ownerships) throws UnknownHostException
        {
            InetAddress endpoint = InetAddress.getByName(host);
            Float owns = ownerships.get(endpoint);
            hostStats.add(new HostStat(token, endpoint, resolveIp, owns));
        }
    }

    static class HostStat
    {
        public final InetAddress endpoint;
        public final boolean resolveIp;
        public final Float owns;
        public final String token;

        public HostStat(String token, InetAddress endpoint, boolean resolveIp, Float owns)
        {
            this.token = token;
            this.endpoint = endpoint;
            this.resolveIp = resolveIp;
            this.owns = owns;
        }

        public String ipOrDns()
        {
            return resolveIp ? endpoint.getHostName() : endpoint.getHostAddress();
        }
    }

    @Command(name = "statusbinary", description = "Status of native transport (binary protocol)")
    public static class StatusBinary extends NodeToolCmd
    {
        @Override
        public void execute(NodeProbe probe)
        {
            System.out.println(
                    probe.isNativeTransportRunning()
                    ? "running"
                    : "not running");
        }
    }

    @Command(name = "statusgossip", description = "Status of gossip")
    public static class StatusGossip extends NodeToolCmd
    {
        @Override
        public void execute(NodeProbe probe)
        {
            System.out.println(
                    probe.isGossipRunning()
                    ? "running"
                    : "not running");
        }
    }

    @Command(name = "statusthrift", description = "Status of thrift server")
    public static class StatusThrift extends NodeToolCmd
    {
        @Override
        public void execute(NodeProbe probe)
        {
            System.out.println(
                    probe.isThriftServerRunning()
                    ? "running"
                    : "not running");
        }
    }

    @Command(name = "stop", description = "Stop compaction")
    public static class Stop extends NodeToolCmd
    {
        @Arguments(title = "compaction_type", usage = "<compaction type>", description = "Supported types are COMPACTION, VALIDATION, CLEANUP, SCRUB, INDEX_BUILD", required = true)
        private OperationType compactionType = OperationType.UNKNOWN;

        @Override
        public void execute(NodeProbe probe)
        {
            probe.stop(compactionType.name());
        }
    }

    @Command(name = "stopdaemon", description = "Stop cassandra daemon")
    public static class StopDaemon extends NodeToolCmd
    {
        @Override
        public void execute(NodeProbe probe)
        {
            try
            {
                probe.stopCassandraDaemon();
            } catch (Exception e)
            {
                JVMStabilityInspector.inspectThrowable(e);
                // ignored
            }
            System.out.println("Cassandra has shutdown.");
        }
    }

    @Command(name = "version", description = "Print cassandra version")
    public static class Version extends NodeToolCmd
    {
        @Override
        public void execute(NodeProbe probe)
        {
            System.out.println("ReleaseVersion: " + probe.getReleaseVersion());
        }
    }

    @Command(name = "describering", description = "Shows the token ranges info of a given keyspace")
    public static class DescribeRing extends NodeToolCmd
    {
        @Arguments(description = "The keyspace name", required = true)
        String keyspace = EMPTY;

        @Override
        public void execute(NodeProbe probe)
        {
            System.out.println("Schema Version:" + probe.getSchemaVersion());
            System.out.println("TokenRange: ");
            try
            {
                for (String tokenRangeString : probe.describeRing(keyspace))
                {
                    System.out.println("\t" + tokenRangeString);
                }
            } catch (IOException e)
            {
                throw new RuntimeException(e);
            }
        }
    }

    @Command(name = "rangekeysample", description = "Shows the sampled keys held across all keyspaces")
    public static class RangeKeySample extends NodeToolCmd
    {
        @Override
        public void execute(NodeProbe probe)
        {
            System.out.println("RangeKeySample: ");
            List<String> tokenStrings = probe.sampleKeyRange();
            for (String tokenString : tokenStrings)
            {
                System.out.println("\t" + tokenString);
            }
        }
    }

    @Command(name = "rebuild_index", description = "A full rebuild of native secondary indexes for a given table")
    public static class RebuildIndex extends NodeToolCmd
    {
        @Arguments(usage = "<keyspace> <table> <indexName...>", description = "The keyspace and table name followed by a list of index names (IndexNameExample: Standard3.IdxName Standard3.IdxName1)")
        List<String> args = new ArrayList<>();

        @Override
        public void execute(NodeProbe probe)
        {
            checkArgument(args.size() >= 3, "rebuild_index requires ks, cf and idx args");
            probe.rebuildIndex(args.get(0), args.get(1), toArray(args.subList(2, args.size()), String.class));
        }
    }

    @Command(name = "resetlocalschema", description = "Reset node's local schema and resync")
    public static class ResetLocalSchema extends NodeToolCmd
    {
        @Override
        public void execute(NodeProbe probe)
        {
            try
            {
                probe.resetLocalSchema();
            } catch (IOException e)
            {
                throw new RuntimeException(e);
            }
        }
    }

    @Command(name = "enablebackup", description = "Enable incremental backup")
    public static class EnableBackup extends NodeToolCmd
    {
        @Override
        public void execute(NodeProbe probe)
        {
            probe.setIncrementalBackupsEnabled(true);
        }
    }

    @Command(name = "disablebackup", description = "Disable incremental backup")
    public static class DisableBackup extends NodeToolCmd
    {
        @Override
        public void execute(NodeProbe probe)
        {
            probe.setIncrementalBackupsEnabled(false);
        }
    }

    @Command(name = "setcachekeystosave", description = "Set number of keys saved by each cache for faster post-restart warmup. 0 to disable")
    public static class SetCacheKeysToSave extends NodeToolCmd
    {
        @Arguments(title = "<key-cache-keys-to-save> <row-cache-keys-to-save> <counter-cache-keys-to-save>",
                   usage = "<key-cache-keys-to-save> <row-cache-keys-to-save> <counter-cache-keys-to-save>",
                   description = "The number of keys saved by each cache. 0 to disable",
                   required = true)
        private List<Integer> args = new ArrayList<>();

        @Override
        public void execute(NodeProbe probe)
        {
            checkArgument(args.size() == 3, "setcachekeystosave requires key-cache-keys-to-save, row-cache-keys-to-save, and counter-cache-keys-to-save args.");
            probe.setCacheKeysToSave(args.get(0), args.get(1), args.get(2));
        }
    }

    @Command(name = "reloadtriggers", description = "Reload trigger classes")
    public static class ReloadTriggers extends NodeToolCmd
    {
        @Override
        public void execute(NodeProbe probe)
        {
            probe.reloadTriggers();
        }
    }

    @Command(name = "disablehandoff", description = "Disable storing hinted handoffs")
    public static class DisableHandoff extends NodeToolCmd
    {
        @Override
        public void execute(NodeProbe probe)
        {
            probe.disableHintedHandoff();
        }
    }

    @Command(name = "disablethrift", description = "Disable thrift server")
    public static class DisableThrift extends NodeToolCmd
    {
        @Override
        public void execute(NodeProbe probe)
        {
            probe.stopThriftServer();
        }
    }

    @Command(name = "drain", description = "Drain the node (stop accepting writes and flush all tables)")
    public static class Drain extends NodeToolCmd
    {
        @Override
        public void execute(NodeProbe probe)
        {
            try
            {
                probe.drain();
            } catch (IOException | InterruptedException | ExecutionException e)
            {
                throw new RuntimeException("Error occurred during flushing", e);
            }
        }
    }

    @Command(name = "tpstats", description = "Print usage statistics of thread pools")
    public static class TpStats extends NodeTool.NodeToolCmd
    {
        @Override
        public void execute(NodeProbe probe)
        {
            System.out.printf("%-25s%10s%10s%15s%10s%18s%n", "Pool Name", "Active", "Pending", "Completed", "Blocked", "All time blocked");

            Iterator<Map.Entry<String, JMXEnabledThreadPoolExecutorMBean>> threads = probe.getThreadPoolMBeanProxies();
            while (threads.hasNext())
            {
                Map.Entry<String, JMXEnabledThreadPoolExecutorMBean> thread = threads.next();
                String poolName = thread.getKey();
                JMXEnabledThreadPoolExecutorMBean threadPoolProxy = thread.getValue();
                System.out.printf("%-25s%10s%10s%15s%10s%18s%n",
                        poolName,
                        threadPoolProxy.getActiveCount(),
                        threadPoolProxy.getPendingTasks(),
                        threadPoolProxy.getCompletedTasks(),
                        threadPoolProxy.getCurrentlyBlockedTasks(),
                        threadPoolProxy.getTotalBlockedTasks());
            }

            System.out.printf("%n%-20s%10s%n", "Message type", "Dropped");
            for (Map.Entry<String, Integer> entry : probe.getDroppedMessages().entrySet())
                System.out.printf("%-20s%10s%n", entry.getKey(), entry.getValue());
        }
    }

    @Command(name = "gcstats", description = "Print GC Statistics")
    public static class GcStats extends NodeTool.NodeToolCmd
    {
        @Override
        public void execute(NodeProbe probe)
        {
            double[] stats = probe.getAndResetGCStats();
            double mean = stats[2] / stats[5];
            double stdev = Math.sqrt((stats[3] / stats[5]) - (mean * mean));
            System.out.printf("%20s%20s%20s%20s%20s%20s%n", "Interval (ms)", "Max GC Elapsed (ms)", "Total GC Elapsed (ms)", "Stdev GC Elapsed (ms)", "GC Reclaimed (MB)", "Collections");
            System.out.printf("%20.0f%20.0f%20.0f%20.0f%20.0f%20.0f%n", stats[0], stats[1], stats[2], stdev, stats[4], stats[5]);
        }
    }

    @Command(name = "truncatehints", description = "Truncate all hints on the local node, or truncate hints for the endpoint(s) specified.")
    public static class TruncateHints extends NodeToolCmd
    {
        @Arguments(usage = "[endpoint ... ]", description = "Endpoint address(es) to delete hints for, either ip address (\"127.0.0.1\") or hostname")
        private String endpoint = EMPTY;

        @Override
        public void execute(NodeProbe probe)
        {
            if (endpoint.isEmpty())
                probe.truncateHints();
            else
                probe.truncateHints(endpoint);
        }
    }
    
    @Command(name = "setlogginglevel", description = "Set the log level threshold for a given class. If both class and level are empty/null, it will reset to the initial configuration")
    public static class SetLoggingLevel extends NodeToolCmd
    {
        @Arguments(usage = "<class> <level>", description = "The class to change the level for and the log level threshold to set (can be empty)")
        private List<String> args = new ArrayList<>();

        @Override
        public void execute(NodeProbe probe)
        {
            String classQualifier = args.size() >= 1 ? args.get(0) : EMPTY;
            String level = args.size() == 2 ? args.get(1) : EMPTY;
            probe.setLoggingLevel(classQualifier, level);
        }
    }
    
    @Command(name = "getlogginglevels", description = "Get the runtime logging levels")
    public static class GetLoggingLevels extends NodeToolCmd
    {
        @Override
        public void execute(NodeProbe probe)
        {
            // what if some one set a very long logger name? 50 space may not be enough...
            System.out.printf("%n%-50s%10s%n", "Logger Name", "Log Level");
            for (Map.Entry<String, String> entry : probe.getLoggingLevels().entrySet())
                System.out.printf("%-50s%10s%n", entry.getKey(), entry.getValue());
        }
    }

}<|MERGE_RESOLUTION|>--- conflicted
+++ resolved
@@ -1033,11 +1033,7 @@
             double[] estimatedColumnCountPercentiles = new double[7];
             double[] offsetPercentiles = new double[]{0.5, 0.75, 0.95, 0.98, 0.99};
 
-<<<<<<< HEAD
-            if (isEmpty(estimatedRowSize) || isEmpty(estimatedColumnCount))
-=======
-            if (ArrayUtils.isEmpty(estimatedRowSizeHistogram) || ArrayUtils.isEmpty(estimatedColumnCountHistogram))
->>>>>>> 1bb0c149
+            if (ArrayUtils.isEmpty(estimatedRowSize) || ArrayUtils.isEmpty(estimatedColumnCount))
             {
                 System.err.println("No SSTables exists, unable to calculate 'Partition Size' and 'Cell Count' percentiles");
 
