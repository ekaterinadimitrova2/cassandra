--- conflicted
+++ resolved
@@ -194,11 +194,7 @@
                                               Bound bound,
                                               boolean inclusive)
     {
-<<<<<<< HEAD
-        ColumnMetadata columnDef = entity.prepare(table);
-        checkFalse(columnDef.type instanceof DurationType, "Slice restriction are not supported on duration columns");
-=======
-        ColumnDefinition columnDef = entity.prepare(cfm);
+        ColumnMetadata columnDef = entity.prepare(table);
 
         if (columnDef.type.referencesDuration())
         {
@@ -207,7 +203,6 @@
             checkFalse(columnDef.type.isUDT(), "Slice restrictions are not supported on UDTs containing durations");
             throw invalidRequest("Slice restrictions are not supported on duration columns");
         }
->>>>>>> 6487876d
 
         Term term = toTerm(toReceivers(columnDef), value, table.keyspace, boundNames);
         return new SingleColumnRestriction.SliceRestriction(columnDef, bound, inclusive, term);
