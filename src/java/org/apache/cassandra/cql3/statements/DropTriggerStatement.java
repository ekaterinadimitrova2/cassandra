/*
 * Licensed to the Apache Software Foundation (ASF) under one
 * or more contributor license agreements.  See the NOTICE file
 * distributed with this work for additional information
 * regarding copyright ownership.  The ASF licenses this file
 * to you under the Apache License, Version 2.0 (the
 * "License"); you may not use this file except in compliance
 * with the License.  You may obtain a copy of the License at
 *
 *     http://www.apache.org/licenses/LICENSE-2.0
 *
 * Unless required by applicable law or agreed to in writing, software
 * distributed under the License is distributed on an "AS IS" BASIS,
 * WITHOUT WARRANTIES OR CONDITIONS OF ANY KIND, either express or implied.
 * See the License for the specific language governing permissions and
 * limitations under the License.
 */
package org.apache.cassandra.cql3.statements;

import org.slf4j.Logger;
import org.slf4j.LoggerFactory;

import org.apache.cassandra.config.CFMetaData;
import org.apache.cassandra.config.Schema;
import org.apache.cassandra.cql3.CFName;
import org.apache.cassandra.exceptions.ConfigurationException;
import org.apache.cassandra.exceptions.RequestValidationException;
import org.apache.cassandra.exceptions.UnauthorizedException;
import org.apache.cassandra.service.ClientState;
import org.apache.cassandra.service.MigrationManager;
import org.apache.cassandra.thrift.ThriftValidation;
import org.apache.cassandra.transport.Event;

public class DropTriggerStatement extends SchemaAlteringStatement
{
    private static final Logger logger = LoggerFactory.getLogger(DropTriggerStatement.class);

    private final String triggerName;

    public DropTriggerStatement(CFName name, String triggerName)
    {
        super(name);
        this.triggerName = triggerName;
    }

    public void checkAccess(ClientState state) throws UnauthorizedException
    {
        state.ensureIsSuper("Only superusers are allowed to perfrom DROP TRIGGER queries");
    }

    public void validate(ClientState state) throws RequestValidationException
    {
        ThriftValidation.validateColumnFamily(keyspace(), columnFamily());
    }

<<<<<<< HEAD
    public void announceMigration(boolean isLocalOnly) throws ConfigurationException
=======
    public boolean announceMigration() throws ConfigurationException
>>>>>>> e4d5edae
    {
        CFMetaData cfm = Schema.instance.getCFMetaData(keyspace(), columnFamily()).copy();
        if (!cfm.removeTrigger(triggerName))
            throw new ConfigurationException(String.format("Trigger %s was not found", triggerName));
        logger.info("Dropping trigger with name {}", triggerName);
<<<<<<< HEAD
        MigrationManager.announceColumnFamilyUpdate(cfm, false, isLocalOnly);
=======
        MigrationManager.announceColumnFamilyUpdate(cfm, false);
        return true;
>>>>>>> e4d5edae
    }

    public Event.SchemaChange changeEvent()
    {
        return new Event.SchemaChange(Event.SchemaChange.Change.UPDATED, Event.SchemaChange.Target.TABLE, keyspace(), columnFamily());
    }
}<|MERGE_RESOLUTION|>--- conflicted
+++ resolved
@@ -53,22 +53,14 @@
         ThriftValidation.validateColumnFamily(keyspace(), columnFamily());
     }
 
-<<<<<<< HEAD
-    public void announceMigration(boolean isLocalOnly) throws ConfigurationException
-=======
-    public boolean announceMigration() throws ConfigurationException
->>>>>>> e4d5edae
+    public boolean announceMigration(boolean isLocalOnly) throws ConfigurationException
     {
         CFMetaData cfm = Schema.instance.getCFMetaData(keyspace(), columnFamily()).copy();
         if (!cfm.removeTrigger(triggerName))
             throw new ConfigurationException(String.format("Trigger %s was not found", triggerName));
         logger.info("Dropping trigger with name {}", triggerName);
-<<<<<<< HEAD
         MigrationManager.announceColumnFamilyUpdate(cfm, false, isLocalOnly);
-=======
-        MigrationManager.announceColumnFamilyUpdate(cfm, false);
         return true;
->>>>>>> e4d5edae
     }
 
     public Event.SchemaChange changeEvent()
