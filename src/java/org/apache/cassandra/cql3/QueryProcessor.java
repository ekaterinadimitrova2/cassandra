/*
 * Licensed to the Apache Software Foundation (ASF) under one
 * or more contributor license agreements.  See the NOTICE file
 * distributed with this work for additional information
 * regarding copyright ownership.  The ASF licenses this file
 * to you under the Apache License, Version 2.0 (the
 * "License"); you may not use this file except in compliance
 * with the License.  You may obtain a copy of the License at
 *
 *     http://www.apache.org/licenses/LICENSE-2.0
 *
 * Unless required by applicable law or agreed to in writing, software
 * distributed under the License is distributed on an "AS IS" BASIS,
 * WITHOUT WARRANTIES OR CONDITIONS OF ANY KIND, either express or implied.
 * See the License for the specific language governing permissions and
 * limitations under the License.
 */
package org.apache.cassandra.cql3;

import java.nio.ByteBuffer;
import java.util.*;

import com.google.common.primitives.Ints;

import com.googlecode.concurrentlinkedhashmap.ConcurrentLinkedHashMap;
import com.googlecode.concurrentlinkedhashmap.EntryWeigher;
import org.antlr.runtime.*;
import org.github.jamm.MemoryMeter;
import org.slf4j.Logger;
import org.slf4j.LoggerFactory;

import org.apache.cassandra.cql3.statements.*;
import org.apache.cassandra.transport.messages.ResultMessage;
import org.apache.cassandra.db.*;
import org.apache.cassandra.exceptions.*;
import org.apache.cassandra.service.ClientState;
import org.apache.cassandra.service.QueryState;
import org.apache.cassandra.tracing.Tracing;
import org.apache.cassandra.utils.FBUtilities;
import org.apache.cassandra.utils.MD5Digest;
import org.apache.cassandra.utils.SemanticVersion;

public class QueryProcessor
{
    public static final SemanticVersion CQL_VERSION = new SemanticVersion("3.1.1");

    private static final Logger logger = LoggerFactory.getLogger(QueryProcessor.class);
    private static final MemoryMeter meter = new MemoryMeter();
    private static final long MAX_CACHE_PREPARED_MEMORY = Runtime.getRuntime().maxMemory() / 256;

    private static EntryWeigher<MD5Digest, CQLStatement> cqlMemoryUsageWeigher = new EntryWeigher<MD5Digest, CQLStatement>()
    {
        @Override
        public int weightOf(MD5Digest key, CQLStatement value)
        {
            return Ints.checkedCast(meter.measureDeep(key) + meter.measureDeep(value));
        }
    };

    private static final ConcurrentLinkedHashMap<MD5Digest, CQLStatement> preparedStatements = new ConcurrentLinkedHashMap.Builder<MD5Digest, CQLStatement>()
                                                                                               .maximumWeightedCapacity(MAX_CACHE_PREPARED_MEMORY)
                                                                                               .weigher(cqlMemoryUsageWeigher)
                                                                                               .build();

    private static EntryWeigher<Integer, CQLStatement> thriftMemoryUsageWeigher = new EntryWeigher<Integer, CQLStatement>()
    {
        @Override
        public int weightOf(Integer key, CQLStatement value)
        {
            return Ints.checkedCast(meter.measureDeep(key) + meter.measureDeep(value));
        }
    };

    private static final ConcurrentLinkedHashMap<Integer, CQLStatement> thriftPreparedStatements = new ConcurrentLinkedHashMap.Builder<Integer, CQLStatement>()
                                                                                                   .maximumWeightedCapacity(MAX_CACHE_PREPARED_MEMORY)
                                                                                                   .weigher(thriftMemoryUsageWeigher)
                                                                                                   .build();


    public static CQLStatement getPrepared(MD5Digest id)
    {
        return preparedStatements.get(id);
    }

    public static CQLStatement getPrepared(Integer id)
    {
        return thriftPreparedStatements.get(id);
    }

    public static void validateKey(ByteBuffer key) throws InvalidRequestException
    {
        if (key == null || key.remaining() == 0)
        {
            throw new InvalidRequestException("Key may not be empty");
        }

        // check that key can be handled by FBUtilities.writeShortByteArray
        if (key.remaining() > FBUtilities.MAX_UNSIGNED_SHORT)
        {
            throw new InvalidRequestException("Key length of " + key.remaining() +
                                              " is longer than maximum of " + FBUtilities.MAX_UNSIGNED_SHORT);
        }
    }

    public static void validateColumnNames(Iterable<ByteBuffer> columnNames) throws InvalidRequestException
    {
<<<<<<< HEAD
        for (ByteBuffer name : columns)
        {
            if (name.remaining() > Column.MAX_NAME_LENGTH)
                throw new InvalidRequestException(String.format("column name is too long (%s > %s)",
                                                                name.remaining(),
                                                                Column.MAX_NAME_LENGTH));
            if (name.remaining() == 0)
                throw new InvalidRequestException("zero-length column name");
        }
=======
        for (ByteBuffer name : columnNames)
            validateColumnName(name);
    }

    public static void validateColumnName(ByteBuffer name) throws InvalidRequestException
    {
        if (name.remaining() > IColumn.MAX_NAME_LENGTH)
            throw new InvalidRequestException(String.format("The sum of all clustering columns is too long (%s > %s)",
                                                            name.remaining(),
                                                            IColumn.MAX_NAME_LENGTH));

        if (name.remaining() == 0)
            throw new InvalidRequestException("Invalid empty value for clustering column of COMPACT TABLE");
>>>>>>> 623ed791
    }

    private static ResultMessage processStatement(CQLStatement statement, QueryState queryState, QueryOptions options)
    throws RequestExecutionException, RequestValidationException
    {
        logger.trace("Process {} @CL.{}", statement, options.getConsistency());
        ClientState clientState = queryState.getClientState();
        statement.checkAccess(clientState);
        statement.validate(clientState);
        ResultMessage result = statement.execute(queryState, options);
        return result == null ? new ResultMessage.Void() : result;
    }

    public static ResultMessage process(String queryString, ConsistencyLevel cl, QueryState queryState)
    throws RequestExecutionException, RequestValidationException
    {
        return process(queryString, queryState, new QueryOptions(cl, Collections.<ByteBuffer>emptyList()));
    }

    public static ResultMessage process(String queryString, QueryState queryState, QueryOptions options)
    throws RequestExecutionException, RequestValidationException
    {
        CQLStatement prepared = getStatement(queryString, queryState.getClientState()).statement;
        if (prepared.getBoundsTerms() != options.getValues().size())
            throw new InvalidRequestException("Invalid amount of bind variables");
        return processStatement(prepared, queryState, options);
    }

    public static CQLStatement parseStatement(String queryStr, QueryState queryState) throws RequestValidationException
    {
        return getStatement(queryStr, queryState.getClientState()).statement;
    }

    public static UntypedResultSet process(String query, ConsistencyLevel cl) throws RequestExecutionException
    {
        try
        {
            ResultMessage result = process(query, QueryState.forInternalCalls(), new QueryOptions(cl, Collections.<ByteBuffer>emptyList()));
            if (result instanceof ResultMessage.Rows)
                return new UntypedResultSet(((ResultMessage.Rows)result).result);
            else
                return null;
        }
        catch (RequestValidationException e)
        {
            throw new RuntimeException(e);
        }
    }

    public static UntypedResultSet processInternal(String query)
    {
        try
        {
            ClientState state = ClientState.forInternalCalls();
            QueryState qState = new QueryState(state);
            state.setKeyspace(Keyspace.SYSTEM_KS);
            CQLStatement statement = getStatement(query, state).statement;
            statement.validate(state);
            ResultMessage result = statement.executeInternal(qState);
            if (result instanceof ResultMessage.Rows)
                return new UntypedResultSet(((ResultMessage.Rows)result).result);
            else
                return null;
        }
        catch (RequestExecutionException e)
        {
            throw new RuntimeException(e);
        }
        catch (RequestValidationException e)
        {
            throw new RuntimeException("Error validating " + query, e);
        }
    }

    public static UntypedResultSet resultify(String query, Row row)
    {
        try
        {
            SelectStatement ss = (SelectStatement) getStatement(query, null).statement;
            ResultSet cqlRows = ss.process(Collections.singletonList(row));
            return new UntypedResultSet(cqlRows);
        }
        catch (RequestValidationException e)
        {
            throw new AssertionError(e);
        }
    }

    public static ResultMessage.Prepared prepare(String queryString, ClientState clientState, boolean forThrift)
    throws RequestValidationException
    {
        ParsedStatement.Prepared prepared = getStatement(queryString, clientState);
        ResultMessage.Prepared msg = storePreparedStatement(queryString, clientState.getRawKeyspace(), prepared, forThrift);

        assert prepared.statement.getBoundsTerms() == prepared.boundNames.size();
        return msg;
    }

    private static ResultMessage.Prepared storePreparedStatement(String queryString, String keyspace, ParsedStatement.Prepared prepared, boolean forThrift)
    throws InvalidRequestException
    {
        // Concatenate the current keyspace so we don't mix prepared statements between keyspace (#5352).
        // (if the keyspace is null, queryString has to have a fully-qualified keyspace so it's fine.
        String toHash = keyspace == null ? queryString : keyspace + queryString;
        long statementSize = meter.measureDeep(prepared.statement);
        // don't execute the statement if it's bigger than the allowed threshold
        if (statementSize > MAX_CACHE_PREPARED_MEMORY)
            throw new InvalidRequestException(String.format("Prepared statement of size %d bytes is larger than allowed maximum of %d bytes.",
                                                            statementSize,
                                                            MAX_CACHE_PREPARED_MEMORY));

        if (forThrift)
        {
            int statementId = toHash.hashCode();
            thriftPreparedStatements.put(statementId, prepared.statement);
            logger.trace(String.format("Stored prepared statement #%d with %d bind markers",
                                       statementId,
                                       prepared.statement.getBoundsTerms()));
            return ResultMessage.Prepared.forThrift(statementId, prepared.boundNames);
        }
        else
        {
            MD5Digest statementId = MD5Digest.compute(toHash);
            preparedStatements.put(statementId, prepared.statement);
            logger.trace(String.format("Stored prepared statement %s with %d bind markers",
                                       statementId,
                                       prepared.statement.getBoundsTerms()));
            return new ResultMessage.Prepared(statementId, prepared);
        }
    }

    public static ResultMessage processPrepared(CQLStatement statement, QueryState queryState, QueryOptions options)
    throws RequestExecutionException, RequestValidationException
    {
        List<ByteBuffer> variables = options.getValues();
        // Check to see if there are any bound variables to verify
        if (!(variables.isEmpty() && (statement.getBoundsTerms() == 0)))
        {
            if (variables.size() != statement.getBoundsTerms())
                throw new InvalidRequestException(String.format("there were %d markers(?) in CQL but %d bound variables",
                                                                statement.getBoundsTerms(),
                                                                variables.size()));

            // at this point there is a match in count between markers and variables that is non-zero

            if (logger.isTraceEnabled())
                for (int i = 0; i < variables.size(); i++)
                    logger.trace("[{}] '{}'", i+1, variables.get(i));
        }

        return processStatement(statement, queryState, options);
    }

    public static ResultMessage processBatch(BatchStatement batch, ConsistencyLevel cl, QueryState queryState, List<List<ByteBuffer>> variables)
    throws RequestExecutionException, RequestValidationException
    {
        ClientState clientState = queryState.getClientState();
        batch.checkAccess(clientState);
        batch.validate(clientState);
        batch.executeWithPerStatementVariables(cl, queryState, variables);
        return new ResultMessage.Void();
    }

    private static ParsedStatement.Prepared getStatement(String queryStr, ClientState clientState)
    throws RequestValidationException
    {
        Tracing.trace("Parsing {}", queryStr);
        ParsedStatement statement = parseStatement(queryStr);

        // Set keyspace for statement that require login
        if (statement instanceof CFStatement)
            ((CFStatement)statement).prepareKeyspace(clientState);

        Tracing.trace("Preparing statement");
        return statement.prepare();
    }

    public static ParsedStatement parseStatement(String queryStr) throws SyntaxException
    {
        try
        {
            // Lexer and parser
            CharStream stream = new ANTLRStringStream(queryStr);
            CqlLexer lexer = new CqlLexer(stream);
            TokenStream tokenStream = new CommonTokenStream(lexer);
            CqlParser parser = new CqlParser(tokenStream);

            // Parse the query string to a statement instance
            ParsedStatement statement = parser.query();

            // The lexer and parser queue up any errors they may have encountered
            // along the way, if necessary, we turn them into exceptions here.
            lexer.throwLastRecognitionError();
            parser.throwLastRecognitionError();

            return statement;
        }
        catch (RuntimeException re)
        {
            throw new SyntaxException(String.format("Failed parsing statement: [%s] reason: %s %s",
                                                    queryStr,
                                                    re.getClass().getSimpleName(),
                                                    re.getMessage()));
        }
        catch (RecognitionException e)
        {
            throw new SyntaxException("Invalid or malformed CQL query string: " + e.getMessage());
        }
    }
}<|MERGE_RESOLUTION|>--- conflicted
+++ resolved
@@ -102,33 +102,21 @@
         }
     }
 
-    public static void validateColumnNames(Iterable<ByteBuffer> columnNames) throws InvalidRequestException
-    {
-<<<<<<< HEAD
-        for (ByteBuffer name : columns)
-        {
-            if (name.remaining() > Column.MAX_NAME_LENGTH)
-                throw new InvalidRequestException(String.format("column name is too long (%s > %s)",
-                                                                name.remaining(),
-                                                                Column.MAX_NAME_LENGTH));
-            if (name.remaining() == 0)
-                throw new InvalidRequestException("zero-length column name");
-        }
-=======
-        for (ByteBuffer name : columnNames)
-            validateColumnName(name);
-    }
-
-    public static void validateColumnName(ByteBuffer name) throws InvalidRequestException
-    {
-        if (name.remaining() > IColumn.MAX_NAME_LENGTH)
+    public static void validateCellNames(Iterable<ByteBuffer> cellNames) throws InvalidRequestException
+    {
+        for (ByteBuffer name : cellNames)
+            validateCellName(name);
+    }
+
+    public static void validateCellName(ByteBuffer name) throws InvalidRequestException
+    {
+        if (name.remaining() > Column.MAX_NAME_LENGTH)
             throw new InvalidRequestException(String.format("The sum of all clustering columns is too long (%s > %s)",
                                                             name.remaining(),
-                                                            IColumn.MAX_NAME_LENGTH));
+                                                            Column.MAX_NAME_LENGTH));
 
         if (name.remaining() == 0)
             throw new InvalidRequestException("Invalid empty value for clustering column of COMPACT TABLE");
->>>>>>> 623ed791
     }
 
     private static ResultMessage processStatement(CQLStatement statement, QueryState queryState, QueryOptions options)
