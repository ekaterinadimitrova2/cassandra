--- conflicted
+++ resolved
@@ -583,11 +583,7 @@
                 {
                     public boolean accept(File pathname)
                     {
-<<<<<<< HEAD
-                        return (pathname.isDirectory() && !Table.SYSTEM_KS.equals(pathname.getName()));
-=======
-                        return (pathname.isDirectory() && !Table.SYSTEM_TABLE.equals(pathname.getName()));
->>>>>>> 712d4686
+                        return (pathname.isDirectory() && !Schema.systemKeyspaceNames.contains(pathname.getName()));
                     }
                 }).length;
 
