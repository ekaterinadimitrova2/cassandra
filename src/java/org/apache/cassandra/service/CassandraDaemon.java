/*
 * Licensed to the Apache Software Foundation (ASF) under one
 * or more contributor license agreements.  See the NOTICE file
 * distributed with this work for additional information
 * regarding copyright ownership.  The ASF licenses this file
 * to you under the Apache License, Version 2.0 (the
 * "License"); you may not use this file except in compliance
 * with the License.  You may obtain a copy of the License at
 *
 *     http://www.apache.org/licenses/LICENSE-2.0
 *
 * Unless required by applicable law or agreed to in writing, software
 * distributed under the License is distributed on an "AS IS" BASIS,
 * WITHOUT WARRANTIES OR CONDITIONS OF ANY KIND, either express or implied.
 * See the License for the specific language governing permissions and
 * limitations under the License.
 */
package org.apache.cassandra.service;

import java.io.File;
import java.io.IOException;
import java.lang.management.ManagementFactory;
import java.lang.management.MemoryPoolMXBean;
import java.net.InetAddress;
import java.net.UnknownHostException;
import java.rmi.registry.LocateRegistry;
import java.rmi.server.RMIServerSocketFactory;
<<<<<<< HEAD
import java.util.Collections;
import java.util.Map;
import java.util.UUID;
=======
import java.util.List;
import java.util.*;
>>>>>>> e889ee40
import java.util.concurrent.TimeUnit;

import javax.management.MBeanServer;
import javax.management.MalformedObjectNameException;
import javax.management.ObjectName;
import javax.management.StandardMBean;
import javax.management.remote.JMXConnectorServer;
import javax.management.remote.JMXServiceURL;
import javax.management.remote.rmi.RMIConnectorServer;

import com.codahale.metrics.Meter;
import com.codahale.metrics.MetricRegistryListener;
import com.codahale.metrics.SharedMetricRegistries;
import com.google.common.annotations.VisibleForTesting;
import com.google.common.collect.Iterables;
import com.google.common.util.concurrent.Futures;
import com.google.common.util.concurrent.ListenableFuture;
import com.google.common.util.concurrent.Uninterruptibles;
import org.apache.cassandra.metrics.DefaultNameFactory;
import org.slf4j.Logger;
import org.slf4j.LoggerFactory;

import com.addthis.metrics3.reporter.config.ReporterConfig;
import org.apache.cassandra.concurrent.*;
import org.apache.cassandra.config.CFMetaData;
import org.apache.cassandra.config.DatabaseDescriptor;
import org.apache.cassandra.config.Schema;
import org.apache.cassandra.db.*;
import org.apache.cassandra.db.commitlog.CommitLog;
import org.apache.cassandra.exceptions.ConfigurationException;
import org.apache.cassandra.exceptions.StartupException;
import org.apache.cassandra.io.FSError;
import org.apache.cassandra.io.sstable.CorruptSSTableException;
import org.apache.cassandra.io.util.FileUtils;
import org.apache.cassandra.metrics.CassandraMetricsRegistry;
import org.apache.cassandra.metrics.StorageMetrics;
import org.apache.cassandra.thrift.ThriftServer;
import org.apache.cassandra.tracing.Tracing;
import org.apache.cassandra.utils.*;

/**
 * The <code>CassandraDaemon</code> is an abstraction for a Cassandra daemon
 * service, which defines not only a way to activate and deactivate it, but also
 * hooks into its lifecycle methods (see {@link #setup()}, {@link #start()},
 * {@link #stop()} and {@link #setup()}).
 */
public class CassandraDaemon
{
    public static final String MBEAN_NAME = "org.apache.cassandra.db:type=NativeAccess";
    private static JMXConnectorServer jmxServer = null;

    private static final Logger logger;
    static {
        // Need to register metrics before instrumented appender is created(first access to LoggerFactory).
        SharedMetricRegistries.getOrCreate("logback-metrics").addListener(new MetricRegistryListener.Base()
        {
            @Override
            public void onMeterAdded(String metricName, Meter meter)
            {
                // Given metricName consists of appender name in logback.xml + "." + metric name.
                // We first separate appender name
                int separator = metricName.lastIndexOf('.');
                String appenderName = metricName.substring(0, separator);
                String metric = metricName.substring(separator + 1); // remove "."
                ObjectName name = DefaultNameFactory.createMetricName(appenderName, metric, null).getMBeanName();
                CassandraMetricsRegistry.Metrics.registerMBean(meter, name);
            }
        });
        logger = LoggerFactory.getLogger(CassandraDaemon.class);
    }

    private static void maybeInitJmx()
    {
        if (System.getProperty("com.sun.management.jmxremote.port") != null)
            return;

        String jmxPort = System.getProperty("cassandra.jmx.local.port");
        if (jmxPort == null)
            return;

<<<<<<< HEAD
        System.setProperty("java.rmi.server.hostname", InetAddress.getLoopbackAddress().getHostAddress());
        RMIServerSocketFactory serverFactory = new RMIServerSocketFactoryImpl();
        Map<String, ?> env = Collections.singletonMap(RMIConnectorServer.RMI_SERVER_SOCKET_FACTORY_ATTRIBUTE, serverFactory);
        try
        {
            LocateRegistry.createRegistry(Integer.valueOf(jmxPort), null, serverFactory);
            JMXServiceURL url = new JMXServiceURL(String.format("service:jmx:rmi://localhost/jndi/rmi://localhost:%s/jmxrmi", jmxPort));
            jmxServer = new RMIConnectorServer(url, env, ManagementFactory.getPlatformMBeanServer());
            jmxServer.start();
=======
                try
                {
                    RMIServerSocketFactory serverFactory = new RMIServerSocketFactoryImpl();
                    LocateRegistry.createRegistry(Integer.valueOf(jmxPort), null, serverFactory);

                    StringBuffer url = new StringBuffer();
                    url.append("service:jmx:");
                    url.append("rmi://localhost/jndi/");
                    url.append("rmi://localhost:").append(jmxPort).append("/jmxrmi");

                    Map env = new HashMap();
                    env.put(RMIConnectorServer.RMI_SERVER_SOCKET_FACTORY_ATTRIBUTE, serverFactory);

                    jmxServer = new RMIConnectorServer(
                            new JMXServiceURL(url.toString()),
                            env,
                            ManagementFactory.getPlatformMBeanServer()
                    );

                    jmxServer.start();
                }
                catch (IOException e)
                {
                    logger.error("Error starting local jmx server: ", e);
                }
            }
>>>>>>> e889ee40
        }
        catch (IOException e)
        {
            logger.error("Error starting local jmx server: ", e);
        }
    }

    private static final CassandraDaemon instance = new CassandraDaemon();

    public Server thriftServer;
    public Server nativeServer;

    private final boolean runManaged;
    protected final StartupChecks startupChecks;
    private boolean setupCompleted;

    public CassandraDaemon() {
        this(false);
    }

    public CassandraDaemon(boolean runManaged) {
        this.runManaged = runManaged;
        this.startupChecks = new StartupChecks().withDefaultTests();
        this.setupCompleted = false;
    }

    /**
     * This is a hook for concrete daemons to initialize themselves suitably.
     *
     * Subclasses should override this to finish the job (listening on ports, etc.)
     */
    protected void setup()
    {
<<<<<<< HEAD
        // Delete any failed snapshot deletions on Windows - see CASSANDRA-9658
        if (FBUtilities.isWindows())
            WindowsFailedSnapshotTracker.deleteOldSnapshots();
=======
        try
        {
            logger.info("Hostname: {}", InetAddress.getLocalHost().getHostName());
        }
        catch (UnknownHostException e1)
        {
            logger.info("Could not resolve local host");
        }
>>>>>>> e889ee40

        logSystemInfo();

        CLibrary.tryMlockall();

        try
        {
            startupChecks.verify();
        }
        catch (StartupException e)
        {
            exitOrFail(e.returnCode, e.getMessage(), e.getCause());
        }

        try
        {
            SystemKeyspace.snapshotOnVersionChange();
        }
        catch (IOException e)
        {
            exitOrFail(3, e.getMessage(), e.getCause());
        }

        maybeInitJmx();

        Thread.setDefaultUncaughtExceptionHandler(new Thread.UncaughtExceptionHandler()
        {
            public void uncaughtException(Thread t, Throwable e)
            {
                StorageMetrics.exceptions.inc();
                logger.error("Exception in thread {}", t, e);
                Tracing.trace("Exception in thread {}", t, e);
                for (Throwable e2 = e; e2 != null; e2 = e2.getCause())
                {
                    JVMStabilityInspector.inspectThrowable(e2);

                    if (e2 instanceof FSError)
                    {
                        if (e2 != e) // make sure FSError gets logged exactly once.
                            logger.error("Exception in thread {}", t, e2);
                        FileUtils.handleFSError((FSError) e2);
                    }

                    if (e2 instanceof CorruptSSTableException)
                    {
                        if (e2 != e)
                            logger.error("Exception in thread " + t, e2);
                        FileUtils.handleCorruptSSTable((CorruptSSTableException) e2);
                    }
                }
            }
        });

        // load schema from disk
        Schema.instance.loadFromDisk();

        // clean up compaction leftovers
        Map<Pair<String, String>, Map<Integer, UUID>> unfinishedCompactions = SystemKeyspace.getUnfinishedCompactions();
        for (Pair<String, String> kscf : unfinishedCompactions.keySet())
        {
            CFMetaData cfm = Schema.instance.getCFMetaData(kscf.left, kscf.right);
            // CFMetaData can be null if CF is already dropped
            if (cfm != null)
                ColumnFamilyStore.removeUnfinishedCompactionLeftovers(cfm, unfinishedCompactions.get(kscf));
        }
        SystemKeyspace.discardCompactionsInProgress();

        // clean up debris in the rest of the keyspaces
        for (String keyspaceName : Schema.instance.getKeyspaces())
        {
            // Skip system as we've already cleaned it
            if (keyspaceName.equals(SystemKeyspace.NAME))
                continue;

            for (CFMetaData cfm : Schema.instance.getKeyspaceMetaData(keyspaceName).values())
                ColumnFamilyStore.scrubDataDirectories(cfm);
        }

        Keyspace.setInitialized();
        // initialize keyspaces
        for (String keyspaceName : Schema.instance.getKeyspaces())
        {
            if (logger.isDebugEnabled())
                logger.debug("opening keyspace {}", keyspaceName);
            // disable auto compaction until commit log replay ends
            for (ColumnFamilyStore cfs : Keyspace.open(keyspaceName).getColumnFamilyStores())
            {
                for (ColumnFamilyStore store : cfs.concatWithIndexes())
                {
                    store.disableAutoCompaction();
                }
            }
        }


        try
        {
            loadRowAndKeyCacheAsync().get();
        }
        catch (Throwable t)
        {
            JVMStabilityInspector.inspectThrowable(t);
            logger.warn("Error loading key or row cache", t);
        }

        try
        {
            GCInspector.register();
        }
        catch (Throwable t)
        {
            JVMStabilityInspector.inspectThrowable(t);
            logger.warn("Unable to start GCInspector (currently only supported on the Sun JVM)");
        }

        // replay the log if necessary
        try
        {
            CommitLog.instance.recover();
        }
        catch (IOException e)
        {
            throw new RuntimeException(e);
        }

        // enable auto compaction
        for (Keyspace keyspace : Keyspace.all())
        {
            for (ColumnFamilyStore cfs : keyspace.getColumnFamilyStores())
            {
                for (final ColumnFamilyStore store : cfs.concatWithIndexes())
                {
                    if (store.getCompactionStrategy().shouldBeEnabled())
                        store.enableAutoCompaction();
                }
            }
        }

        SystemKeyspace.finishStartup();

        // start server internals
        StorageService.instance.registerDaemon(this);
        try
        {
            StorageService.instance.initServer();
        }
        catch (ConfigurationException e)
        {
            System.err.println(e.getMessage() + "\nFatal configuration error; unable to start server.  See log for stacktrace.");
            exitOrFail(1, "Fatal configuration error", e);
        }

        Mx4jTool.maybeLoad();

        // Metrics
        String metricsReporterConfigFile = System.getProperty("cassandra.metricsReporterConfigFile");
        if (metricsReporterConfigFile != null)
        {
            logger.info("Trying to load metrics-reporter-config from file: {}", metricsReporterConfigFile);
            try
            {
                String reportFileLocation = CassandraDaemon.class.getClassLoader().getResource(metricsReporterConfigFile).getFile();
                ReporterConfig.loadFromFile(reportFileLocation).enableAll(CassandraMetricsRegistry.Metrics);
            }
            catch (Exception e)
            {
                logger.warn("Failed to load metrics-reporter-config, metric sinks will not be activated", e);
            }
        }

        if (!FBUtilities.getBroadcastAddress().equals(InetAddress.getLoopbackAddress()))
            waitForGossipToSettle();

        // schedule periodic background compaction task submission. this is simply a backstop against compactions stalling
        // due to scheduling errors or race conditions
        ScheduledExecutors.optionalTasks.scheduleWithFixedDelay(ColumnFamilyStore.getBackgroundCompactionTaskSubmitter(), 5, 1, TimeUnit.MINUTES);

        // schedule periodic dumps of table size estimates into SystemKeyspace.SIZE_ESTIMATES_CF
        // set cassandra.size_recorder_interval to 0 to disable
        int sizeRecorderInterval = Integer.getInteger("cassandra.size_recorder_interval", 5 * 60);
        if (sizeRecorderInterval > 0)
            ScheduledExecutors.optionalTasks.scheduleWithFixedDelay(SizeEstimatesRecorder.instance, 30, sizeRecorderInterval, TimeUnit.SECONDS);

        // Thrift
        InetAddress rpcAddr = DatabaseDescriptor.getRpcAddress();
        int rpcPort = DatabaseDescriptor.getRpcPort();
        int listenBacklog = DatabaseDescriptor.getRpcListenBacklog();
        thriftServer = new ThriftServer(rpcAddr, rpcPort, listenBacklog);

        // Native transport
        InetAddress nativeAddr = DatabaseDescriptor.getRpcAddress();
        int nativePort = DatabaseDescriptor.getNativeTransportPort();
        nativeServer = new org.apache.cassandra.transport.Server(nativeAddr, nativePort);

        completeSetup();
    }

    /*
     * Asynchronously load the row and key cache in one off threads and return a compound future of the result.
     * Error handling is pushed into the cache load since cache loads are allowed to fail and are handled by logging.
     */
    private ListenableFuture<?> loadRowAndKeyCacheAsync()
    {
        final ListenableFuture<Integer> keyCacheLoad = CacheService.instance.keyCache.loadSavedAsync();

        final ListenableFuture<Integer> rowCacheLoad = CacheService.instance.rowCache.loadSavedAsync();

        @SuppressWarnings("unchecked")
        ListenableFuture<List<Integer>> retval = Futures.successfulAsList(keyCacheLoad, rowCacheLoad);

        return retval;
    }

    @VisibleForTesting
    public void completeSetup()
    {
        setupCompleted = true;
    }

    public boolean setupCompleted()
    {
        return setupCompleted;
    }

    private void logSystemInfo()
    {
    	if (logger.isInfoEnabled())
    	{
	        try
	        {
	            logger.info("Hostname: {}", InetAddress.getLocalHost().getHostName());
	        }
	        catch (UnknownHostException e1)
	        {
	            logger.info("Could not resolve local host");
	        }
	
	        logger.info("JVM vendor/version: {}/{}", System.getProperty("java.vm.name"), System.getProperty("java.version"));
	        logger.info("Heap size: {}/{}", Runtime.getRuntime().totalMemory(), Runtime.getRuntime().maxMemory());
	
	        for(MemoryPoolMXBean pool: ManagementFactory.getMemoryPoolMXBeans())
	            logger.info("{} {}: {}", pool.getName(), pool.getType(), pool.getPeakUsage());
	
	        logger.info("Classpath: {}", System.getProperty("java.class.path"));
    	}
    }

    /**
     * Initialize the Cassandra Daemon based on the given <a
     * href="http://commons.apache.org/daemon/jsvc.html">Commons
     * Daemon</a>-specific arguments. To clarify, this is a hook for JSVC.
     *
     * @param arguments
     *            the arguments passed in from JSVC
     * @throws IOException
     */
    public void init(String[] arguments) throws IOException
    {
        setup();
    }

    /**
     * Start the Cassandra Daemon, assuming that it has already been
     * initialized via {@link #init(String[])}
     *
     * Hook for JSVC
     */
    public void start()
    {
        String nativeFlag = System.getProperty("cassandra.start_native_transport");
        if ((nativeFlag != null && Boolean.parseBoolean(nativeFlag)) || (nativeFlag == null && DatabaseDescriptor.startNativeTransport()))
        {
            nativeServer.start();
        }
        else
            logger.info("Not starting native transport as requested. Use JMX (StorageService->startNativeTransport()) or nodetool (enablebinary) to start it");

        String rpcFlag = System.getProperty("cassandra.start_rpc");
        if ((rpcFlag != null && Boolean.parseBoolean(rpcFlag)) || (rpcFlag == null && DatabaseDescriptor.startRpc()))
            thriftServer.start();
        else
            logger.info("Not starting RPC server as requested. Use JMX (StorageService->startRPCServer()) or nodetool (enablethrift) to start it");
    }

    /**
     * Stop the daemon, ideally in an idempotent manner.
     *
     * Hook for JSVC / Procrun
     */
    public void stop()
    {
        // On linux, this doesn't entirely shut down Cassandra, just the RPC server.
        // jsvc takes care of taking the rest down
        logger.info("Cassandra shutting down...");
        thriftServer.stop();
        nativeServer.stop();

        // On windows, we need to stop the entire system as prunsrv doesn't have the jsvc hooks
        // We rely on the shutdown hook to drain the node
        if (FBUtilities.isWindows())
            System.exit(0);

        if (jmxServer != null)
        {
            try
            {
                jmxServer.stop();
            }
            catch (IOException e)
            {
                logger.error("Error shutting down local JMX server: ", e);
            }
        }
    }


    /**
     * Clean up all resources obtained during the lifetime of the daemon. This
     * is a hook for JSVC.
     */
    public void destroy()
    {}

    /**
     * A convenience method to initialize and start the daemon in one shot.
     */
    public void activate()
    {
        String pidFile = System.getProperty("cassandra-pidfile");

        if (FBUtilities.isWindows())
        {
            // We need to adjust the system timer on windows from the default 15ms down to the minimum of 1ms as this
            // impacts timer intervals, thread scheduling, driver interrupts, etc.
            WindowsTimer.startTimerPeriod(DatabaseDescriptor.getWindowsTimerInterval());
        }

        try
        {
            try
            {
                MBeanServer mbs = ManagementFactory.getPlatformMBeanServer();
                mbs.registerMBean(new StandardMBean(new NativeAccess(), NativeAccessMBean.class), new ObjectName(MBEAN_NAME));
            }
            catch (Exception e)
            {
                logger.error("error registering MBean {}", MBEAN_NAME, e);
                //Allow the server to start even if the bean can't be registered
            }

<<<<<<< HEAD
            try {
                DatabaseDescriptor.forceStaticInitialization();
            } catch (ExceptionInInitializerError e) {
                throw e.getCause();
            }

=======
>>>>>>> e889ee40
            setup();

            if (pidFile != null)
            {
                new File(pidFile).deleteOnExit();
            }

            if (System.getProperty("cassandra-foreground") == null)
            {
                System.out.close();
                System.err.close();
            }

            start();
        }
        catch (Throwable e)
        {
            boolean logStackTrace =
                    e instanceof ConfigurationException ? ((ConfigurationException)e).logStackTrace : true;

            System.out.println("Exception (" + e.getClass().getName() + ") encountered during startup: " + e.getMessage());

            if (logStackTrace)
            {
                if (runManaged)
                    logger.error("Exception encountered during startup", e);
                // try to warn user on stdout too, if we haven't already detached
                e.printStackTrace();
                exitOrFail(3, "Exception encountered during startup", e);
            }
            else
            {
                if (runManaged)
                    logger.error("Exception encountered during startup: {}", e.getMessage());
                // try to warn user on stdout too, if we haven't already detached
                System.err.println(e.getMessage());
                exitOrFail(3, "Exception encountered during startup: " + e.getMessage());
            }
        }
    }

    /**
     * A convenience method to stop and destroy the daemon in one shot.
     */
    public void deactivate()
    {
        stop();
        destroy();
        // completely shut down cassandra
        if(!runManaged) {
            System.exit(0);
        }
    }

    private void waitForGossipToSettle()
    {
        int forceAfter = Integer.getInteger("cassandra.skip_wait_for_gossip_to_settle", -1);
        if (forceAfter == 0)
        {
            return;
        }
        final int GOSSIP_SETTLE_MIN_WAIT_MS = 5000;
        final int GOSSIP_SETTLE_POLL_INTERVAL_MS = 1000;
        final int GOSSIP_SETTLE_POLL_SUCCESSES_REQUIRED = 3;

        logger.info("Waiting for gossip to settle before accepting client requests...");
        Uninterruptibles.sleepUninterruptibly(GOSSIP_SETTLE_MIN_WAIT_MS, TimeUnit.MILLISECONDS);
        int totalPolls = 0;
        int numOkay = 0;
        JMXEnabledThreadPoolExecutor gossipStage = (JMXEnabledThreadPoolExecutor)StageManager.getStage(Stage.GOSSIP);
        while (numOkay < GOSSIP_SETTLE_POLL_SUCCESSES_REQUIRED)
        {
            Uninterruptibles.sleepUninterruptibly(GOSSIP_SETTLE_POLL_INTERVAL_MS, TimeUnit.MILLISECONDS);
            long completed = gossipStage.metrics.completedTasks.getValue();
            long active = gossipStage.metrics.activeTasks.getValue();
            long pending = gossipStage.metrics.pendingTasks.getValue();
            totalPolls++;
            if (active == 0 && pending == 0)
            {
                logger.debug("Gossip looks settled. CompletedTasks: {}", completed);
                numOkay++;
            }
            else
            {
                logger.info("Gossip not settled after {} polls. Gossip Stage active/pending/completed: {}/{}/{}", totalPolls, active, pending, completed);
                numOkay = 0;
            }
            if (forceAfter > 0 && totalPolls > forceAfter)
            {
                logger.warn("Gossip not settled but startup forced by cassandra.skip_wait_for_gossip_to_settle. Gossip Stage total/active/pending/completed: {}/{}/{}/{}",
                            totalPolls, active, pending, completed);
                break;
            }
        }
        if (totalPolls > GOSSIP_SETTLE_POLL_SUCCESSES_REQUIRED)
            logger.info("Gossip settled after {} extra polls; proceeding", totalPolls - GOSSIP_SETTLE_POLL_SUCCESSES_REQUIRED);
        else
            logger.info("No gossip backlog; proceeding");
    }

    public static void stop(String[] args)
    {
        instance.deactivate();
    }

    public static void main(String[] args)
    {
        instance.activate();
    }

<<<<<<< HEAD
    private void exitOrFail(int code, String message) {
        exitOrFail(code, message, null);
    }

    private void exitOrFail(int code, String message, Throwable cause) {
            if(runManaged) {
                RuntimeException t = cause!=null ? new RuntimeException(message, cause) : new RuntimeException(message);
                throw t;
            }
            else {
                logger.error(message, cause);
                System.exit(code);
            }

        }

=======
>>>>>>> e889ee40
    static class NativeAccess implements NativeAccessMBean
    {
        public boolean isAvailable()
        {
            return CLibrary.jnaAvailable();
        }

        public boolean isMemoryLockable()
        {
            return CLibrary.jnaMemoryLockable();
        }
    }

    public interface Server
    {
        /**
         * Start the server.
         * This method shoud be able to restart a server stopped through stop().
         * Should throw a RuntimeException if the server cannot be started
         */
        public void start();

        /**
         * Stop the server.
         * This method should be able to stop server started through start().
         * Should throw a RuntimeException if the server cannot be stopped
         */
        public void stop();

        /**
         * Returns whether the server is currently running.
         */
        public boolean isRunning();
    }
}<|MERGE_RESOLUTION|>--- conflicted
+++ resolved
@@ -25,18 +25,13 @@
 import java.net.UnknownHostException;
 import java.rmi.registry.LocateRegistry;
 import java.rmi.server.RMIServerSocketFactory;
-<<<<<<< HEAD
 import java.util.Collections;
+import java.util.List;
 import java.util.Map;
 import java.util.UUID;
-=======
-import java.util.List;
-import java.util.*;
->>>>>>> e889ee40
 import java.util.concurrent.TimeUnit;
 
 import javax.management.MBeanServer;
-import javax.management.MalformedObjectNameException;
 import javax.management.ObjectName;
 import javax.management.StandardMBean;
 import javax.management.remote.JMXConnectorServer;
@@ -47,7 +42,6 @@
 import com.codahale.metrics.MetricRegistryListener;
 import com.codahale.metrics.SharedMetricRegistries;
 import com.google.common.annotations.VisibleForTesting;
-import com.google.common.collect.Iterables;
 import com.google.common.util.concurrent.Futures;
 import com.google.common.util.concurrent.ListenableFuture;
 import com.google.common.util.concurrent.Uninterruptibles;
@@ -113,7 +107,6 @@
         if (jmxPort == null)
             return;
 
-<<<<<<< HEAD
         System.setProperty("java.rmi.server.hostname", InetAddress.getLoopbackAddress().getHostAddress());
         RMIServerSocketFactory serverFactory = new RMIServerSocketFactoryImpl();
         Map<String, ?> env = Collections.singletonMap(RMIConnectorServer.RMI_SERVER_SOCKET_FACTORY_ATTRIBUTE, serverFactory);
@@ -123,34 +116,6 @@
             JMXServiceURL url = new JMXServiceURL(String.format("service:jmx:rmi://localhost/jndi/rmi://localhost:%s/jmxrmi", jmxPort));
             jmxServer = new RMIConnectorServer(url, env, ManagementFactory.getPlatformMBeanServer());
             jmxServer.start();
-=======
-                try
-                {
-                    RMIServerSocketFactory serverFactory = new RMIServerSocketFactoryImpl();
-                    LocateRegistry.createRegistry(Integer.valueOf(jmxPort), null, serverFactory);
-
-                    StringBuffer url = new StringBuffer();
-                    url.append("service:jmx:");
-                    url.append("rmi://localhost/jndi/");
-                    url.append("rmi://localhost:").append(jmxPort).append("/jmxrmi");
-
-                    Map env = new HashMap();
-                    env.put(RMIConnectorServer.RMI_SERVER_SOCKET_FACTORY_ATTRIBUTE, serverFactory);
-
-                    jmxServer = new RMIConnectorServer(
-                            new JMXServiceURL(url.toString()),
-                            env,
-                            ManagementFactory.getPlatformMBeanServer()
-                    );
-
-                    jmxServer.start();
-                }
-                catch (IOException e)
-                {
-                    logger.error("Error starting local jmx server: ", e);
-                }
-            }
->>>>>>> e889ee40
         }
         catch (IOException e)
         {
@@ -184,20 +149,9 @@
      */
     protected void setup()
     {
-<<<<<<< HEAD
         // Delete any failed snapshot deletions on Windows - see CASSANDRA-9658
         if (FBUtilities.isWindows())
             WindowsFailedSnapshotTracker.deleteOldSnapshots();
-=======
-        try
-        {
-            logger.info("Hostname: {}", InetAddress.getLocalHost().getHostName());
-        }
-        catch (UnknownHostException e1)
-        {
-            logger.info("Could not resolve local host");
-        }
->>>>>>> e889ee40
 
         logSystemInfo();
 
@@ -434,13 +388,13 @@
 	        {
 	            logger.info("Could not resolve local host");
 	        }
-	
+
 	        logger.info("JVM vendor/version: {}/{}", System.getProperty("java.vm.name"), System.getProperty("java.version"));
 	        logger.info("Heap size: {}/{}", Runtime.getRuntime().totalMemory(), Runtime.getRuntime().maxMemory());
-	
+
 	        for(MemoryPoolMXBean pool: ManagementFactory.getMemoryPoolMXBeans())
 	            logger.info("{} {}: {}", pool.getName(), pool.getType(), pool.getPeakUsage());
-	
+
 	        logger.info("Classpath: {}", System.getProperty("java.class.path"));
     	}
     }
@@ -548,15 +502,12 @@
                 //Allow the server to start even if the bean can't be registered
             }
 
-<<<<<<< HEAD
             try {
                 DatabaseDescriptor.forceStaticInitialization();
             } catch (ExceptionInInitializerError e) {
                 throw e.getCause();
             }
 
-=======
->>>>>>> e889ee40
             setup();
 
             if (pidFile != null)
@@ -667,7 +618,6 @@
         instance.activate();
     }
 
-<<<<<<< HEAD
     private void exitOrFail(int code, String message) {
         exitOrFail(code, message, null);
     }
@@ -684,8 +634,6 @@
 
         }
 
-=======
->>>>>>> e889ee40
     static class NativeAccess implements NativeAccessMBean
     {
         public boolean isAvailable()
