/*
 * Licensed to the Apache Software Foundation (ASF) under one
 * or more contributor license agreements.  See the NOTICE file
 * distributed with this work for additional information
 * regarding copyright ownership.  The ASF licenses this file
 * to you under the Apache License, Version 2.0 (the
 * "License"); you may not use this file except in compliance
 * with the License.  You may obtain a copy of the License at
 *
 *     http://www.apache.org/licenses/LICENSE-2.0
 *
 * Unless required by applicable law or agreed to in writing, software
 * distributed under the License is distributed on an "AS IS" BASIS,
 * WITHOUT WARRANTIES OR CONDITIONS OF ANY KIND, either express or implied.
 * See the License for the specific language governing permissions and
 * limitations under the License.
 */
package org.apache.cassandra.service;

import java.io.ByteArrayInputStream;
import java.io.DataInputStream;
import java.io.File;
import java.io.IOException;
import java.lang.management.ManagementFactory;
import java.net.InetAddress;
import java.net.UnknownHostException;
import java.nio.ByteBuffer;
import java.util.*;
import java.util.concurrent.*;
import java.util.concurrent.atomic.AtomicInteger;
import java.util.concurrent.atomic.AtomicLong;

import javax.management.JMX;
import javax.management.MBeanServer;
import javax.management.Notification;
import javax.management.NotificationBroadcasterSupport;
import javax.management.ObjectName;
import javax.management.openmbean.TabularData;
import javax.management.openmbean.TabularDataSupport;

import ch.qos.logback.classic.LoggerContext;
import ch.qos.logback.classic.jmx.JMXConfiguratorMBean;
import ch.qos.logback.classic.spi.ILoggingEvent;
import ch.qos.logback.core.Appender;

import com.google.common.annotations.VisibleForTesting;
import com.google.common.base.Predicate;
import com.google.common.collect.*;
import com.google.common.util.concurrent.FutureCallback;
import com.google.common.util.concurrent.Futures;
import com.google.common.util.concurrent.Uninterruptibles;

import org.apache.commons.lang3.StringUtils;

import org.slf4j.Logger;
import org.slf4j.LoggerFactory;

import org.apache.cassandra.auth.Auth;
import org.apache.cassandra.concurrent.DebuggableScheduledThreadPoolExecutor;
import org.apache.cassandra.concurrent.Stage;
import org.apache.cassandra.concurrent.StageManager;
import org.apache.cassandra.config.CFMetaData;
import org.apache.cassandra.config.DatabaseDescriptor;
import org.apache.cassandra.config.KSMetaData;
import org.apache.cassandra.config.Schema;
import org.apache.cassandra.db.*;
import org.apache.cassandra.db.commitlog.CommitLog;
import org.apache.cassandra.db.compaction.CompactionManager;
import org.apache.cassandra.db.index.SecondaryIndex;
import org.apache.cassandra.dht.*;
import org.apache.cassandra.dht.Range;
import org.apache.cassandra.exceptions.ConfigurationException;
import org.apache.cassandra.exceptions.InvalidRequestException;
import org.apache.cassandra.exceptions.UnavailableException;
import org.apache.cassandra.gms.*;
import org.apache.cassandra.io.sstable.SSTableDeletingTask;
import org.apache.cassandra.io.sstable.SSTableLoader;
import org.apache.cassandra.io.util.FileUtils;
import org.apache.cassandra.locator.*;
import org.apache.cassandra.metrics.StorageMetrics;
import org.apache.cassandra.net.AsyncOneResponse;
import org.apache.cassandra.net.MessageOut;
import org.apache.cassandra.net.MessagingService;
import org.apache.cassandra.net.ResponseVerbHandler;
import org.apache.cassandra.repair.RepairFuture;
import org.apache.cassandra.repair.RepairMessageVerbHandler;
import org.apache.cassandra.service.paxos.CommitVerbHandler;
import org.apache.cassandra.service.paxos.PrepareVerbHandler;
import org.apache.cassandra.service.paxos.ProposeVerbHandler;
import org.apache.cassandra.streaming.*;
import org.apache.cassandra.thrift.EndpointDetails;
import org.apache.cassandra.thrift.TokenRange;
import org.apache.cassandra.thrift.cassandraConstants;
import org.apache.cassandra.tracing.Tracing;
import org.apache.cassandra.utils.*;

import static java.nio.charset.StandardCharsets.ISO_8859_1;

/**
 * This abstraction contains the token/identifier of this node
 * on the identifier space. This token gets gossiped around.
 * This class will also maintain histograms of the load information
 * of other nodes in the cluster.
 */
public class StorageService extends NotificationBroadcasterSupport implements IEndpointStateChangeSubscriber, StorageServiceMBean
{
    private static final Logger logger = LoggerFactory.getLogger(StorageService.class);

    public static final int RING_DELAY = getRingDelay(); // delay after which we assume ring has stablized

    /* JMX notification serial number counter */
    private final AtomicLong notificationSerialNumber = new AtomicLong();

    private static int getRingDelay()
    {
        String newdelay = System.getProperty("cassandra.ring_delay_ms");
        if (newdelay != null)
        {
            logger.info("Overriding RING_DELAY to {}ms", newdelay);
            return Integer.parseInt(newdelay);
        }
        else
            return 30 * 1000;
    }

    /**
     * This pool is used for periodic short (sub-second) tasks.
     */
     public static final DebuggableScheduledThreadPoolExecutor scheduledTasks = new DebuggableScheduledThreadPoolExecutor("ScheduledTasks");

    /**
     * This pool is used by tasks that can have longer execution times, and usually are non periodic.
     */
    public static final DebuggableScheduledThreadPoolExecutor tasks = new DebuggableScheduledThreadPoolExecutor("NonPeriodicTasks");
    /**
     * tasks that do not need to be waited for on shutdown/drain
     */
    public static final DebuggableScheduledThreadPoolExecutor optionalTasks = new DebuggableScheduledThreadPoolExecutor("OptionalTasks");
    static
    {
        tasks.setExecuteExistingDelayedTasksAfterShutdownPolicy(false);
    }

    /* This abstraction maintains the token/endpoint metadata information */
    private TokenMetadata tokenMetadata = new TokenMetadata();

    public volatile VersionedValue.VersionedValueFactory valueFactory = new VersionedValue.VersionedValueFactory(getPartitioner());

    public static final StorageService instance = new StorageService();

    public static IPartitioner getPartitioner()
    {
        return DatabaseDescriptor.getPartitioner();
    }

    public Collection<Range<Token>> getLocalRanges(String keyspaceName)
    {
        return getRangesForEndpoint(keyspaceName, FBUtilities.getBroadcastAddress());
    }

    public Collection<Range<Token>> getLocalPrimaryRanges(String keyspace)
    {
        return getPrimaryRangesForEndpoint(keyspace, FBUtilities.getBroadcastAddress());
    }

    private final Set<InetAddress> replicatingNodes = Collections.synchronizedSet(new HashSet<InetAddress>());
    private CassandraDaemon daemon;

    private InetAddress removingNode;

    /* Are we starting this node in bootstrap mode? */
    private boolean isBootstrapMode;

    /* we bootstrap but do NOT join the ring unless told to do so */
    private boolean isSurveyMode= Boolean.parseBoolean(System.getProperty("cassandra.write_survey", "false"));

    /* when intialized as a client, we shouldn't write to the system keyspace. */
    private boolean isClientMode;
    private boolean initialized;
    private volatile boolean joined = false;

    /* the probability for tracing any particular request, 0 disables tracing and 1 enables for all */
    private double tracingProbability = 0.0;

    private static enum Mode { STARTING, NORMAL, CLIENT, JOINING, LEAVING, DECOMMISSIONED, MOVING, DRAINING, DRAINED, RELOCATING }
    private Mode operationMode = Mode.STARTING;

    /* Used for tracking drain progress */
    private volatile int totalCFs, remainingCFs;

    private static final AtomicInteger nextRepairCommand = new AtomicInteger();

    private static final ScheduledRangeTransferExecutorService rangeXferExecutor = new ScheduledRangeTransferExecutorService();

    private final List<IEndpointLifecycleSubscriber> lifecycleSubscribers = new CopyOnWriteArrayList<>();

    private static final BackgroundActivityMonitor bgMonitor = new BackgroundActivityMonitor();

    private final ObjectName jmxObjectName;

    private Collection<Token> bootstrapTokens = null;

    public void finishBootstrapping()
    {
        isBootstrapMode = false;
    }

    /** This method updates the local token on disk  */
    public void setTokens(Collection<Token> tokens)
    {
        if (logger.isDebugEnabled())
            logger.debug("Setting tokens to {}", tokens);
        SystemKeyspace.updateTokens(tokens);
        tokenMetadata.updateNormalTokens(tokens, FBUtilities.getBroadcastAddress());
        // order is important here, the gossiper can fire in between adding these two states.  It's ok to send TOKENS without STATUS, but *not* vice versa.
        Collection<Token> localTokens = getLocalTokens();
        Gossiper.instance.addLocalApplicationState(ApplicationState.TOKENS, valueFactory.tokens(localTokens));
        Gossiper.instance.addLocalApplicationState(ApplicationState.STATUS, valueFactory.normal(localTokens));
        setMode(Mode.NORMAL, false);
    }

    public StorageService()
    {
        MBeanServer mbs = ManagementFactory.getPlatformMBeanServer();
        try
        {
            jmxObjectName = new ObjectName("org.apache.cassandra.db:type=StorageService");
            mbs.registerMBean(this, jmxObjectName);
            mbs.registerMBean(StreamManager.instance, new ObjectName(StreamManager.OBJECT_NAME));
        }
        catch (Exception e)
        {
            throw new RuntimeException(e);
        }

        /* register the verb handlers */
        MessagingService.instance().registerVerbHandlers(MessagingService.Verb.MUTATION, new MutationVerbHandler());
        MessagingService.instance().registerVerbHandlers(MessagingService.Verb.READ_REPAIR, new ReadRepairVerbHandler());
        MessagingService.instance().registerVerbHandlers(MessagingService.Verb.READ, new ReadVerbHandler());
        MessagingService.instance().registerVerbHandlers(MessagingService.Verb.RANGE_SLICE, new RangeSliceVerbHandler());
        MessagingService.instance().registerVerbHandlers(MessagingService.Verb.PAGED_RANGE, new RangeSliceVerbHandler());
        MessagingService.instance().registerVerbHandlers(MessagingService.Verb.COUNTER_MUTATION, new CounterMutationVerbHandler());
        MessagingService.instance().registerVerbHandlers(MessagingService.Verb.TRUNCATE, new TruncateVerbHandler());
        MessagingService.instance().registerVerbHandlers(MessagingService.Verb.PAXOS_PREPARE, new PrepareVerbHandler());
        MessagingService.instance().registerVerbHandlers(MessagingService.Verb.PAXOS_PROPOSE, new ProposeVerbHandler());
        MessagingService.instance().registerVerbHandlers(MessagingService.Verb.PAXOS_COMMIT, new CommitVerbHandler());

        // see BootStrapper for a summary of how the bootstrap verbs interact
        MessagingService.instance().registerVerbHandlers(MessagingService.Verb.REPLICATION_FINISHED, new ReplicationFinishedVerbHandler());
        MessagingService.instance().registerVerbHandlers(MessagingService.Verb.REQUEST_RESPONSE, new ResponseVerbHandler());
        MessagingService.instance().registerVerbHandlers(MessagingService.Verb.INTERNAL_RESPONSE, new ResponseVerbHandler());
        MessagingService.instance().registerVerbHandlers(MessagingService.Verb.REPAIR_MESSAGE, new RepairMessageVerbHandler());
        MessagingService.instance().registerVerbHandlers(MessagingService.Verb.GOSSIP_SHUTDOWN, new GossipShutdownVerbHandler());

        MessagingService.instance().registerVerbHandlers(MessagingService.Verb.GOSSIP_DIGEST_SYN, new GossipDigestSynVerbHandler());
        MessagingService.instance().registerVerbHandlers(MessagingService.Verb.GOSSIP_DIGEST_ACK, new GossipDigestAckVerbHandler());
        MessagingService.instance().registerVerbHandlers(MessagingService.Verb.GOSSIP_DIGEST_ACK2, new GossipDigestAck2VerbHandler());

        MessagingService.instance().registerVerbHandlers(MessagingService.Verb.DEFINITIONS_UPDATE, new DefinitionsUpdateVerbHandler());
        MessagingService.instance().registerVerbHandlers(MessagingService.Verb.SCHEMA_CHECK, new SchemaCheckVerbHandler());
        MessagingService.instance().registerVerbHandlers(MessagingService.Verb.MIGRATION_REQUEST, new MigrationRequestVerbHandler());

        MessagingService.instance().registerVerbHandlers(MessagingService.Verb.SNAPSHOT, new SnapshotVerbHandler());
        MessagingService.instance().registerVerbHandlers(MessagingService.Verb.ECHO, new EchoVerbHandler());
    }

    public void registerDaemon(CassandraDaemon daemon)
    {
        this.daemon = daemon;
    }

    public void register(IEndpointLifecycleSubscriber subscriber)
    {
        lifecycleSubscribers.add(subscriber);
    }

    public void unregister(IEndpointLifecycleSubscriber subscriber)
    {
        lifecycleSubscribers.remove(subscriber);
    }

    // should only be called via JMX
    public void stopGossiping()
    {
        if (initialized)
        {
            logger.warn("Stopping gossip by operator request");
            Gossiper.instance.stop();
            initialized = false;
        }
    }

    // should only be called via JMX
    public void startGossiping()
    {
        if (!initialized)
        {
            logger.warn("Starting gossip by operator request");
            Gossiper.instance.start((int) (System.currentTimeMillis() / 1000));
            initialized = true;
        }
    }

    // should only be called via JMX
    public void startRPCServer()
    {
        if (daemon == null)
        {
            throw new IllegalStateException("No configured daemon");
        }
        daemon.thriftServer.start();
    }

    public void stopRPCServer()
    {
        if (daemon == null)
        {
            throw new IllegalStateException("No configured daemon");
        }
        if (daemon.thriftServer != null)
            daemon.thriftServer.stop();
    }

    public boolean isRPCServerRunning()
    {
        if ((daemon == null) || (daemon.thriftServer == null))
        {
            return false;
        }
        return daemon.thriftServer.isRunning();
    }

    public void startNativeTransport()
    {
        if (daemon == null)
        {
            throw new IllegalStateException("No configured daemon");
        }
        
        try
        {
            daemon.nativeServer.start();
        }
        catch (Exception e)
        {
            throw new RuntimeException("Error starting native transport: " + e.getMessage());
        }
    }

    public void stopNativeTransport()
    {
        if (daemon == null)
        {
            throw new IllegalStateException("No configured daemon");
        }
        if (daemon.nativeServer != null)
            daemon.nativeServer.stop();
    }

    public boolean isNativeTransportRunning()
    {
        if ((daemon == null) || (daemon.nativeServer == null))
        {
            return false;
        }
        return daemon.nativeServer.isRunning();
    }

    public void stopTransports()
    {
        if (isInitialized())
        {
            logger.error("Stopping gossiper");
            stopGossiping();
        }
        if (isRPCServerRunning())
        {
            logger.error("Stopping RPC server");
            stopRPCServer();
        }
        if (isNativeTransportRunning())
        {
            logger.error("Stopping native transport");
            stopNativeTransport();
        }
    }

    private void shutdownClientServers()
    {
        stopRPCServer();
        stopNativeTransport();
    }

    public void stopClient()
    {
        Gossiper.instance.unregister(this);
        Gossiper.instance.stop();
        MessagingService.instance().shutdown();
        // give it a second so that task accepted before the MessagingService shutdown gets submitted to the stage (to avoid RejectedExecutionException)
        Uninterruptibles.sleepUninterruptibly(1, TimeUnit.SECONDS);
        StageManager.shutdownNow();
    }

    public boolean isInitialized()
    {
        return initialized;
    }

    public void stopDaemon()
    {
        if (daemon == null)
            throw new IllegalStateException("No configured daemon");
        daemon.deactivate();
        // completely shut down cassandra
        System.exit(0);
    }

    public synchronized Collection<Token> prepareReplacementInfo() throws ConfigurationException
    {
        logger.info("Gathering node replacement information for {}", DatabaseDescriptor.getReplaceAddress());
        if (!MessagingService.instance().isListening())
            MessagingService.instance().listen(FBUtilities.getLocalAddress());

        // make magic happen
        Gossiper.instance.doShadowRound();

        UUID hostId = null;
        // now that we've gossiped at least once, we should be able to find the node we're replacing
        if (Gossiper.instance.getEndpointStateForEndpoint(DatabaseDescriptor.getReplaceAddress())== null)
            throw new RuntimeException("Cannot replace_address " + DatabaseDescriptor.getReplaceAddress() + " because it doesn't exist in gossip");
        hostId = Gossiper.instance.getHostId(DatabaseDescriptor.getReplaceAddress());
        try
        {
            if (Gossiper.instance.getEndpointStateForEndpoint(DatabaseDescriptor.getReplaceAddress()).getApplicationState(ApplicationState.TOKENS) == null)
                throw new RuntimeException("Could not find tokens for " + DatabaseDescriptor.getReplaceAddress() + " to replace");
            Collection<Token> tokens = TokenSerializer.deserialize(getPartitioner(), new DataInputStream(new ByteArrayInputStream(getApplicationStateValue(DatabaseDescriptor.getReplaceAddress(), ApplicationState.TOKENS))));
            
            SystemKeyspace.setLocalHostId(hostId); // use the replacee's host Id as our own so we receive hints, etc
            Gossiper.instance.resetEndpointStateMap(); // clean up since we have what we need
            return tokens;        
        }
        catch (IOException e)
        {
            throw new RuntimeException(e);
        }
    }

    public synchronized void checkForEndpointCollision() throws ConfigurationException
    {
        logger.debug("Starting shadow gossip round to check for endpoint collision");
        if (!MessagingService.instance().isListening())
            MessagingService.instance().listen(FBUtilities.getLocalAddress());
        Gossiper.instance.doShadowRound();
        EndpointState epState = Gossiper.instance.getEndpointStateForEndpoint(FBUtilities.getBroadcastAddress());
        if (epState != null && !Gossiper.instance.isDeadState(epState))
        {
            throw new RuntimeException(String.format("A node with address %s already exists, cancelling join. " +
                                                     "Use cassandra.replace_address if you want to replace this node.",
                                                     FBUtilities.getBroadcastAddress()));
        }
        Gossiper.instance.resetEndpointStateMap();
    }

    public synchronized void initClient() throws ConfigurationException
    {
        // We don't wait, because we're going to actually try to work on
        initClient(0);

        // sleep a while to allow gossip to warm up (the other nodes need to know about this one before they can reply).
        outer:
        while (true)
        {
            Uninterruptibles.sleepUninterruptibly(1, TimeUnit.SECONDS);
            for (InetAddress address : Gossiper.instance.getLiveMembers())
            {
                if (!Gossiper.instance.isFatClient(address))
                    break outer;
            }
        }

        // sleep until any schema migrations have finished
        while (!MigrationManager.isReadyForBootstrap())
        {
            Uninterruptibles.sleepUninterruptibly(1, TimeUnit.SECONDS);
        }
    }

    public synchronized void initClient(int ringDelay) throws ConfigurationException
    {
        if (initialized)
        {
            if (!isClientMode)
                throw new UnsupportedOperationException("StorageService does not support switching modes.");
            return;
        }
        initialized = true;
        isClientMode = true;
        logger.info("Starting up client gossip");
        setMode(Mode.CLIENT, false);
        Gossiper.instance.register(this);
        Gossiper.instance.start((int) (System.currentTimeMillis() / 1000)); // needed for node-ring gathering.
        Gossiper.instance.addLocalApplicationState(ApplicationState.NET_VERSION, valueFactory.networkVersion());

        if (!MessagingService.instance().isListening())
            MessagingService.instance().listen(FBUtilities.getLocalAddress());
        Uninterruptibles.sleepUninterruptibly(ringDelay, TimeUnit.MILLISECONDS);
    }

    public synchronized void initServer() throws ConfigurationException
    {
        initServer(RING_DELAY);
    }

    public synchronized void initServer(int delay) throws ConfigurationException
    {
        logger.info("Cassandra version: {}", FBUtilities.getReleaseVersionString());
        logger.info("Thrift API version: {}", cassandraConstants.VERSION);
        logger.info("CQL supported versions: {} (default: {})", StringUtils.join(ClientState.getCQLSupportedVersion(), ","), ClientState.DEFAULT_CQL_VERSION);

        if (initialized)
        {
            if (isClientMode)
                throw new UnsupportedOperationException("StorageService does not support switching modes.");
            return;
        }
        initialized = true;
        isClientMode = false;

        try
        {
            // Ensure StorageProxy is initialized on start-up; see CASSANDRA-3797.
            Class.forName("org.apache.cassandra.service.StorageProxy");
            // also IndexSummaryManager, which is otherwise unreferenced
            Class.forName("org.apache.cassandra.io.sstable.IndexSummaryManager");
        }
        catch (ClassNotFoundException e)
        {
            throw new AssertionError(e);
        }

        if (Boolean.parseBoolean(System.getProperty("cassandra.load_ring_state", "true")))
        {
            logger.info("Loading persisted ring state");
            Multimap<InetAddress, Token> loadedTokens = SystemKeyspace.loadTokens();
            Map<InetAddress, UUID> loadedHostIds = SystemKeyspace.loadHostIds();
            for (InetAddress ep : loadedTokens.keySet())
            {
                if (ep.equals(FBUtilities.getBroadcastAddress()))
                {
                    // entry has been mistakenly added, delete it
                    SystemKeyspace.removeEndpoint(ep);
                }
                else
                {
                    tokenMetadata.updateNormalTokens(loadedTokens.get(ep), ep);
                    if (loadedHostIds.containsKey(ep))
                        tokenMetadata.updateHostId(loadedHostIds.get(ep), ep);
                    Gossiper.instance.addSavedEndpoint(ep);
                }
            }
        }

        // daemon threads, like our executors', continue to run while shutdown hooks are invoked
        Thread drainOnShutdown = new Thread(new WrappedRunnable()
        {
            @Override
            public void runMayThrow() throws InterruptedException
            {
                ExecutorService counterMutationStage = StageManager.getStage(Stage.COUNTER_MUTATION);
                ExecutorService mutationStage = StageManager.getStage(Stage.MUTATION);
                if (mutationStage.isShutdown() && counterMutationStage.isShutdown())
                    return; // drained already

                shutdownClientServers();
                optionalTasks.shutdown();
                Gossiper.instance.stop();

                // In-progress writes originating here could generate hints to be written, so shut down MessagingService
                // before mutation stage, so we can get all the hints saved before shutting down
                MessagingService.instance().shutdown();
                counterMutationStage.shutdown();
                mutationStage.shutdown();
                counterMutationStage.awaitTermination(3600, TimeUnit.SECONDS);
                mutationStage.awaitTermination(3600, TimeUnit.SECONDS);
                StorageProxy.instance.verifyNoHintsInProgress();

                List<Future<?>> flushes = new ArrayList<>();
                for (Keyspace keyspace : Keyspace.all())
                {
                    KSMetaData ksm = Schema.instance.getKSMetaData(keyspace.getName());
                    if (!ksm.durableWrites)
                    {
                        for (ColumnFamilyStore cfs : keyspace.getColumnFamilyStores())
                            flushes.add(cfs.forceFlush());
                    }
                }
                try
                {
                    FBUtilities.waitOnFutures(flushes);
                }
                catch (Throwable e)
                {
                    // don't let this stop us from shutting down the commitlog and other thread pools
                    logger.warn("Caught exception while waiting for memtable flushes during shutdown hook", e);
                }

                CommitLog.instance.shutdownBlocking();

                // wait for miscellaneous tasks like sstable and commitlog segment deletion
                tasks.shutdown();
                if (!tasks.awaitTermination(1, TimeUnit.MINUTES))
                    logger.warn("Miscellaneous task executor still busy after one minute; proceeding with shutdown");
            }
        }, "StorageServiceShutdownHook");
        Runtime.getRuntime().addShutdownHook(drainOnShutdown);

        prepareToJoin();

        // Has to be called after the host id has potentially changed in prepareToJoin().
        for (ColumnFamilyStore cfs : ColumnFamilyStore.all())
            if (cfs.metadata.isCounter())
                cfs.initCounterCache();

        if (Boolean.parseBoolean(System.getProperty("cassandra.join_ring", "true")))
        {
            joinTokenRing(delay);
        }
        else
        {
            Collection<Token> tokens = SystemKeyspace.getSavedTokens();
            if (!tokens.isEmpty())
            {
                tokenMetadata.updateNormalTokens(tokens, FBUtilities.getBroadcastAddress());
                // order is important here, the gossiper can fire in between adding these two states.  It's ok to send TOKENS without STATUS, but *not* vice versa.
                Gossiper.instance.addLocalApplicationState(ApplicationState.TOKENS, valueFactory.tokens(tokens));
                Gossiper.instance.addLocalApplicationState(ApplicationState.STATUS, valueFactory.hibernate(true));
            }
            logger.info("Not joining ring as requested. Use JMX (StorageService->joinRing()) to initiate ring joining");
        }
    }

    private boolean shouldBootstrap()
    {
        return DatabaseDescriptor.isAutoBootstrap() && !SystemKeyspace.bootstrapComplete() && !DatabaseDescriptor.getSeeds().contains(FBUtilities.getBroadcastAddress());
    }

    private void prepareToJoin() throws ConfigurationException
    {
        if (!joined)
        {
            Map<ApplicationState, VersionedValue> appStates = new HashMap<>();

            if (DatabaseDescriptor.isReplacing() && !(Boolean.parseBoolean(System.getProperty("cassandra.join_ring", "true"))))
                throw new ConfigurationException("Cannot set both join_ring=false and attempt to replace a node");
            if (DatabaseDescriptor.getReplaceTokens().size() > 0 || DatabaseDescriptor.getReplaceNode() != null)
                throw new RuntimeException("Replace method removed; use cassandra.replace_address instead");
            if (DatabaseDescriptor.isReplacing())
            {
                if (!DatabaseDescriptor.isAutoBootstrap())
                    throw new RuntimeException("Trying to replace_address with auto_bootstrap disabled will not work, check your configuration");
                bootstrapTokens = prepareReplacementInfo();
                appStates.put(ApplicationState.STATUS, valueFactory.hibernate(true));
                appStates.put(ApplicationState.TOKENS, valueFactory.tokens(bootstrapTokens));
            }
            else if (shouldBootstrap())
            {
                checkForEndpointCollision();
            }

            // have to start the gossip service before we can see any info on other nodes.  this is necessary
            // for bootstrap to get the load info it needs.
            // (we won't be part of the storage ring though until we add a counterId to our state, below.)
            // Seed the host ID-to-endpoint map with our own ID.
            UUID localHostId = SystemKeyspace.getLocalHostId();
            getTokenMetadata().updateHostId(localHostId, FBUtilities.getBroadcastAddress());
            appStates.put(ApplicationState.NET_VERSION, valueFactory.networkVersion());
            appStates.put(ApplicationState.HOST_ID, valueFactory.hostId(localHostId));
            appStates.put(ApplicationState.RPC_ADDRESS, valueFactory.rpcaddress(DatabaseDescriptor.getBroadcastRpcAddress()));
            appStates.put(ApplicationState.RELEASE_VERSION, valueFactory.releaseVersion());
            logger.info("Starting up server gossip");
            Gossiper.instance.register(this);
            Gossiper.instance.start(SystemKeyspace.incrementAndGetGeneration(), appStates); // needed for node-ring gathering.
            // gossip snitch infos (local DC and rack)
            gossipSnitchInfo();
            // gossip Schema.emptyVersion forcing immediate check for schema updates (see MigrationManager#maybeScheduleSchemaPull)
            Schema.instance.updateVersionAndAnnounce(); // Ensure we know our own actual Schema UUID in preparation for updates

            if (!MessagingService.instance().isListening())
                MessagingService.instance().listen(FBUtilities.getLocalAddress());
            LoadBroadcaster.instance.startBroadcasting();

            HintedHandOffManager.instance.start();
            BatchlogManager.instance.start();
        }
    }

    private void joinTokenRing(int delay) throws ConfigurationException
    {
        joined = true;

        // We bootstrap if we haven't successfully bootstrapped before, as long as we are not a seed.
        // If we are a seed, or if the user manually sets auto_bootstrap to false,
        // we'll skip streaming data from other nodes and jump directly into the ring.
        //
        // The seed check allows us to skip the RING_DELAY sleep for the single-node cluster case,
        // which is useful for both new users and testing.
        //
        // We attempted to replace this with a schema-presence check, but you need a meaningful sleep
        // to get schema info from gossip which defeats the purpose.  See CASSANDRA-4427 for the gory details.
        Set<InetAddress> current = new HashSet<>();
        logger.debug("Bootstrap variables: {} {} {} {}",
                     DatabaseDescriptor.isAutoBootstrap(),
                     SystemKeyspace.bootstrapInProgress(),
                     SystemKeyspace.bootstrapComplete(),
                     DatabaseDescriptor.getSeeds().contains(FBUtilities.getBroadcastAddress()));
        if (DatabaseDescriptor.isAutoBootstrap() && !SystemKeyspace.bootstrapComplete() && DatabaseDescriptor.getSeeds().contains(FBUtilities.getBroadcastAddress()))
            logger.info("This node will not auto bootstrap because it is configured to be a seed node.");
        if (shouldBootstrap())
        {
            if (SystemKeyspace.bootstrapInProgress())
                logger.warn("Detected previous bootstrap failure; retrying");
            else
                SystemKeyspace.setBootstrapState(SystemKeyspace.BootstrapState.IN_PROGRESS);
            setMode(Mode.JOINING, "waiting for ring information", true);
            // first sleep the delay to make sure we see all our peers
            for (int i = 0; i < delay; i += 1000)
            {
                // if we see schema, we can proceed to the next check directly
                if (!Schema.instance.getVersion().equals(Schema.emptyVersion))
                {
                    logger.debug("got schema: {}", Schema.instance.getVersion());
                    break;
                }
                Uninterruptibles.sleepUninterruptibly(1, TimeUnit.SECONDS);
            }
            // if our schema hasn't matched yet, keep sleeping until it does
            // (post CASSANDRA-1391 we don't expect this to be necessary very often, but it doesn't hurt to be careful)
            while (!MigrationManager.isReadyForBootstrap())
            {
                setMode(Mode.JOINING, "waiting for schema information to complete", true);
                Uninterruptibles.sleepUninterruptibly(1, TimeUnit.SECONDS);
            }
            setMode(Mode.JOINING, "schema complete, ready to bootstrap", true);
            setMode(Mode.JOINING, "waiting for pending range calculation", true);
            PendingRangeCalculatorService.instance.blockUntilFinished();
            setMode(Mode.JOINING, "calculation complete, ready to bootstrap", true);


            if (logger.isDebugEnabled())
                logger.debug("... got ring + schema info");

            if (!DatabaseDescriptor.isReplacing())
            {
                if (tokenMetadata.isMember(FBUtilities.getBroadcastAddress()))
                {
                    String s = "This node is already a member of the token ring; bootstrap aborted. (If replacing a dead node, remove the old one from the ring first.)";
                    throw new UnsupportedOperationException(s);
                }
                setMode(Mode.JOINING, "getting bootstrap token", true);
                bootstrapTokens = BootStrapper.getBootstrapTokens(tokenMetadata);
            }
            else
            {
                if (!DatabaseDescriptor.getReplaceAddress().equals(FBUtilities.getBroadcastAddress()))
                {
                    try
                    {
                        // Sleep additionally to make sure that the server actually is not alive
                        // and giving it more time to gossip if alive.
                        Thread.sleep(LoadBroadcaster.BROADCAST_INTERVAL);
                    }
                    catch (InterruptedException e)
                    {
                        throw new AssertionError(e);
                    }

                    // check for operator errors...
                    for (Token token : bootstrapTokens)
                    {
                        InetAddress existing = tokenMetadata.getEndpoint(token);
                        if (existing != null)
                        {
                            long nanoDelay = delay * 1000000L;
                            if (Gossiper.instance.getEndpointStateForEndpoint(existing).getUpdateTimestamp() > (System.nanoTime() - nanoDelay))
                                throw new UnsupportedOperationException("Cannot replace a live node... ");
                            current.add(existing);
                        }
                        else
                        {
                            throw new UnsupportedOperationException("Cannot replace token " + token + " which does not exist!");
                        }
                    }
                }
                else
                {
                    try
                    {
                        Thread.sleep(RING_DELAY);
                    }
                    catch (InterruptedException e)
                    {
                        throw new AssertionError(e);
                    }

                }
                setMode(Mode.JOINING, "Replacing a node with token(s): " + bootstrapTokens, true);
            }

            bootstrap(bootstrapTokens);
            assert !isBootstrapMode; // bootstrap will block until finished
        }
        else
        {
            bootstrapTokens = SystemKeyspace.getSavedTokens();
            if (bootstrapTokens.isEmpty())
            {
                Collection<String> initialTokens = DatabaseDescriptor.getInitialTokens();
                if (initialTokens.size() < 1)
                {
                    bootstrapTokens = BootStrapper.getRandomTokens(tokenMetadata, DatabaseDescriptor.getNumTokens());
                    if (DatabaseDescriptor.getNumTokens() == 1)
                        logger.warn("Generated random token " + bootstrapTokens + ". Random tokens will result in an unbalanced ring; see http://wiki.apache.org/cassandra/Operations");
                    else
                        logger.info("Generated random tokens. tokens are {}", bootstrapTokens);
                }
                else
                {
                    bootstrapTokens = new ArrayList<Token>(initialTokens.size());
                    for (String token : initialTokens)
                        bootstrapTokens.add(getPartitioner().getTokenFactory().fromString(token));
                    logger.info("Saved tokens not found. Using configuration value: {}", bootstrapTokens);
                }
            }
            else
            {
                // if we were already bootstrapped with 1 token but num_tokens is set higher in the config,
                // then we need to migrate to multi-token
                if (bootstrapTokens.size() == 1 && DatabaseDescriptor.getNumTokens() > 1)
                {
                    // wait for ring info
                    logger.info("Sleeping for ring delay ({}ms)", delay);
                    Uninterruptibles.sleepUninterruptibly(delay, TimeUnit.MILLISECONDS);
                    logger.info("Calculating new tokens");
                    // calculate num_tokens tokens evenly spaced in the range (left, right]
                    Token right = bootstrapTokens.iterator().next();
                    TokenMetadata clone = tokenMetadata.cloneOnlyTokenMap();
                    clone.updateNormalToken(right, FBUtilities.getBroadcastAddress());
                    Token left = clone.getPredecessor(right);

                    // get (num_tokens - 1) tokens spaced evenly, and the last token will be our current token (right)
                    for (int tok = 1; tok < DatabaseDescriptor.getNumTokens(); ++tok)
                    {
                        Token l = left;
                        Token r = right;
                        // iteratively calculate the location of the token using midpoint
                        // num iterations is number of bits in IEE754 mantissa (including implicit leading 1)
                        // we stop early for terminating fractions
                        // TODO: alternatively we could add an interpolate() method to IPartitioner
                        double frac = (double)tok / (double)DatabaseDescriptor.getNumTokens();
                        Token midpoint = getPartitioner().midpoint(l, r);
                        for (int i = 0; i < 53; ++i)
                        {
                            frac *= 2;
                            if (frac == 1.0) /* not a bug */
                                break;
                            else if (frac > 1.0)
                            {
                                l = midpoint;
                                frac -= 1.0;
                            }
                            else
                                r = midpoint;
                            midpoint = getPartitioner().midpoint(l, r);
                        }
                        bootstrapTokens.add(midpoint);
                    }
                    logger.info("Split previous range (" + left + ", " + right + "] into " + bootstrapTokens);
                }
                else
                    logger.info("Using saved tokens " + bootstrapTokens);
            }
        }

        // if we don't have system_traces keyspace at this point, then create it manually
        if (Schema.instance.getKSMetaData(Tracing.TRACE_KS) == null)
        {
            KSMetaData tracingKeyspace = KSMetaData.traceKeyspace();
            MigrationManager.announceNewKeyspace(tracingKeyspace, 0, false);
        }

        if (!isSurveyMode)
        {
            // start participating in the ring.
            SystemKeyspace.setBootstrapState(SystemKeyspace.BootstrapState.COMPLETED);
            setTokens(bootstrapTokens);
            // remove the existing info about the replaced node.
            if (!current.isEmpty())
                for (InetAddress existing : current)
                    Gossiper.instance.replacedEndpoint(existing);
            assert tokenMetadata.sortedTokens().size() > 0;

            Auth.setup();
        }
        else
        {
            logger.info("Startup complete, but write survey mode is active, not becoming an active ring member. Use JMX (StorageService->joinRing()) to finalize ring joining.");
        }
    }

    public void gossipSnitchInfo()
    {
        IEndpointSnitch snitch = DatabaseDescriptor.getEndpointSnitch();
        String dc = snitch.getDatacenter(FBUtilities.getBroadcastAddress());
        String rack = snitch.getRack(FBUtilities.getBroadcastAddress());
        Gossiper.instance.addLocalApplicationState(ApplicationState.DC, StorageService.instance.valueFactory.datacenter(dc));
        Gossiper.instance.addLocalApplicationState(ApplicationState.RACK, StorageService.instance.valueFactory.rack(rack));
    }

    public synchronized void joinRing() throws IOException
    {
        if (!joined)
        {
            logger.info("Joining ring by operator request");
            try
            {
                joinTokenRing(0);
            }
            catch (ConfigurationException e)
            {
                throw new IOException(e.getMessage());
            }
        }
        else if (isSurveyMode)
        {
            setTokens(SystemKeyspace.getSavedTokens());
            SystemKeyspace.setBootstrapState(SystemKeyspace.BootstrapState.COMPLETED);
            isSurveyMode = false;
            logger.info("Leaving write survey mode and joining ring at operator request");
            assert tokenMetadata.sortedTokens().size() > 0;

            Auth.setup();
        }
    }

    public boolean isJoined()
    {
        return joined;
    }

    public void rebuild(String sourceDc)
    {
        logger.info("rebuild from dc: {}", sourceDc == null ? "(any dc)" : sourceDc);

        RangeStreamer streamer = new RangeStreamer(tokenMetadata, FBUtilities.getBroadcastAddress(), "Rebuild");
        streamer.addSourceFilter(new RangeStreamer.FailureDetectorSourceFilter(FailureDetector.instance));
        if (sourceDc != null)
            streamer.addSourceFilter(new RangeStreamer.SingleDatacenterFilter(DatabaseDescriptor.getEndpointSnitch(), sourceDc));

        for (String keyspaceName : Schema.instance.getNonSystemKeyspaces())
            streamer.addRanges(keyspaceName, getLocalRanges(keyspaceName));

        try
        {
            streamer.fetchAsync().get();
        }
        catch (InterruptedException e)
        {
            throw new RuntimeException("Interrupted while waiting on rebuild streaming");
        }
        catch (ExecutionException e)
        {
            // This is used exclusively through JMX, so log the full trace but only throw a simple RTE
            logger.error("Error while rebuilding node", e.getCause());
            throw new RuntimeException("Error while rebuilding node: " + e.getCause().getMessage());
        }
    }

    public void setStreamThroughputMbPerSec(int value)
    {
        DatabaseDescriptor.setStreamThroughputOutboundMegabitsPerSec(value);
        logger.info("setstreamthroughput: throttle set to {}", value);
    }

    public int getStreamThroughputMbPerSec()
    {
        return DatabaseDescriptor.getStreamThroughputOutboundMegabitsPerSec();
    }

    public int getCompactionThroughputMbPerSec()
    {
        return DatabaseDescriptor.getCompactionThroughputMbPerSec();
    }

    public void setCompactionThroughputMbPerSec(int value)
    {
        DatabaseDescriptor.setCompactionThroughputMbPerSec(value);
    }

    public boolean isIncrementalBackupsEnabled()
    {
        return DatabaseDescriptor.isIncrementalBackupsEnabled();
    }

    public void setIncrementalBackupsEnabled(boolean value)
    {
        DatabaseDescriptor.setIncrementalBackupsEnabled(value);
    }

    private void setMode(Mode m, boolean log)
    {
        setMode(m, null, log);
    }

    private void setMode(Mode m, String msg, boolean log)
    {
        operationMode = m;
        String logMsg = msg == null ? m.toString() : String.format("%s: %s", m, msg);
        if (log)
            logger.info(logMsg);
        else
            logger.debug(logMsg);
    }

    private void bootstrap(Collection<Token> tokens)
    {
        isBootstrapMode = true;
        SystemKeyspace.updateTokens(tokens); // DON'T use setToken, that makes us part of the ring locally which is incorrect until we are done bootstrapping
        if (!DatabaseDescriptor.isReplacing())
        {
            // if not an existing token then bootstrap
            // order is important here, the gossiper can fire in between adding these two states.  It's ok to send TOKENS without STATUS, but *not* vice versa.
            Gossiper.instance.addLocalApplicationState(ApplicationState.TOKENS, valueFactory.tokens(tokens));
            Gossiper.instance.addLocalApplicationState(ApplicationState.STATUS,
                                                       valueFactory.bootstrapping(tokens));
            setMode(Mode.JOINING, "sleeping " + RING_DELAY + " ms for pending range setup", true);
            Uninterruptibles.sleepUninterruptibly(RING_DELAY, TimeUnit.MILLISECONDS);
        }
        else
        {
            // Dont set any state for the node which is bootstrapping the existing token...
            tokenMetadata.updateNormalTokens(tokens, FBUtilities.getBroadcastAddress());
            SystemKeyspace.removeEndpoint(DatabaseDescriptor.getReplaceAddress());
        }
        if (!Gossiper.instance.seenAnySeed())
            throw new IllegalStateException("Unable to contact any seeds!");
        setMode(Mode.JOINING, "Starting to bootstrap...", true);
        new BootStrapper(FBUtilities.getBroadcastAddress(), tokens, tokenMetadata).bootstrap(); // handles token update
        logger.info("Bootstrap completed! for the tokens {}", tokens);
    }

    public boolean isBootstrapMode()
    {
        return isBootstrapMode;
    }

    public TokenMetadata getTokenMetadata()
    {
        return tokenMetadata;
    }

    /**
     * Increment about the known Compaction severity of the events in this node
     */
    public void reportSeverity(double incr)
    {
        bgMonitor.incrCompactionSeverity(incr);
    }

    public void reportManualSeverity(double incr)
    {
        bgMonitor.incrManualSeverity(incr);
    }

    public double getSeverity(InetAddress endpoint)
    {
        return bgMonitor.getSeverity(endpoint);
    }

    /**
     * for a keyspace, return the ranges and corresponding listen addresses.
     * @param keyspace
     * @return the endpoint map
     */
    public Map<List<String>, List<String>> getRangeToEndpointMap(String keyspace)
    {
        /* All the ranges for the tokens */
        Map<List<String>, List<String>> map = new HashMap<>();
        for (Map.Entry<Range<Token>,List<InetAddress>> entry : getRangeToAddressMap(keyspace).entrySet())
        {
            map.put(entry.getKey().asList(), stringify(entry.getValue()));
        }
        return map;
    }

    /**
     * Return the rpc address associated with an endpoint as a string.
     * @param endpoint The endpoint to get rpc address for
     * @return the rpc address
     */
    public String getRpcaddress(InetAddress endpoint)
    {
        if (endpoint.equals(FBUtilities.getBroadcastAddress()))
            return DatabaseDescriptor.getBroadcastRpcAddress().getHostAddress();
        else if (Gossiper.instance.getEndpointStateForEndpoint(endpoint).getApplicationState(ApplicationState.RPC_ADDRESS) == null)
            return endpoint.getHostAddress();
        else
            return Gossiper.instance.getEndpointStateForEndpoint(endpoint).getApplicationState(ApplicationState.RPC_ADDRESS).value;
    }

    /**
     * for a keyspace, return the ranges and corresponding RPC addresses for a given keyspace.
     * @param keyspace
     * @return the endpoint map
     */
    public Map<List<String>, List<String>> getRangeToRpcaddressMap(String keyspace)
    {
        /* All the ranges for the tokens */
        Map<List<String>, List<String>> map = new HashMap<>();
        for (Map.Entry<Range<Token>, List<InetAddress>> entry : getRangeToAddressMap(keyspace).entrySet())
        {
            List<String> rpcaddrs = new ArrayList<>(entry.getValue().size());
            for (InetAddress endpoint: entry.getValue())
            {
                rpcaddrs.add(getRpcaddress(endpoint));
            }
            map.put(entry.getKey().asList(), rpcaddrs);
        }
        return map;
    }

    public Map<List<String>, List<String>> getPendingRangeToEndpointMap(String keyspace)
    {
        // some people just want to get a visual representation of things. Allow null and set it to the first
        // non-system keyspace.
        if (keyspace == null)
            keyspace = Schema.instance.getNonSystemKeyspaces().get(0);

        Map<List<String>, List<String>> map = new HashMap<>();
        for (Map.Entry<Range<Token>, Collection<InetAddress>> entry : tokenMetadata.getPendingRanges(keyspace).entrySet())
        {
            List<InetAddress> l = new ArrayList<>(entry.getValue());
            map.put(entry.getKey().asList(), stringify(l));
        }
        return map;
    }

    public Map<Range<Token>, List<InetAddress>> getRangeToAddressMap(String keyspace)
    {
        return getRangeToAddressMap(keyspace, tokenMetadata.sortedTokens());
    }

    public Map<Range<Token>, List<InetAddress>> getRangeToAddressMapInLocalDC(String keyspace)
    {
        Predicate<InetAddress> isLocalDC = new Predicate<InetAddress>()
        {
            public boolean apply(InetAddress address)
            {
                return isLocalDC(address);
            }
        };

        Map<Range<Token>, List<InetAddress>> origMap = getRangeToAddressMap(keyspace, getTokensInLocalDC());
        Map<Range<Token>, List<InetAddress>> filteredMap = Maps.newHashMap();
        for (Map.Entry<Range<Token>, List<InetAddress>> entry : origMap.entrySet())
        {
            List<InetAddress> endpointsInLocalDC = Lists.newArrayList(Collections2.filter(entry.getValue(), isLocalDC));
            filteredMap.put(entry.getKey(), endpointsInLocalDC);
        }

        return filteredMap;
    }

    private List<Token> getTokensInLocalDC()
    {
        List<Token> filteredTokens = Lists.newArrayList();
        for (Token token : tokenMetadata.sortedTokens())
        {
            InetAddress endpoint = tokenMetadata.getEndpoint(token);
            if (isLocalDC(endpoint))
                filteredTokens.add(token);
        }
        return filteredTokens;
    }

    private boolean isLocalDC(InetAddress targetHost)
    {
        String remoteDC = DatabaseDescriptor.getEndpointSnitch().getDatacenter(targetHost);
        String localDC = DatabaseDescriptor.getEndpointSnitch().getDatacenter(FBUtilities.getBroadcastAddress());
        return remoteDC.equals(localDC);
    }

    private Map<Range<Token>, List<InetAddress>> getRangeToAddressMap(String keyspace, List<Token> sortedTokens)
    {
        // some people just want to get a visual representation of things. Allow null and set it to the first
        // non-system keyspace.
        if (keyspace == null)
            keyspace = Schema.instance.getNonSystemKeyspaces().get(0);

        List<Range<Token>> ranges = getAllRanges(sortedTokens);
        return constructRangeToEndpointMap(keyspace, ranges);
    }


    /**
     * The same as {@code describeRing(String)} but converts TokenRange to the String for JMX compatibility
     *
     * @param keyspace The keyspace to fetch information about
     *
     * @return a List of TokenRange(s) converted to String for the given keyspace
     */
    public List<String> describeRingJMX(String keyspace) throws IOException
    {
        List<TokenRange> tokenRanges;
        try
        {
            tokenRanges = describeRing(keyspace);
        }
        catch (InvalidRequestException e)
        {
            throw new IOException(e.getMessage());
        }
        List<String> result = new ArrayList<>(tokenRanges.size());

        for (TokenRange tokenRange : tokenRanges)
            result.add(tokenRange.toString());

        return result;
    }

    /**
     * The TokenRange for a given keyspace.
     *
     * @param keyspace The keyspace to fetch information about
     *
     * @return a List of TokenRange(s) for the given keyspace
     *
     * @throws InvalidRequestException if there is no ring information available about keyspace
     */
    public List<TokenRange> describeRing(String keyspace) throws InvalidRequestException
    {
        return describeRing(keyspace, false);
    }

    /**
     * The same as {@code describeRing(String)} but considers only the part of the ring formed by nodes in the local DC.
     */
    public List<TokenRange> describeLocalRing(String keyspace) throws InvalidRequestException
    {
        return describeRing(keyspace, true);
    }

    private List<TokenRange> describeRing(String keyspace, boolean includeOnlyLocalDC) throws InvalidRequestException
    {
        if (!Schema.instance.getKeyspaces().contains(keyspace))
            throw new InvalidRequestException("No such keyspace: " + keyspace);

        if (keyspace == null || Keyspace.open(keyspace).getReplicationStrategy() instanceof LocalStrategy)
            throw new InvalidRequestException("There is no ring for the keyspace: " + keyspace);

        List<TokenRange> ranges = new ArrayList<>();
        Token.TokenFactory tf = getPartitioner().getTokenFactory();

        Map<Range<Token>, List<InetAddress>> rangeToAddressMap =
                includeOnlyLocalDC
                        ? getRangeToAddressMapInLocalDC(keyspace)
                        : getRangeToAddressMap(keyspace);

        for (Map.Entry<Range<Token>, List<InetAddress>> entry : rangeToAddressMap.entrySet())
        {
            Range range = entry.getKey();
            List<InetAddress> addresses = entry.getValue();
            List<String> endpoints = new ArrayList<>(addresses.size());
            List<String> rpc_endpoints = new ArrayList<>(addresses.size());
            List<EndpointDetails> epDetails = new ArrayList<>(addresses.size());

            for (InetAddress endpoint : addresses)
            {
                EndpointDetails details = new EndpointDetails();
                details.host = endpoint.getHostAddress();
                details.datacenter = DatabaseDescriptor.getEndpointSnitch().getDatacenter(endpoint);
                details.rack = DatabaseDescriptor.getEndpointSnitch().getRack(endpoint);

                endpoints.add(details.host);
                rpc_endpoints.add(getRpcaddress(endpoint));

                epDetails.add(details);
            }

            TokenRange tr = new TokenRange(tf.toString(range.left.getToken()), tf.toString(range.right.getToken()), endpoints)
                                    .setEndpoint_details(epDetails)
                                    .setRpc_endpoints(rpc_endpoints);

            ranges.add(tr);
        }

        return ranges;
    }

    public Map<String, String> getTokenToEndpointMap()
    {
        Map<Token, InetAddress> mapInetAddress = tokenMetadata.getNormalAndBootstrappingTokenToEndpointMap();
        // in order to preserve tokens in ascending order, we use LinkedHashMap here
        Map<String, String> mapString = new LinkedHashMap<>(mapInetAddress.size());
        List<Token> tokens = new ArrayList<>(mapInetAddress.keySet());
        Collections.sort(tokens);
        for (Token token : tokens)
        {
            mapString.put(token.toString(), mapInetAddress.get(token).getHostAddress());
        }
        return mapString;
    }

    public String getLocalHostId()
    {
        return getTokenMetadata().getHostId(FBUtilities.getBroadcastAddress()).toString();
    }

    public Map<String, String> getHostIdMap()
    {
        Map<String, String> mapOut = new HashMap<>();
        for (Map.Entry<InetAddress, UUID> entry : getTokenMetadata().getEndpointToHostIdMapForReading().entrySet())
            mapOut.put(entry.getKey().getHostAddress(), entry.getValue().toString());
        return mapOut;
    }

    /**
     * Construct the range to endpoint mapping based on the true view
     * of the world.
     * @param ranges
     * @return mapping of ranges to the replicas responsible for them.
    */
    private Map<Range<Token>, List<InetAddress>> constructRangeToEndpointMap(String keyspace, List<Range<Token>> ranges)
    {
        Map<Range<Token>, List<InetAddress>> rangeToEndpointMap = new HashMap<>();
        for (Range<Token> range : ranges)
        {
            rangeToEndpointMap.put(range, Keyspace.open(keyspace).getReplicationStrategy().getNaturalEndpoints(range.right));
        }
        return rangeToEndpointMap;
    }

    public void beforeChange(InetAddress endpoint, EndpointState currentState, ApplicationState newStateKey, VersionedValue newValue)
    {
        // no-op
    }

    /*
     * Handle the reception of a new particular ApplicationState for a particular endpoint. Note that the value of the
     * ApplicationState has not necessarily "changed" since the last known value, if we already received the same update
     * from somewhere else.
     *
     * onChange only ever sees one ApplicationState piece change at a time (even if many ApplicationState updates were
     * received at the same time), so we perform a kind of state machine here. We are concerned with two events: knowing
     * the token associated with an endpoint, and knowing its operation mode. Nodes can start in either bootstrap or
     * normal mode, and from bootstrap mode can change mode to normal. A node in bootstrap mode needs to have
     * pendingranges set in TokenMetadata; a node in normal mode should instead be part of the token ring.
     *
     * Normal progression of ApplicationState.STATUS values for a node should be like this:
     * STATUS_BOOTSTRAPPING,token
     *   if bootstrapping. stays this way until all files are received.
     * STATUS_NORMAL,token
     *   ready to serve reads and writes.
     * STATUS_LEAVING,token
     *   get ready to leave the cluster as part of a decommission
     * STATUS_LEFT,token
     *   set after decommission is completed.
     *
     * Other STATUS values that may be seen (possibly anywhere in the normal progression):
     * STATUS_MOVING,newtoken
     *   set if node is currently moving to a new token in the ring
     * STATUS_RELOCATING,srcToken,srcToken,srcToken,...
     *   set if the endpoint is in the process of relocating a token to itself
     * REMOVING_TOKEN,deadtoken
     *   set if the node is dead and is being removed by its REMOVAL_COORDINATOR
     * REMOVED_TOKEN,deadtoken
     *   set if the node is dead and has been removed by its REMOVAL_COORDINATOR
     *
     * Note: Any time a node state changes from STATUS_NORMAL, it will not be visible to new nodes. So it follows that
     * you should never bootstrap a new node during a removenode, decommission or move.
     */
    public void onChange(InetAddress endpoint, ApplicationState state, VersionedValue value)
    {
        if (state.equals(ApplicationState.STATUS))
        {
            String apStateValue = value.value;
            String[] pieces = apStateValue.split(VersionedValue.DELIMITER_STR, -1);
            assert (pieces.length > 0);

            String moveName = pieces[0];

            switch (moveName)
            {
                case VersionedValue.STATUS_BOOTSTRAPPING:
                    handleStateBootstrap(endpoint);
                    break;
                case VersionedValue.STATUS_NORMAL:
                    handleStateNormal(endpoint);
                    break;
                case VersionedValue.REMOVING_TOKEN:
                case VersionedValue.REMOVED_TOKEN:
                    handleStateRemoving(endpoint, pieces);
                    break;
                case VersionedValue.STATUS_LEAVING:
                    handleStateLeaving(endpoint);
                    break;
                case VersionedValue.STATUS_LEFT:
                    handleStateLeft(endpoint, pieces);
                    break;
                case VersionedValue.STATUS_MOVING:
                    handleStateMoving(endpoint, pieces);
                    break;
                case VersionedValue.STATUS_RELOCATING:
                    handleStateRelocating(endpoint, pieces);
                    break;
            }
        }
        else
        {
            EndpointState epState = Gossiper.instance.getEndpointStateForEndpoint(endpoint);
            if (epState == null || Gossiper.instance.isDeadState(epState))
            {
                logger.debug("Ignoring state change for dead or unknown endpoint: {}", endpoint);
                return;
            }

            switch (state)
            {
                case RELEASE_VERSION:
                    SystemKeyspace.updatePeerInfo(endpoint, "release_version", value.value);
                    break;
                case DC:
                    SystemKeyspace.updatePeerInfo(endpoint, "data_center", value.value);
                    break;
                case RACK:
                    SystemKeyspace.updatePeerInfo(endpoint, "rack", value.value);
                    break;
                case RPC_ADDRESS:
                    try
                    {
                        SystemKeyspace.updatePeerInfo(endpoint, "rpc_address", InetAddress.getByName(value.value));
                    }
                    catch (UnknownHostException e)
                    {
                        throw new RuntimeException(e);
                    }
                    break;
                case SCHEMA:
                    SystemKeyspace.updatePeerInfo(endpoint, "schema_version", UUID.fromString(value.value));
                    MigrationManager.instance.scheduleSchemaPull(endpoint, epState);
                    break;
                case HOST_ID:
                    SystemKeyspace.updatePeerInfo(endpoint, "host_id", UUID.fromString(value.value));
                    break;
            }
        }
    }

    private void updatePeerInfo(InetAddress endpoint)
    {
        EndpointState epState = Gossiper.instance.getEndpointStateForEndpoint(endpoint);
        for (Map.Entry<ApplicationState, VersionedValue> entry : epState.getApplicationStateMap().entrySet())
        {
            switch (entry.getKey())
            {
                case RELEASE_VERSION:
                    SystemKeyspace.updatePeerInfo(endpoint, "release_version", entry.getValue().value);
                    break;
                case DC:
                    SystemKeyspace.updatePeerInfo(endpoint, "data_center", entry.getValue().value);
                    break;
                case RACK:
                    SystemKeyspace.updatePeerInfo(endpoint, "rack", entry.getValue().value);
                    break;
                case RPC_ADDRESS:
                    try
                    {
                        SystemKeyspace.updatePeerInfo(endpoint, "rpc_address", InetAddress.getByName(entry.getValue().value));
                    }
                    catch (UnknownHostException e)
                    {
                        throw new RuntimeException(e);
                    }
                    break;
                case SCHEMA:
                    SystemKeyspace.updatePeerInfo(endpoint, "schema_version", UUID.fromString(entry.getValue().value));
                    break;
                case HOST_ID:
                    SystemKeyspace.updatePeerInfo(endpoint, "host_id", UUID.fromString(entry.getValue().value));
                    break;
            }
        }
    }

    private byte[] getApplicationStateValue(InetAddress endpoint, ApplicationState appstate)
    {
        String vvalue = Gossiper.instance.getEndpointStateForEndpoint(endpoint).getApplicationState(appstate).value;
        return vvalue.getBytes(ISO_8859_1);
    }

    private Collection<Token> getTokensFor(InetAddress endpoint)
    {
        try
        {
            return TokenSerializer.deserialize(getPartitioner(), new DataInputStream(new ByteArrayInputStream(getApplicationStateValue(endpoint, ApplicationState.TOKENS))));
        }
        catch (IOException e)
        {
            throw new RuntimeException(e);
        }
    }

    /**
     * Handle node bootstrap
     *
     * @param endpoint bootstrapping node
     */
    private void handleStateBootstrap(InetAddress endpoint)
    {
        Collection<Token> tokens;
        // explicitly check for TOKENS, because a bootstrapping node might be bootstrapping in legacy mode; that is, not using vnodes and no token specified
        tokens = getTokensFor(endpoint);

        if (logger.isDebugEnabled())
            logger.debug("Node {} state bootstrapping, token {}", endpoint, tokens);

        // if this node is present in token metadata, either we have missed intermediate states
        // or the node had crashed. Print warning if needed, clear obsolete stuff and
        // continue.
        if (tokenMetadata.isMember(endpoint))
        {
            // If isLeaving is false, we have missed both LEAVING and LEFT. However, if
            // isLeaving is true, we have only missed LEFT. Waiting time between completing
            // leave operation and rebootstrapping is relatively short, so the latter is quite
            // common (not enough time for gossip to spread). Therefore we report only the
            // former in the log.
            if (!tokenMetadata.isLeaving(endpoint))
                logger.info("Node {} state jump to bootstrap", endpoint);
            tokenMetadata.removeEndpoint(endpoint);
        }

        tokenMetadata.addBootstrapTokens(tokens, endpoint);
        PendingRangeCalculatorService.instance.update();

        if (Gossiper.instance.usesHostId(endpoint))
            tokenMetadata.updateHostId(Gossiper.instance.getHostId(endpoint), endpoint);
    }

    /**
     * Handle node move to normal state. That is, node is entering token ring and participating
     * in reads.
     *
     * @param endpoint node
     */
    private void handleStateNormal(final InetAddress endpoint)
    {
        Collection<Token> tokens;

        tokens = getTokensFor(endpoint);

        Set<Token> tokensToUpdateInMetadata = new HashSet<>();
        Set<Token> tokensToUpdateInSystemKeyspace = new HashSet<>();
        Set<Token> localTokensToRemove = new HashSet<>();
        Set<InetAddress> endpointsToRemove = new HashSet<>();


        if (logger.isDebugEnabled())
            logger.debug("Node {} state normal, token {}", endpoint, tokens);

        if (tokenMetadata.isMember(endpoint))
            logger.info("Node {} state jump to normal", endpoint);

        updatePeerInfo(endpoint);
        // Order Matters, TM.updateHostID() should be called before TM.updateNormalToken(), (see CASSANDRA-4300).
        if (Gossiper.instance.usesHostId(endpoint))
        {
            UUID hostId = Gossiper.instance.getHostId(endpoint);
            InetAddress existing = tokenMetadata.getEndpointForHostId(hostId);
            if (DatabaseDescriptor.isReplacing() && Gossiper.instance.getEndpointStateForEndpoint(DatabaseDescriptor.getReplaceAddress()) != null && (hostId.equals(Gossiper.instance.getHostId(DatabaseDescriptor.getReplaceAddress()))))
                logger.warn("Not updating token metadata for {} because I am replacing it", endpoint);
            else
            {
                if (existing != null && !existing.equals(endpoint))
                {
                    if (existing.equals(FBUtilities.getBroadcastAddress()))
                    {
                        logger.warn("Not updating host ID {} for {} because it's mine", hostId, endpoint);
                        tokenMetadata.removeEndpoint(endpoint);
                        endpointsToRemove.add(endpoint);
                    }
                    else if (Gossiper.instance.compareEndpointStartup(endpoint, existing) > 0)
                    {
                        logger.warn("Host ID collision for {} between {} and {}; {} is the new owner", hostId, existing, endpoint, endpoint);
                        tokenMetadata.removeEndpoint(existing);
                        endpointsToRemove.add(existing);
                        tokenMetadata.updateHostId(hostId, endpoint);
                    }
                    else
                    {
                        logger.warn("Host ID collision for {} between {} and {}; ignored {}", hostId, existing, endpoint, endpoint);
                        tokenMetadata.removeEndpoint(endpoint);
                        endpointsToRemove.add(endpoint);
                    }
                }
                else
                    tokenMetadata.updateHostId(hostId, endpoint);
            }
        }

        for (final Token token : tokens)
        {
            // we don't want to update if this node is responsible for the token and it has a later startup time than endpoint.
            InetAddress currentOwner = tokenMetadata.getEndpoint(token);
            if (currentOwner == null)
            {
                logger.debug("New node {} at token {}", endpoint, token);
                tokensToUpdateInMetadata.add(token);
                if (!isClientMode)
                    tokensToUpdateInSystemKeyspace.add(token);
            }
            else if (endpoint.equals(currentOwner))
            {
                // set state back to normal, since the node may have tried to leave, but failed and is now back up
                tokensToUpdateInMetadata.add(token);
                if (!isClientMode)
                    tokensToUpdateInSystemKeyspace.add(token);
            }
            else if (tokenMetadata.isRelocating(token) && tokenMetadata.getRelocatingRanges().get(token).equals(endpoint))
            {
                // Token was relocating, this is the bookkeeping that makes it official.
                tokensToUpdateInMetadata.add(token);
                if (!isClientMode)
                    tokensToUpdateInSystemKeyspace.add(token);

                optionalTasks.schedule(new Runnable()
                {
                    public void run()
                    {
                        logger.info("Removing RELOCATION state for {} {}", endpoint, token);
                        getTokenMetadata().removeFromRelocating(token, endpoint);
                    }
                }, RING_DELAY, TimeUnit.MILLISECONDS);

                // We used to own this token; This token will need to be removed from system.local
                if (currentOwner.equals(FBUtilities.getBroadcastAddress()))
                    localTokensToRemove.add(token);

                logger.info("Token {} relocated to {}", token, endpoint);
            }
            else if (tokenMetadata.isRelocating(token))
            {
                logger.info("Token {} is relocating to {}, ignoring update from {}",
                            token, tokenMetadata.getRelocatingRanges().get(token), endpoint);
            }
            else if (Gossiper.instance.compareEndpointStartup(endpoint, currentOwner) > 0)
            {
                tokensToUpdateInMetadata.add(token);
                if (!isClientMode)
                    tokensToUpdateInSystemKeyspace.add(token);

                // currentOwner is no longer current, endpoint is.  Keep track of these moves, because when
                // a host no longer has any tokens, we'll want to remove it.
                Multimap<InetAddress, Token> epToTokenCopy = getTokenMetadata().getEndpointToTokenMapForReading();
                epToTokenCopy.get(currentOwner).remove(token);
                if (epToTokenCopy.get(currentOwner).size() < 1)
                    endpointsToRemove.add(currentOwner);

                logger.info(String.format("Nodes %s and %s have the same token %s.  %s is the new owner",
                                          endpoint,
                                          currentOwner,
                                          token,
                                          endpoint));
                if (logger.isDebugEnabled())
                    logger.debug("Relocating ranges: {}", tokenMetadata.printRelocatingRanges());
            }
            else
            {
                logger.info(String.format("Nodes %s and %s have the same token %s.  Ignoring %s",
                                           endpoint,
                                           currentOwner,
                                           token,
                                           endpoint));
                if (logger.isDebugEnabled())
                    logger.debug("Relocating ranges: {}", tokenMetadata.printRelocatingRanges());
            }
        }

        tokenMetadata.updateNormalTokens(tokensToUpdateInMetadata, endpoint);
        for (InetAddress ep : endpointsToRemove)
            removeEndpoint(ep);
        if (!tokensToUpdateInSystemKeyspace.isEmpty())
            SystemKeyspace.updateTokens(endpoint, tokensToUpdateInSystemKeyspace);
        if (!localTokensToRemove.isEmpty())
            SystemKeyspace.updateLocalTokens(Collections.<Token>emptyList(), localTokensToRemove);

        if (tokenMetadata.isMoving(endpoint)) // if endpoint was moving to a new token
        {
            tokenMetadata.removeFromMoving(endpoint);

            if (!isClientMode)
            {
                for (IEndpointLifecycleSubscriber subscriber : lifecycleSubscribers)
                    subscriber.onMove(endpoint);
            }
        }

        PendingRangeCalculatorService.instance.update();
    }

    /**
     * Handle node preparing to leave the ring
     *
     * @param endpoint node
     */
    private void handleStateLeaving(InetAddress endpoint)
    {
        Collection<Token> tokens;
        tokens = getTokensFor(endpoint);

        if (logger.isDebugEnabled())
            logger.debug("Node {} state leaving, tokens {}", endpoint, tokens);

        // If the node is previously unknown or tokens do not match, update tokenmetadata to
        // have this node as 'normal' (it must have been using this token before the
        // leave). This way we'll get pending ranges right.
        if (!tokenMetadata.isMember(endpoint))
        {
            logger.info("Node {} state jump to leaving", endpoint);
            tokenMetadata.updateNormalTokens(tokens, endpoint);
        }
        else if (!tokenMetadata.getTokens(endpoint).containsAll(tokens))
        {
            logger.warn("Node {} 'leaving' token mismatch. Long network partition?", endpoint);
            tokenMetadata.updateNormalTokens(tokens, endpoint);
        }

        // at this point the endpoint is certainly a member with this token, so let's proceed
        // normally
        tokenMetadata.addLeavingEndpoint(endpoint);
        PendingRangeCalculatorService.instance.update();
    }

    /**
     * Handle node leaving the ring. This will happen when a node is decommissioned
     *
     * @param endpoint If reason for leaving is decommission, endpoint is the leaving node.
     * @param pieces STATE_LEFT,token
     */
    private void handleStateLeft(InetAddress endpoint, String[] pieces)
    {
        assert pieces.length >= 2;
        Collection<Token> tokens;
        tokens = getTokensFor(endpoint);

        if (logger.isDebugEnabled())
            logger.debug("Node {} state left, tokens {}", endpoint, tokens);

        excise(tokens, endpoint, extractExpireTime(pieces));
    }

    /**
     * Handle node moving inside the ring.
     *
     * @param endpoint moving endpoint address
     * @param pieces STATE_MOVING, token
     */
    private void handleStateMoving(InetAddress endpoint, String[] pieces)
    {
        assert pieces.length >= 2;
        Token token = getPartitioner().getTokenFactory().fromString(pieces[1]);

        if (logger.isDebugEnabled())
            logger.debug("Node {} state moving, new token {}", endpoint, token);

        tokenMetadata.addMovingEndpoint(token, endpoint);

        PendingRangeCalculatorService.instance.update();
    }

    /**
     * Handle one or more ranges (tokens) moving from their respective endpoints, to another.
     *
     * @param endpoint the destination of the move
     * @param pieces STATE_RELOCATING,token,token,...
     */
    private void handleStateRelocating(InetAddress endpoint, String[] pieces)
    {
        assert pieces.length >= 2;

        List<Token> tokens = new ArrayList<>(pieces.length - 1);
        for (String tStr : Arrays.copyOfRange(pieces, 1, pieces.length))
            tokens.add(getPartitioner().getTokenFactory().fromString(tStr));

        logger.debug("Tokens {} are relocating to {}", tokens, endpoint);
        tokenMetadata.addRelocatingTokens(tokens, endpoint);

        PendingRangeCalculatorService.instance.update();
    }

    /**
     * Handle notification that a node being actively removed from the ring via 'removenode'
     *
     * @param endpoint node
     * @param pieces either REMOVED_TOKEN (node is gone) or REMOVING_TOKEN (replicas need to be restored)
     */
    private void handleStateRemoving(InetAddress endpoint, String[] pieces)
    {
        assert (pieces.length > 0);

        if (endpoint.equals(FBUtilities.getBroadcastAddress()))
        {
            logger.info("Received removenode gossip about myself. Is this node rejoining after an explicit removenode?");
            try
            {
                drain();
            }
            catch (Exception e)
            {
                throw new RuntimeException(e);
            }
            return;
        }
        if (tokenMetadata.isMember(endpoint))
        {
            String state = pieces[0];
            Collection<Token> removeTokens = tokenMetadata.getTokens(endpoint);

            if (VersionedValue.REMOVED_TOKEN.equals(state))
            {
                excise(removeTokens, endpoint, extractExpireTime(pieces));
            }
            else if (VersionedValue.REMOVING_TOKEN.equals(state))
            {
                if (logger.isDebugEnabled())
                    logger.debug("Tokens {} removed manually (endpoint was {})", removeTokens, endpoint);

                // Note that the endpoint is being removed
                tokenMetadata.addLeavingEndpoint(endpoint);
                PendingRangeCalculatorService.instance.update();

                // find the endpoint coordinating this removal that we need to notify when we're done
                String[] coordinator = Gossiper.instance.getEndpointStateForEndpoint(endpoint).getApplicationState(ApplicationState.REMOVAL_COORDINATOR).value.split(VersionedValue.DELIMITER_STR, -1);
                UUID hostId = UUID.fromString(coordinator[1]);
                // grab any data we are now responsible for and notify responsible node
                restoreReplicaCount(endpoint, tokenMetadata.getEndpointForHostId(hostId));
            }
        }
        else // now that the gossiper has told us about this nonexistent member, notify the gossiper to remove it
        {
            if (VersionedValue.REMOVED_TOKEN.equals(pieces[0]))
                addExpireTimeIfFound(endpoint, extractExpireTime(pieces));
            removeEndpoint(endpoint);
        }
    }

    private void excise(Collection<Token> tokens, InetAddress endpoint)
    {
        logger.info("Removing tokens {} for {}", tokens, endpoint);
        HintedHandOffManager.instance.deleteHintsForEndpoint(endpoint);
        removeEndpoint(endpoint);
        tokenMetadata.removeEndpoint(endpoint);
        tokenMetadata.removeBootstrapTokens(tokens);

        if (!isClientMode)
        {
            for (IEndpointLifecycleSubscriber subscriber : lifecycleSubscribers)
                subscriber.onLeaveCluster(endpoint);
        }
        PendingRangeCalculatorService.instance.update();
    }

    private void excise(Collection<Token> tokens, InetAddress endpoint, long expireTime)
    {
        addExpireTimeIfFound(endpoint, expireTime);
        excise(tokens, endpoint);
    }

    /** unlike excise we just need this endpoint gone without going through any notifications **/
    private void removeEndpoint(InetAddress endpoint)
    {
        Gossiper.instance.removeEndpoint(endpoint);
        if (!isClientMode)
            SystemKeyspace.removeEndpoint(endpoint);
    }

    protected void addExpireTimeIfFound(InetAddress endpoint, long expireTime)
    {
        if (expireTime != 0L)
        {
            Gossiper.instance.addExpireTimeForEndpoint(endpoint, expireTime);
        }
    }

    protected long extractExpireTime(String[] pieces)
    {
        return Long.parseLong(pieces[2]);
    }

    /**
     * Finds living endpoints responsible for the given ranges
     *
     * @param keyspaceName the keyspace ranges belong to
     * @param ranges the ranges to find sources for
     * @return multimap of addresses to ranges the address is responsible for
     */
    private Multimap<InetAddress, Range<Token>> getNewSourceRanges(String keyspaceName, Set<Range<Token>> ranges)
    {
        InetAddress myAddress = FBUtilities.getBroadcastAddress();
        Multimap<Range<Token>, InetAddress> rangeAddresses = Keyspace.open(keyspaceName).getReplicationStrategy().getRangeAddresses(tokenMetadata.cloneOnlyTokenMap());
        Multimap<InetAddress, Range<Token>> sourceRanges = HashMultimap.create();
        IFailureDetector failureDetector = FailureDetector.instance;

        // find alive sources for our new ranges
        for (Range<Token> range : ranges)
        {
            Collection<InetAddress> possibleRanges = rangeAddresses.get(range);
            IEndpointSnitch snitch = DatabaseDescriptor.getEndpointSnitch();
            List<InetAddress> sources = snitch.getSortedListByProximity(myAddress, possibleRanges);

            assert (!sources.contains(myAddress));

            for (InetAddress source : sources)
            {
                if (failureDetector.isAlive(source))
                {
                    sourceRanges.put(source, range);
                    break;
                }
            }
        }
        return sourceRanges;
    }

    /**
     * Sends a notification to a node indicating we have finished replicating data.
     *
     * @param remote node to send notification to
     */
    private void sendReplicationNotification(InetAddress remote)
    {
        // notify the remote token
        MessageOut msg = new MessageOut(MessagingService.Verb.REPLICATION_FINISHED);
        IFailureDetector failureDetector = FailureDetector.instance;
        if (logger.isDebugEnabled())
            logger.debug("Notifying {} of replication completion\n", remote);
        while (failureDetector.isAlive(remote))
        {
            AsyncOneResponse iar = MessagingService.instance().sendRR(msg, remote);
            try
            {
                iar.get(DatabaseDescriptor.getRpcTimeout(), TimeUnit.MILLISECONDS);
                return; // done
            }
            catch(TimeoutException e)
            {
                // try again
            }
        }
    }

    /**
     * Called when an endpoint is removed from the ring. This function checks
     * whether this node becomes responsible for new ranges as a
     * consequence and streams data if needed.
     *
     * This is rather ineffective, but it does not matter so much
     * since this is called very seldom
     *
     * @param endpoint the node that left
     */
    private void restoreReplicaCount(InetAddress endpoint, final InetAddress notifyEndpoint)
    {
        Multimap<String, Map.Entry<InetAddress, Collection<Range<Token>>>> rangesToFetch = HashMultimap.create();

        InetAddress myAddress = FBUtilities.getBroadcastAddress();

        for (String keyspaceName : Schema.instance.getNonSystemKeyspaces())
        {
            Multimap<Range<Token>, InetAddress> changedRanges = getChangedRangesForLeaving(keyspaceName, endpoint);
            Set<Range<Token>> myNewRanges = new HashSet<>();
            for (Map.Entry<Range<Token>, InetAddress> entry : changedRanges.entries())
            {
                if (entry.getValue().equals(myAddress))
                    myNewRanges.add(entry.getKey());
            }
            Multimap<InetAddress, Range<Token>> sourceRanges = getNewSourceRanges(keyspaceName, myNewRanges);
            for (Map.Entry<InetAddress, Collection<Range<Token>>> entry : sourceRanges.asMap().entrySet())
            {
                rangesToFetch.put(keyspaceName, entry);
            }
        }

        StreamPlan stream = new StreamPlan("Restore replica count");
        for (String keyspaceName : rangesToFetch.keySet())
        {
            for (Map.Entry<InetAddress, Collection<Range<Token>>> entry : rangesToFetch.get(keyspaceName))
            {
                InetAddress source = entry.getKey();
                Collection<Range<Token>> ranges = entry.getValue();
                if (logger.isDebugEnabled())
                    logger.debug("Requesting from {} ranges {}", source, StringUtils.join(ranges, ", "));
                stream.requestRanges(source, keyspaceName, ranges);
            }
        }
        StreamResultFuture future = stream.execute();
        Futures.addCallback(future, new FutureCallback<StreamState>()
        {
            public void onSuccess(StreamState finalState)
            {
                sendReplicationNotification(notifyEndpoint);
            }

            public void onFailure(Throwable t)
            {
                logger.warn("Streaming to restore replica count failed", t);
                // We still want to send the notification
                sendReplicationNotification(notifyEndpoint);
            }
        });
    }

    // needs to be modified to accept either a keyspace or ARS.
    private Multimap<Range<Token>, InetAddress> getChangedRangesForLeaving(String keyspaceName, InetAddress endpoint)
    {
        // First get all ranges the leaving endpoint is responsible for
        Collection<Range<Token>> ranges = getRangesForEndpoint(keyspaceName, endpoint);

        if (logger.isDebugEnabled())
            logger.debug("Node {} ranges [{}]", endpoint, StringUtils.join(ranges, ", "));

        Map<Range<Token>, List<InetAddress>> currentReplicaEndpoints = new HashMap<>();

        // Find (for each range) all nodes that store replicas for these ranges as well
        for (Range<Token> range : ranges)
            currentReplicaEndpoints.put(range, Keyspace.open(keyspaceName).getReplicationStrategy().calculateNaturalEndpoints(range.right, tokenMetadata.cloneOnlyTokenMap()));

        TokenMetadata temp = tokenMetadata.cloneAfterAllLeft();

        // endpoint might or might not be 'leaving'. If it was not leaving (that is, removenode
        // command was used), it is still present in temp and must be removed.
        if (temp.isMember(endpoint))
            temp.removeEndpoint(endpoint);

        Multimap<Range<Token>, InetAddress> changedRanges = HashMultimap.create();

        // Go through the ranges and for each range check who will be
        // storing replicas for these ranges when the leaving endpoint
        // is gone. Whoever is present in newReplicaEndpoints list, but
        // not in the currentReplicaEndpoints list, will be needing the
        // range.
        for (Range<Token> range : ranges)
        {
            Collection<InetAddress> newReplicaEndpoints = Keyspace.open(keyspaceName).getReplicationStrategy().calculateNaturalEndpoints(range.right, temp);
            newReplicaEndpoints.removeAll(currentReplicaEndpoints.get(range));
            if (logger.isDebugEnabled())
                if (newReplicaEndpoints.isEmpty())
                    logger.debug("Range {} already in all replicas", range);
                else
                    logger.debug("Range {} will be responsibility of {}", range, StringUtils.join(newReplicaEndpoints, ", "));
            changedRanges.putAll(range, newReplicaEndpoints);
        }

        return changedRanges;
    }

    public void onJoin(InetAddress endpoint, EndpointState epState)
    {
        for (Map.Entry<ApplicationState, VersionedValue> entry : epState.getApplicationStateMap().entrySet())
        {
            onChange(endpoint, entry.getKey(), entry.getValue());
        }
        MigrationManager.instance.scheduleSchemaPull(endpoint, epState);
    }

    public void onAlive(InetAddress endpoint, EndpointState state)
    {
        if (isClientMode)
            return;

        if (tokenMetadata.isMember(endpoint))
        {
            HintedHandOffManager.instance.scheduleHintDelivery(endpoint);
            for (IEndpointLifecycleSubscriber subscriber : lifecycleSubscribers)
                subscriber.onUp(endpoint);
        }
        else
        {
            for (IEndpointLifecycleSubscriber subscriber : lifecycleSubscribers)
                subscriber.onJoinCluster(endpoint);
        }
        MigrationManager.instance.scheduleSchemaPull(endpoint, state);
    }

    public void onRemove(InetAddress endpoint)
    {
        tokenMetadata.removeEndpoint(endpoint);
        PendingRangeCalculatorService.instance.update();
    }

    public void onDead(InetAddress endpoint, EndpointState state)
    {
        MessagingService.instance().convict(endpoint);
        if (!isClientMode)
        {
            for (IEndpointLifecycleSubscriber subscriber : lifecycleSubscribers)
                subscriber.onDown(endpoint);
        }
    }

    public void onRestart(InetAddress endpoint, EndpointState state)
    {
        // If we have restarted before the node was even marked down, we need to reset the connection pool
        if (state.isAlive())
            onDead(endpoint, state);
    }

    /** raw load value */
    public double getLoad()
    {
        double bytes = 0;
        for (String keyspaceName : Schema.instance.getKeyspaces())
        {
            Keyspace keyspace = Schema.instance.getKeyspaceInstance(keyspaceName);
            if (keyspace == null)
                continue;
            for (ColumnFamilyStore cfs : keyspace.getColumnFamilyStores())
                bytes += cfs.getLiveDiskSpaceUsed();
        }
        return bytes;
    }

    public String getLoadString()
    {
        return FileUtils.stringifyFileSize(getLoad());
    }

    public Map<String, String> getLoadMap()
    {
        Map<String, String> map = new HashMap<>();
        for (Map.Entry<InetAddress,Double> entry : LoadBroadcaster.instance.getLoadInfo().entrySet())
        {
            map.put(entry.getKey().getHostAddress(), FileUtils.stringifyFileSize(entry.getValue()));
        }
        // gossiper doesn't see its own updates, so we need to special-case the local node
        map.put(FBUtilities.getBroadcastAddress().getHostAddress(), getLoadString());
        return map;
    }

    public final void deliverHints(String host) throws UnknownHostException
    {
        HintedHandOffManager.instance.scheduleHintDelivery(host);
    }

    public Collection<Token> getLocalTokens()
    {
        Collection<Token> tokens = SystemKeyspace.getSavedTokens();
        assert tokens != null && !tokens.isEmpty(); // should not be called before initServer sets this
        return tokens;
    }

    /* These methods belong to the MBean interface */

    public List<String> getTokens()
    {
        return getTokens(FBUtilities.getBroadcastAddress());
    }

    public List<String> getTokens(String endpoint) throws UnknownHostException
    {
        return getTokens(InetAddress.getByName(endpoint));
    }

    private List<String> getTokens(InetAddress endpoint)
    {
        List<String> strTokens = new ArrayList<>();
        for (Token tok : getTokenMetadata().getTokens(endpoint))
            strTokens.add(tok.toString());
        return strTokens;
    }

    public String getReleaseVersion()
    {
        return FBUtilities.getReleaseVersionString();
    }

    public String getSchemaVersion()
    {
        return Schema.instance.getVersion().toString();
    }

    public List<String> getLeavingNodes()
    {
        return stringify(tokenMetadata.getLeavingEndpoints());
    }

    public List<String> getMovingNodes()
    {
        List<String> endpoints = new ArrayList<>();

        for (Pair<Token, InetAddress> node : tokenMetadata.getMovingEndpoints())
        {
            endpoints.add(node.right.getHostAddress());
        }

        return endpoints;
    }

    public List<String> getJoiningNodes()
    {
        return stringify(tokenMetadata.getBootstrapTokens().values());
    }

    public List<String> getLiveNodes()
    {
        return stringify(Gossiper.instance.getLiveMembers());
    }

    public List<String> getUnreachableNodes()
    {
        return stringify(Gossiper.instance.getUnreachableMembers());
    }

    public String[] getAllDataFileLocations()
    {
        String[] locations = DatabaseDescriptor.getAllDataFileLocations();
        for (int i = 0; i < locations.length; i++)
            locations[i] = FileUtils.getCanonicalPath(locations[i]);
        return locations;
    }

    public String getCommitLogLocation()
    {
        return FileUtils.getCanonicalPath(DatabaseDescriptor.getCommitLogLocation());
    }

    public String getSavedCachesLocation()
    {
        return FileUtils.getCanonicalPath(DatabaseDescriptor.getSavedCachesLocation());
    }

    private List<String> stringify(Iterable<InetAddress> endpoints)
    {
        List<String> stringEndpoints = new ArrayList<>();
        for (InetAddress ep : endpoints)
        {
            stringEndpoints.add(ep.getHostAddress());
        }
        return stringEndpoints;
    }

    public int getCurrentGenerationNumber()
    {
        return Gossiper.instance.getCurrentGenerationNumber(FBUtilities.getBroadcastAddress());
    }

    public CompactionManager.AllSSTableOpStatus forceKeyspaceCleanup(String keyspaceName, String... columnFamilies) throws IOException, ExecutionException, InterruptedException
    {
        if (keyspaceName.equals(Keyspace.SYSTEM_KS))
            throw new RuntimeException("Cleanup of the system keyspace is neither necessary nor wise");

        CompactionManager.AllSSTableOpStatus status = CompactionManager.AllSSTableOpStatus.SUCCESSFUL;
        for (ColumnFamilyStore cfStore : getValidColumnFamilies(false, false, keyspaceName, columnFamilies))
        {
            CompactionManager.AllSSTableOpStatus oneStatus = cfStore.forceCleanup();
            if (oneStatus != CompactionManager.AllSSTableOpStatus.SUCCESSFUL)
                status = oneStatus;
        }
        return status;
    }

    public CompactionManager.AllSSTableOpStatus scrub(boolean disableSnapshot, boolean skipCorrupted, String keyspaceName, String... columnFamilies) throws IOException, ExecutionException, InterruptedException
    {
        CompactionManager.AllSSTableOpStatus status = CompactionManager.AllSSTableOpStatus.SUCCESSFUL;
        for (ColumnFamilyStore cfStore : getValidColumnFamilies(false, false, keyspaceName, columnFamilies))
        {
            CompactionManager.AllSSTableOpStatus oneStatus = cfStore.scrub(disableSnapshot, skipCorrupted);
            if (oneStatus != CompactionManager.AllSSTableOpStatus.SUCCESSFUL)
                status = oneStatus;
        }
        return status;
    }

    public CompactionManager.AllSSTableOpStatus upgradeSSTables(String keyspaceName, boolean excludeCurrentVersion, String... columnFamilies) throws IOException, ExecutionException, InterruptedException
    {
        CompactionManager.AllSSTableOpStatus status = CompactionManager.AllSSTableOpStatus.SUCCESSFUL;
        for (ColumnFamilyStore cfStore : getValidColumnFamilies(true, true, keyspaceName, columnFamilies))
        {
            CompactionManager.AllSSTableOpStatus oneStatus = cfStore.sstablesRewrite(excludeCurrentVersion);
            if (oneStatus != CompactionManager.AllSSTableOpStatus.SUCCESSFUL)
                status = oneStatus;
        }
        return status;
    }

    public void forceKeyspaceCompaction(String keyspaceName, String... columnFamilies) throws IOException, ExecutionException, InterruptedException
    {
        for (ColumnFamilyStore cfStore : getValidColumnFamilies(true, false, keyspaceName, columnFamilies))
        {
            cfStore.forceMajorCompaction();
        }
    }

    /**
     * Takes the snapshot for the given keyspaces. A snapshot name must be specified.
     *
     * @param tag the tag given to the snapshot; may not be null or empty
     * @param keyspaceNames the names of the keyspaces to snapshot; empty means "all."
     */
    public void takeSnapshot(String tag, String... keyspaceNames) throws IOException
    {
        if (operationMode.equals(Mode.JOINING))
            throw new IOException("Cannot snapshot until bootstrap completes");
        if (tag == null || tag.equals(""))
            throw new IOException("You must supply a snapshot name.");

        Iterable<Keyspace> keyspaces;
        if (keyspaceNames.length == 0)
        {
            keyspaces = Keyspace.all();
        }
        else
        {
            ArrayList<Keyspace> t = new ArrayList<>(keyspaceNames.length);
            for (String keyspaceName : keyspaceNames)
                t.add(getValidKeyspace(keyspaceName));
            keyspaces = t;
        }

        // Do a check to see if this snapshot exists before we actually snapshot
        for (Keyspace keyspace : keyspaces)
            if (keyspace.snapshotExists(tag))
                throw new IOException("Snapshot " + tag + " already exists.");


        for (Keyspace keyspace : keyspaces)
            keyspace.snapshot(tag, null);
    }

    /**
     * Takes the snapshot of a specific column family. A snapshot name must be specified.
     *
     * @param keyspaceName the keyspace which holds the specified column family
     * @param columnFamilyName the column family to snapshot
     * @param tag the tag given to the snapshot; may not be null or empty
     */
    public void takeColumnFamilySnapshot(String keyspaceName, String columnFamilyName, String tag) throws IOException
    {
        if (keyspaceName == null)
            throw new IOException("You must supply a keyspace name");
        if (operationMode.equals(Mode.JOINING))
            throw new IOException("Cannot snapshot until bootstrap completes");

        if (columnFamilyName == null)
            throw new IOException("You must supply a column family name");
        if (columnFamilyName.contains("."))
            throw new IllegalArgumentException("Cannot take a snapshot of a secondary index by itself. Run snapshot on the column family that owns the index.");

        if (tag == null || tag.equals(""))
            throw new IOException("You must supply a snapshot name.");

        Keyspace keyspace = getValidKeyspace(keyspaceName);
        if (keyspace.snapshotExists(tag))
            throw new IOException("Snapshot " + tag + " already exists.");

        keyspace.snapshot(tag, columnFamilyName);
    }

    private Keyspace getValidKeyspace(String keyspaceName) throws IOException
    {
        if (!Schema.instance.getKeyspaces().contains(keyspaceName))
        {
            throw new IOException("Keyspace " + keyspaceName + " does not exist");
        }
        return Keyspace.open(keyspaceName);
    }

    /**
     * Remove the snapshot with the given name from the given keyspaces.
     * If no tag is specified we will remove all snapshots.
     */
    public void clearSnapshot(String tag, String... keyspaceNames) throws IOException
    {
        if(tag == null)
            tag = "";

        Set<String> keyspaces = new HashSet<>();
        for (String dataDir : DatabaseDescriptor.getAllDataFileLocations())
        {
            for(String keyspaceDir : new File(dataDir).list())
            {
                // Only add a ks if it has been specified as a param, assuming params were actually provided.
                if (keyspaceNames.length > 0 && !Arrays.asList(keyspaceNames).contains(keyspaceDir))
                    continue;
                keyspaces.add(keyspaceDir);
            }
        }

        for (String keyspace : keyspaces)
            Keyspace.clearSnapshot(tag, keyspace);

        if (logger.isDebugEnabled())
            logger.debug("Cleared out snapshot directories");
    }

    public Map<String, TabularData> getSnapshotDetails()
    {
        Map<String, TabularData> snapshotMap = new HashMap<>();
        for (Keyspace keyspace : Keyspace.all())
        {
            if (Keyspace.SYSTEM_KS.equals(keyspace.getName()))
                continue;

            for (ColumnFamilyStore cfStore : keyspace.getColumnFamilyStores())
            {
                for (Map.Entry<String, Pair<Long,Long>> snapshotDetail : cfStore.getSnapshotDetails().entrySet())
                {
                    TabularDataSupport data = (TabularDataSupport)snapshotMap.get(snapshotDetail.getKey());
                    if (data == null)
                    {
                        data = new TabularDataSupport(SnapshotDetailsTabularData.TABULAR_TYPE);
                        snapshotMap.put(snapshotDetail.getKey(), data);
                    }

                    SnapshotDetailsTabularData.from(snapshotDetail.getKey(), keyspace.getName(), cfStore.getColumnFamilyName(), snapshotDetail, data);
                }
            }
        }
        return snapshotMap;
    }

    public long trueSnapshotsSize()
    {
        long total = 0;
        for (Keyspace keyspace : Keyspace.all())
        {
            if (Keyspace.SYSTEM_KS.equals(keyspace.getName()))
                continue;

            for (ColumnFamilyStore cfStore : keyspace.getColumnFamilyStores())
            {
                total += cfStore.trueSnapshotsSize();
            }
        }

        return total;
    }

    /**
     * @param allowIndexes Allow index CF names to be passed in
     * @param autoAddIndexes Automatically add secondary indexes if a CF has them
     * @param keyspaceName keyspace
     * @param cfNames CFs
     * @throws java.lang.IllegalArgumentException when given CF name does not exist
     */
    public Iterable<ColumnFamilyStore> getValidColumnFamilies(boolean allowIndexes, boolean autoAddIndexes, String keyspaceName, String... cfNames) throws IOException
    {
        Keyspace keyspace = getValidKeyspace(keyspaceName);
        Set<ColumnFamilyStore> valid = new HashSet<>();

        if (cfNames.length == 0)
        {
            // all stores are interesting
            for (ColumnFamilyStore cfStore : keyspace.getColumnFamilyStores())
            {
                valid.add(cfStore);
                if (autoAddIndexes)
                {
                    for (SecondaryIndex si : cfStore.indexManager.getIndexes())
                    {
                        if (si.getIndexCfs() != null) {
                            logger.info("adding secondary index {} to operation", si.getIndexName());
                            valid.add(si.getIndexCfs());
                        }
                    }

                }
            }
            return valid;
        }
        // filter out interesting stores
        for (String cfName : cfNames)
        {
            //if the CF name is an index, just flush the CF that owns the index
            String baseCfName = cfName;
            String idxName = null;
            if (cfName.contains(".")) // secondary index
            {
                if(!allowIndexes)
                {
                   logger.warn("Operation not allowed on secondary Index column family ({})", cfName);
                    continue;
                }

                String[] parts = cfName.split("\\.", 2);
                baseCfName = parts[0];
                idxName = parts[1];
            }

            ColumnFamilyStore cfStore = keyspace.getColumnFamilyStore(baseCfName);
            if (idxName != null)
            {
                Collection< SecondaryIndex > indexes = cfStore.indexManager.getIndexesByNames(new HashSet<>(Arrays.asList(cfName)));
                if (indexes.isEmpty())
                    logger.warn(String.format("Invalid column family index specified: %s/%s. Proceeding with others.", baseCfName, idxName));
                else
                    valid.add(Iterables.get(indexes, 0).getIndexCfs());
            }
            else
            {
                valid.add(cfStore);
                if(autoAddIndexes)
                {
                    for(SecondaryIndex si : cfStore.indexManager.getIndexes())
                    {
                        if (si.getIndexCfs() != null) {
                            logger.info("adding secondary index {} to operation", si.getIndexName());
                            valid.add(si.getIndexCfs());
                        }
                    }
                }
            }
        }
        return valid;
    }

    /**
     * Flush all memtables for a keyspace and column families.
     * @param keyspaceName
     * @param columnFamilies
     * @throws IOException
     */
    public void forceKeyspaceFlush(String keyspaceName, String... columnFamilies) throws IOException
    {
        for (ColumnFamilyStore cfStore : getValidColumnFamilies(true, false, keyspaceName, columnFamilies))
        {
            logger.debug("Forcing flush on keyspace {}, CF {}", keyspaceName, cfStore.name);
            cfStore.forceBlockingFlush();
        }
    }

    /**
     * Sends JMX notification to subscribers.
     *
     * @param type Message type
     * @param message Message itself
     * @param userObject Arbitrary object to attach to notification
     */
    public void sendNotification(String type, String message, Object userObject)
    {
        Notification jmxNotification = new Notification(type, jmxObjectName, notificationSerialNumber.incrementAndGet(), message);
        jmxNotification.setUserData(userObject);
        sendNotification(jmxNotification);
    }

    public int forceRepairAsync(String keyspace, boolean isSequential, Collection<String> dataCenters, Collection<String> hosts, boolean primaryRange, boolean fullRepair, String... columnFamilies) throws IOException
    {
<<<<<<< HEAD
        Collection<Range<Token>> ranges = primaryRange ? getLocalPrimaryRanges(keyspace) : getLocalRanges(keyspace);

        return forceRepairAsync(keyspace, isSequential, dataCenters, hosts, ranges, fullRepair, columnFamilies);
=======
        // when repairing only primary range, dataCenter nor hosts can be set
        if (primaryRange && (dataCenters != null || hosts != null))
        {
            throw new IllegalArgumentException("You need to run primary range repair on all nodes in the cluster.");
        }
        final Collection<Range<Token>> ranges = primaryRange ? getLocalPrimaryRanges(keyspace) : getLocalRanges(keyspace);
        return forceRepairAsync(keyspace, isSequential, dataCenters, hosts, ranges, columnFamilies);
>>>>>>> 434b5d68
    }

    public int forceRepairAsync(String keyspace, boolean isSequential, Collection<String> dataCenters, Collection<String> hosts, Collection<Range<Token>> ranges, boolean fullRepair, String... columnFamilies)
    {
        if (Keyspace.SYSTEM_KS.equals(keyspace) || ranges.isEmpty())
            return 0;

        int cmd = nextRepairCommand.incrementAndGet();
        if (ranges.size() > 0)
        {
            new Thread(createRepairTask(cmd, keyspace, ranges, isSequential, dataCenters, hosts, fullRepair, columnFamilies)).start();
        }
        return cmd;
    }

    public int forceRepairAsync(String keyspace, boolean isSequential, boolean isLocal, boolean primaryRange, boolean fullRepair, String... columnFamilies)
    {
<<<<<<< HEAD
        Collection<Range<Token>> ranges = primaryRange ? getLocalPrimaryRanges(keyspace) : getLocalRanges(keyspace);
        return forceRepairAsync(keyspace, isSequential, isLocal, ranges, fullRepair, columnFamilies);
=======
        // when repairing only primary range, you cannot repair only on local DC
        if (primaryRange && isLocal)
        {
            throw new IllegalArgumentException("You need to run primary range repair on all nodes in the cluster.");
        }
        final Collection<Range<Token>> ranges = primaryRange ? getLocalPrimaryRanges(keyspace) : getLocalRanges(keyspace);
        return forceRepairAsync(keyspace, isSequential, isLocal, ranges, columnFamilies);
>>>>>>> 434b5d68
    }

    public int forceRepairAsync(String keyspace, boolean isSequential, boolean isLocal, Collection<Range<Token>> ranges, boolean fullRepair, String... columnFamilies)
    {
        if (Keyspace.SYSTEM_KS.equals(keyspace) || ranges.isEmpty())
            return 0;

        int cmd = nextRepairCommand.incrementAndGet();
        if (!FBUtilities.isUnix() && isSequential)
        {
            logger.warn("Snapshot-based repair is not yet supported on Windows.  Reverting to parallel repair.");
            isSequential = false;
        }
        new Thread(createRepairTask(cmd, keyspace, ranges, isSequential, isLocal, fullRepair, columnFamilies)).start();
        return cmd;
    }

<<<<<<< HEAD
    public int forceRepairRangeAsync(String beginToken, String endToken, String keyspaceName, boolean isSequential, Collection<String> dataCenters, Collection<String> hosts, boolean fullRepair, String... columnFamilies) throws IOException
    {
        Token parsedBeginToken = getPartitioner().getTokenFactory().fromString(beginToken);
        Token parsedEndToken = getPartitioner().getTokenFactory().fromString(endToken);

        logger.info("starting user-requested repair of range ({}, {}] for keyspace {} and column families {}",
                    parsedBeginToken, parsedEndToken, keyspaceName, columnFamilies);
        return forceRepairAsync(keyspaceName, isSequential, dataCenters, hosts, Collections.singleton(new Range<>(parsedBeginToken, parsedEndToken)), fullRepair, columnFamilies);
=======
    public int forceRepairRangeAsync(String beginToken, String endToken, final String keyspaceName, boolean isSequential, Collection<String> dataCenters, final Collection<String> hosts, final String... columnFamilies)
    {
        Collection<Range<Token>> repairingRange = createRepairRangeFrom(beginToken, endToken);

        logger.info("starting user-requested repair of range {} for keyspace {} and column families {}",
                    repairingRange, keyspaceName, columnFamilies);
        return forceRepairAsync(keyspaceName, isSequential, dataCenters, hosts, repairingRange, columnFamilies);
    }

    public int forceRepairRangeAsync(String beginToken, String endToken, final String keyspaceName, boolean isSequential, boolean isLocal, final String... columnFamilies)
    {
        Set<String> dataCenters = null;
        if (isLocal)
        {
            dataCenters = Sets.newHashSet(DatabaseDescriptor.getLocalDataCenter());
        }
        return forceRepairRangeAsync(beginToken, endToken, keyspaceName, isSequential, dataCenters, null, columnFamilies);
    }

    /**
     * Trigger proactive repair for a keyspace and column families.
     */
    public void forceKeyspaceRepair(final String keyspaceName, boolean isSequential, boolean isLocal, final String... columnFamilies) throws IOException
    {
        forceKeyspaceRepairRange(keyspaceName, getLocalRanges(keyspaceName), isSequential, isLocal, columnFamilies);
    }

    public void forceKeyspaceRepairPrimaryRange(final String keyspaceName, boolean isSequential, boolean isLocal, final String... columnFamilies) throws IOException
    {
        // primary range repair can only be performed for whole cluster.
        // NOTE: we should omit the param but keep API as is for now.
        if (isLocal)
        {
            throw new IllegalArgumentException("You need to run primary range repair on all nodes in the cluster.");
        }

        forceKeyspaceRepairRange(keyspaceName, getLocalPrimaryRanges(keyspaceName), isSequential, false, columnFamilies);
>>>>>>> 434b5d68
    }

    public int forceRepairRangeAsync(String beginToken, String endToken, String keyspaceName, boolean isSequential, boolean isLocal, boolean fullRepair, String... columnFamilies)
    {
        Collection<Range<Token>> repairingRange = createRepairRangeFrom(beginToken, endToken);

<<<<<<< HEAD
        logger.info("starting user-requested repair of range ({}, {}] for keyspace {} and column families {}",
                    parsedBeginToken, parsedEndToken, keyspaceName, columnFamilies);
        return forceRepairAsync(keyspaceName, isSequential, isLocal, Collections.singleton(new Range<>(parsedBeginToken, parsedEndToken)), fullRepair, columnFamilies);
    }

    private FutureTask<Object> createRepairTask(int cmd,
                                                String keyspace,
                                                Collection<Range<Token>> ranges,
                                                boolean isSequential,
                                                boolean isLocal,
                                                boolean fullRepair,
                                                String... columnFamilies)
=======
        logger.info("starting user-requested repair of range {} for keyspace {} and column families {}",
                           repairingRange, keyspaceName, columnFamilies);
        forceKeyspaceRepairRange(keyspaceName, repairingRange, isSequential, isLocal, columnFamilies);
    }

    public void forceKeyspaceRepairRange(final String keyspaceName, final Collection<Range<Token>> ranges, boolean isSequential, boolean isLocal, final String... columnFamilies) throws IOException
    {
        if (Keyspace.SYSTEM_KS.equalsIgnoreCase(keyspaceName))
            return;
        createRepairTask(nextRepairCommand.incrementAndGet(), keyspaceName, ranges, isSequential, isLocal, columnFamilies).run();
    }

    /**
     * Create collection of ranges that match ring layout from given tokens.
     *
     * @param beginToken beginning token of the range
     * @param endToken end token of the range
     * @return collection of ranges that match ring layout in TokenMetadata
     */
    @SuppressWarnings("unchecked")
    private Collection<Range<Token>> createRepairRangeFrom(String beginToken, String endToken)
    {
        Token parsedBeginToken = getPartitioner().getTokenFactory().fromString(beginToken);
        Token parsedEndToken = getPartitioner().getTokenFactory().fromString(endToken);

        Deque<Range<Token>> repairingRange = new ArrayDeque<>();
        // Break up given range to match ring layout in TokenMetadata
        Token previous = tokenMetadata.getPredecessor(TokenMetadata.firstToken(tokenMetadata.sortedTokens(), parsedEndToken));
        while (parsedBeginToken.compareTo(previous) < 0)
        {
            repairingRange.addFirst(new Range<>(previous, parsedEndToken));

            parsedEndToken = previous;
            previous = tokenMetadata.getPredecessor(previous);
        }
        repairingRange.addFirst(new Range<>(parsedBeginToken, parsedEndToken));

        return repairingRange;
    }

    private FutureTask<Object> createRepairTask(final int cmd, final String keyspace, final Collection<Range<Token>> ranges, final boolean isSequential, final boolean isLocal, final String... columnFamilies)
>>>>>>> 434b5d68
    {
        Set<String> dataCenters = null;
        if (isLocal)
        {
            dataCenters = Sets.newHashSet(DatabaseDescriptor.getLocalDataCenter());
        }
        return createRepairTask(cmd, keyspace, ranges, isSequential, dataCenters, null, fullRepair, columnFamilies);
    }

    private FutureTask<Object> createRepairTask(final int cmd,
                                                final String keyspace,
                                                final Collection<Range<Token>> ranges,
                                                final boolean isSequential,
                                                final Collection<String> dataCenters,
                                                final Collection<String> hosts,
                                                final boolean fullRepair,
                                                final String... columnFamilies)
    {
<<<<<<< HEAD
=======
        if (dataCenters != null && !dataCenters.contains(DatabaseDescriptor.getLocalDataCenter()))
        {
            throw new IllegalArgumentException("the local data center must be part of the repair");
        }

>>>>>>> 434b5d68
        return new FutureTask<>(new WrappedRunnable()
        {
            protected void runMayThrow() throws Exception
            {
                String message = String.format("Starting repair command #%d, repairing %d ranges for keyspace %s (seq=%b, full=%b)", cmd, ranges.size(), keyspace, isSequential, fullRepair);
                logger.info(message);
                sendNotification("repair", message, new int[]{cmd, ActiveRepairService.Status.STARTED.ordinal()});

<<<<<<< HEAD
                if (isSequential && !fullRepair)
                {
                    message = "It is not possible to mix sequential repair and incremental repairs.";
                    logger.error(message);
                    sendNotification("repair", message, new int[]{cmd, ActiveRepairService.Status.FINISHED.ordinal()});
                    return;
                }
                if (dataCenters != null && !dataCenters.contains(DatabaseDescriptor.getLocalDataCenter()))
                {
                    message = String.format("Cancelling repair command #%d (the local data center must be part of the repair)", cmd);
                    logger.error(message);
                    sendNotification("repair", message, new int[]{cmd, ActiveRepairService.Status.FINISHED.ordinal()});
                    return;
                }

                Set<InetAddress> allNeighbors = new HashSet<>();
                Map<Range, Set<InetAddress>> rangeToNeighbors = new HashMap<>();
=======
                List<RepairFuture> futures = new ArrayList<>(ranges.size());
>>>>>>> 434b5d68
                for (Range<Token> range : ranges)
                {
                    try
                    {
                        Set<InetAddress> neighbors = ActiveRepairService.getNeighbors(keyspace, range, dataCenters, hosts);
                        rangeToNeighbors.put(range, neighbors);
                        allNeighbors.addAll(neighbors);
                    }
                    catch (IllegalArgumentException e)
                    {
                        logger.error("Repair failed:", e);
                        sendNotification("repair", e.getMessage(), new int[]{cmd, ActiveRepairService.Status.FINISHED.ordinal()});
                        return;
                    }
                }

                // Validate columnfamilies
                List<ColumnFamilyStore> columnFamilyStores = new ArrayList<>();
                try
                {
                    Iterables.addAll(columnFamilyStores, getValidColumnFamilies(false, false, keyspace, columnFamilies));
                }
                catch (IllegalArgumentException e)
                {
                    sendNotification("repair", e.getMessage(), new int[]{cmd, ActiveRepairService.Status.FINISHED.ordinal()});
                    return;
                }

                UUID parentSession = null;
                if (!fullRepair)
                {
                    try
                    {
                        parentSession = ActiveRepairService.instance.prepareForRepair(allNeighbors, ranges, columnFamilyStores);
                    }
                    catch (Throwable t)
                    {
                        sendNotification("repair", String.format("Repair failed with error %s", t.getMessage()), new int[]{cmd, ActiveRepairService.Status.FINISHED.ordinal()});
                        return;
                    }
                }

                List<RepairFuture> futures = new ArrayList<>(ranges.size());
                String[] cfnames = new String[columnFamilyStores.size()];
                for (int i = 0; i < columnFamilyStores.size(); i++)
                {
                    cfnames[i] = columnFamilyStores.get(i).name;
                }
                for (Range<Token> range : ranges)
                {
                    RepairFuture future = ActiveRepairService.instance.submitRepairSession(parentSession, range, keyspace, isSequential, rangeToNeighbors.get(range), cfnames);
                    if (future == null)
                        continue;
                    futures.add(future);
                    // wait for a session to be done with its differencing before starting the next one
                    try
                    {
                        future.session.differencingDone.await();
                    }
                    catch (InterruptedException e)
                    {
                        message = "Interrupted while waiting for the differencing of repair session " + future.session + " to be done. Repair may be imprecise.";
                        logger.error(message, e);
                        sendNotification("repair", message, new int[]{cmd, ActiveRepairService.Status.SESSION_FAILED.ordinal()});
                    }
                }

                for (RepairFuture future : futures)
                {
                    try
                    {
                        future.get();
                        message = String.format("Repair session %s for range %s finished", future.session.getId(), future.session.getRange().toString());
                        logger.info(message);
                        sendNotification("repair", message, new int[]{cmd, ActiveRepairService.Status.SESSION_SUCCESS.ordinal()});
                    }
                    catch (ExecutionException e)
                    {
                        message = String.format("Repair session %s for range %s failed with error %s", future.session.getId(), future.session.getRange().toString(), e.getCause().getMessage());
                        logger.error(message, e);
                        sendNotification("repair", message, new int[]{cmd, ActiveRepairService.Status.SESSION_FAILED.ordinal()});
                    }
                    catch (Exception e)
                    {
                        message = String.format("Repair session %s for range %s failed with error %s", future.session.getId(), future.session.getRange().toString(), e.getMessage());
                        logger.error(message, e);
                        sendNotification("repair", message, new int[]{cmd, ActiveRepairService.Status.SESSION_FAILED.ordinal()});
                    }
                }
                if (!fullRepair)
                    ActiveRepairService.instance.finishParentSession(parentSession, allNeighbors);
                sendNotification("repair", String.format("Repair command #%d finished", cmd), new int[]{cmd, ActiveRepairService.Status.FINISHED.ordinal()});
            }
        }, null);
    }

    public void forceTerminateAllRepairSessions() {
        ActiveRepairService.instance.terminateSessions();
    }

    /* End of MBean interface methods */

    /**
     * Get the "primary ranges" for the specified keyspace and endpoint.
     * "Primary ranges" are the ranges that the node is responsible for storing replica primarily.
     * The node that stores replica primarily is defined as the first node returned
     * by {@link AbstractReplicationStrategy#calculateNaturalEndpoints}.
     *
     * @param keyspace
     * @param ep endpoint we are interested in.
     * @return primary ranges for the specified endpoint.
     */
    public Collection<Range<Token>> getPrimaryRangesForEndpoint(String keyspace, InetAddress ep)
    {
        AbstractReplicationStrategy strategy = Keyspace.open(keyspace).getReplicationStrategy();
        Collection<Range<Token>> primaryRanges = new HashSet<>();
        TokenMetadata metadata = tokenMetadata.cloneOnlyTokenMap();
        for (Token token : metadata.sortedTokens())
        {
            List<InetAddress> endpoints = strategy.calculateNaturalEndpoints(token, metadata);
            if (endpoints.size() > 0 && endpoints.get(0).equals(ep))
                primaryRanges.add(new Range<>(metadata.getPredecessor(token), token));
        }
        return primaryRanges;
    }

    /**
     * Previously, primary range is the range that the node is responsible for and calculated
     * only from the token assigned to the node.
     * But this does not take replication strategy into account, and therefore returns insufficient
     * range especially using NTS with replication only to certain DC(see CASSANDRA-5424).
     *
     * @deprecated
     * @param ep endpoint we are interested in.
     * @return range for the specified endpoint.
     */
    @Deprecated
    @VisibleForTesting
    public Range<Token> getPrimaryRangeForEndpoint(InetAddress ep)
    {
        return tokenMetadata.getPrimaryRangeFor(tokenMetadata.getToken(ep));
    }

    /**
     * Get all ranges an endpoint is responsible for (by keyspace)
     * @param ep endpoint we are interested in.
     * @return ranges for the specified endpoint.
     */
    Collection<Range<Token>> getRangesForEndpoint(String keyspaceName, InetAddress ep)
    {
        return Keyspace.open(keyspaceName).getReplicationStrategy().getAddressRanges().get(ep);
    }

    /**
     * Get all ranges that span the ring given a set
     * of tokens. All ranges are in sorted order of
     * ranges.
     * @return ranges in sorted order
    */
    public List<Range<Token>> getAllRanges(List<Token> sortedTokens)
    {
        if (logger.isDebugEnabled())
            logger.debug("computing ranges for {}", StringUtils.join(sortedTokens, ", "));

        if (sortedTokens.isEmpty())
            return Collections.emptyList();
        int size = sortedTokens.size();
        List<Range<Token>> ranges = new ArrayList<>(size + 1);
        for (int i = 1; i < size; ++i)
        {
            Range<Token> range = new Range<>(sortedTokens.get(i - 1), sortedTokens.get(i));
            ranges.add(range);
        }
        Range<Token> range = new Range<>(sortedTokens.get(size - 1), sortedTokens.get(0));
        ranges.add(range);

        return ranges;
    }

    /**
     * This method returns the N endpoints that are responsible for storing the
     * specified key i.e for replication.
     *
     * @param keyspaceName keyspace name also known as keyspace
     * @param cf Column family name
     * @param key key for which we need to find the endpoint
     * @return the endpoint responsible for this key
     */
    public List<InetAddress> getNaturalEndpoints(String keyspaceName, String cf, String key)
    {
        CFMetaData cfMetaData = Schema.instance.getKSMetaData(keyspaceName).cfMetaData().get(cf);
        return getNaturalEndpoints(keyspaceName, getPartitioner().getToken(cfMetaData.getKeyValidator().fromString(key)));
    }

    public List<InetAddress> getNaturalEndpoints(String keyspaceName, ByteBuffer key)
    {
        return getNaturalEndpoints(keyspaceName, getPartitioner().getToken(key));
    }

    /**
     * This method returns the N endpoints that are responsible for storing the
     * specified key i.e for replication.
     *
     * @param keyspaceName keyspace name also known as keyspace
     * @param pos position for which we need to find the endpoint
     * @return the endpoint responsible for this token
     */
    public List<InetAddress> getNaturalEndpoints(String keyspaceName, RingPosition pos)
    {
        return Keyspace.open(keyspaceName).getReplicationStrategy().getNaturalEndpoints(pos);
    }

    /**
     * This method attempts to return N endpoints that are responsible for storing the
     * specified key i.e for replication.
     *
     * @param keyspace keyspace name also known as keyspace
     * @param key key for which we need to find the endpoint
     * @return the endpoint responsible for this key
     */
    public List<InetAddress> getLiveNaturalEndpoints(Keyspace keyspace, ByteBuffer key)
    {
        return getLiveNaturalEndpoints(keyspace, getPartitioner().decorateKey(key));
    }

    public List<InetAddress> getLiveNaturalEndpoints(Keyspace keyspace, RingPosition pos)
    {
        List<InetAddress> endpoints = keyspace.getReplicationStrategy().getNaturalEndpoints(pos);
        List<InetAddress> liveEps = new ArrayList<>(endpoints.size());

        for (InetAddress endpoint : endpoints)
        {
            if (FailureDetector.instance.isAlive(endpoint))
                liveEps.add(endpoint);
        }

        return liveEps;
    }

    public void setLoggingLevel(String classQualifier, String rawLevel) throws Exception
    {
        ch.qos.logback.classic.Logger logBackLogger = (ch.qos.logback.classic.Logger) LoggerFactory.getLogger(classQualifier);

        // if both classQualifer and rawLevel are empty, reload from configuration
        if (StringUtils.isBlank(classQualifier) && StringUtils.isBlank(rawLevel) )
        {
            JMXConfiguratorMBean jmxConfiguratorMBean = JMX.newMBeanProxy(ManagementFactory.getPlatformMBeanServer(), 
                    new ObjectName("ch.qos.logback.classic:Name=default,Type=ch.qos.logback.classic.jmx.JMXConfigurator"),
                    JMXConfiguratorMBean.class);
            jmxConfiguratorMBean.reloadDefaultConfiguration();
            return;
        }
        // classQualifer is set, but blank level given
        else if (StringUtils.isNotBlank(classQualifier) && StringUtils.isBlank(rawLevel) )
        {
            if (logBackLogger.getLevel() != null || hasAppenders(logBackLogger))
                logBackLogger.setLevel(null);
            return;
        }

        ch.qos.logback.classic.Level level = ch.qos.logback.classic.Level.toLevel(rawLevel);
        logBackLogger.setLevel(level);
        logger.info("set log level to {} for classes under '{}' (if the level doesn't look like '{}' then the logger couldn't parse '{}')", level, classQualifier, rawLevel, rawLevel);
    }
    
    /**
     * @return the runtime logging levels for all the configured loggers
     */
    @Override
    public Map<String,String>getLoggingLevels() {
        Map<String, String> logLevelMaps = Maps.newLinkedHashMap();
        LoggerContext lc = (LoggerContext) LoggerFactory.getILoggerFactory();
        for (ch.qos.logback.classic.Logger logger : lc.getLoggerList())
        {
            if(logger.getLevel() != null || hasAppenders(logger))
                logLevelMaps.put(logger.getName(), logger.getLevel().toString());
        }
        return logLevelMaps;
    }

    private boolean hasAppenders(ch.qos.logback.classic.Logger logger) {
        Iterator<Appender<ILoggingEvent>> it = logger.iteratorForAppenders();
        return it.hasNext();
    }

    /**
     * @return list of Token ranges (_not_ keys!) together with estimated key count,
     *      breaking up the data this node is responsible for into pieces of roughly keysPerSplit
     */
    public List<Pair<Range<Token>, Long>> getSplits(String keyspaceName, String cfName, Range<Token> range, int keysPerSplit)
    {
        Keyspace t = Keyspace.open(keyspaceName);
        ColumnFamilyStore cfs = t.getColumnFamilyStore(cfName);
        List<DecoratedKey> keys = keySamples(Collections.singleton(cfs), range);

        long totalRowCountEstimate = cfs.estimatedKeysForRange(range);

        // splitCount should be much smaller than number of key samples, to avoid huge sampling error
        int minSamplesPerSplit = 4;
        int maxSplitCount = keys.size() / minSamplesPerSplit + 1;
        int splitCount = Math.max(1, Math.min(maxSplitCount, (int)(totalRowCountEstimate / keysPerSplit)));

        List<Token> tokens = keysToTokens(range, keys);
        return getSplits(tokens, splitCount, cfs);
    }

    private List<Pair<Range<Token>, Long>> getSplits(List<Token> tokens, int splitCount, ColumnFamilyStore cfs)
    {
        double step = (double) (tokens.size() - 1) / splitCount;
        Token prevToken = tokens.get(0);
        List<Pair<Range<Token>, Long>> splits = Lists.newArrayListWithExpectedSize(splitCount);
        for (int i = 1; i <= splitCount; i++)
        {
            int index = (int) Math.round(i * step);
            Token token = tokens.get(index);
            Range<Token> range = new Range<>(prevToken, token);
            // always return an estimate > 0 (see CASSANDRA-7322)
            splits.add(Pair.create(range, Math.max(cfs.metadata.getMinIndexInterval(), cfs.estimatedKeysForRange(range))));
            prevToken = token;
        }
        return splits;
    }

    private List<Token> keysToTokens(Range<Token> range, List<DecoratedKey> keys)
    {
        List<Token> tokens = Lists.newArrayListWithExpectedSize(keys.size() + 2);
        tokens.add(range.left);
        for (DecoratedKey key : keys)
            tokens.add(key.getToken());
        tokens.add(range.right);
        return tokens;
    }

    private List<DecoratedKey> keySamples(Iterable<ColumnFamilyStore> cfses, Range<Token> range)
    {
        List<DecoratedKey> keys = new ArrayList<>();
        for (ColumnFamilyStore cfs : cfses)
            Iterables.addAll(keys, cfs.keySamples(range));
        FBUtilities.sortSampledKeys(keys, range);
        return keys;
    }

    /**
     * Broadcast leaving status and update local tokenMetadata accordingly
     */
    private void startLeaving()
    {
        Gossiper.instance.addLocalApplicationState(ApplicationState.STATUS, valueFactory.leaving(getLocalTokens()));
        tokenMetadata.addLeavingEndpoint(FBUtilities.getBroadcastAddress());
        PendingRangeCalculatorService.instance.update();
    }

    public void decommission() throws InterruptedException
    {
        if (!tokenMetadata.isMember(FBUtilities.getBroadcastAddress()))
            throw new UnsupportedOperationException("local node is not a member of the token ring yet");
        if (tokenMetadata.cloneAfterAllLeft().sortedTokens().size() < 2)
            throw new UnsupportedOperationException("no other normal nodes in the ring; decommission would be pointless");

        PendingRangeCalculatorService.instance.blockUntilFinished();
        for (String keyspaceName : Schema.instance.getNonSystemKeyspaces())
        {
            if (tokenMetadata.getPendingRanges(keyspaceName, FBUtilities.getBroadcastAddress()).size() > 0)
                throw new UnsupportedOperationException("data is currently moving to this node; unable to leave the ring");
        }

        if (logger.isDebugEnabled())
            logger.debug("DECOMMISSIONING");
        startLeaving();
        setMode(Mode.LEAVING, "sleeping " + RING_DELAY + " ms for pending range setup", true);
        Thread.sleep(RING_DELAY);

        Runnable finishLeaving = new Runnable()
        {
            public void run()
            {
                shutdownClientServers();
                Gossiper.instance.stop();
                MessagingService.instance().shutdown();
                StageManager.shutdownNow();
                setMode(Mode.DECOMMISSIONED, true);
                // let op be responsible for killing the process
            }
        };
        unbootstrap(finishLeaving);
    }

    private void leaveRing()
    {
        SystemKeyspace.setBootstrapState(SystemKeyspace.BootstrapState.NEEDS_BOOTSTRAP);
        tokenMetadata.removeEndpoint(FBUtilities.getBroadcastAddress());
        PendingRangeCalculatorService.instance.update();

        Gossiper.instance.addLocalApplicationState(ApplicationState.STATUS, valueFactory.left(getLocalTokens(),Gossiper.computeExpireTime()));
        int delay = Math.max(RING_DELAY, Gossiper.intervalInMillis * 2);
        logger.info("Announcing that I have left the ring for {}ms", delay);
        Uninterruptibles.sleepUninterruptibly(delay, TimeUnit.MILLISECONDS);
    }

    private void unbootstrap(Runnable onFinish)
    {
        Map<String, Multimap<Range<Token>, InetAddress>> rangesToStream = new HashMap<>();

        for (String keyspaceName : Schema.instance.getNonSystemKeyspaces())
        {
            Multimap<Range<Token>, InetAddress> rangesMM = getChangedRangesForLeaving(keyspaceName, FBUtilities.getBroadcastAddress());

            if (logger.isDebugEnabled())
                logger.debug("Ranges needing transfer are [{}]", StringUtils.join(rangesMM.keySet(), ","));

            rangesToStream.put(keyspaceName, rangesMM);
        }

        setMode(Mode.LEAVING, "streaming data to other nodes", true);

        Future<StreamState> streamSuccess = streamRanges(rangesToStream);
        Future<StreamState> hintsSuccess = streamHints();

        // wait for the transfer runnables to signal the latch.
        logger.debug("waiting for stream aks.");
        try
        {
            streamSuccess.get();
            hintsSuccess.get();
        }
        catch (ExecutionException | InterruptedException e)
        {
            throw new RuntimeException(e);
        }
        logger.debug("stream acks all received.");
        leaveRing();
        onFinish.run();
    }

    private Future<StreamState> streamHints()
    {
        // StreamPlan will not fail if there are zero files to transfer, so flush anyway (need to get any in-memory hints, as well)
        ColumnFamilyStore hintsCF = Keyspace.open(Keyspace.SYSTEM_KS).getColumnFamilyStore(SystemKeyspace.HINTS_CF);
        FBUtilities.waitOnFuture(hintsCF.forceFlush());

        // gather all live nodes in the cluster that aren't also leaving
        List<InetAddress> candidates = new ArrayList<>(StorageService.instance.getTokenMetadata().cloneAfterAllLeft().getAllEndpoints());
        candidates.remove(FBUtilities.getBroadcastAddress());
        for (Iterator<InetAddress> iter = candidates.iterator(); iter.hasNext(); )
        {
            InetAddress address = iter.next();
            if (!FailureDetector.instance.isAlive(address))
                iter.remove();
        }

        if (candidates.isEmpty())
        {
            logger.warn("Unable to stream hints since no live endpoints seen");
            return Futures.immediateFuture(null);
        }
        else
        {
            // stream to the closest peer as chosen by the snitch
            DatabaseDescriptor.getEndpointSnitch().sortByProximity(FBUtilities.getBroadcastAddress(), candidates);
            InetAddress hintsDestinationHost = candidates.get(0);

            // stream all hints -- range list will be a singleton of "the entire ring"
            Token token = StorageService.getPartitioner().getMinimumToken();
            List<Range<Token>> ranges = Collections.singletonList(new Range<>(token, token));

            return new StreamPlan("Hints").transferRanges(hintsDestinationHost,
                                                                      Keyspace.SYSTEM_KS,
                                                                      ranges,
                                                                      SystemKeyspace.HINTS_CF)
                                                      .execute();
        }
    }

    public void move(String newToken) throws IOException
    {
        try
        {
            getPartitioner().getTokenFactory().validate(newToken);
        }
        catch (ConfigurationException e)
        {
            throw new IOException(e.getMessage());
        }
        move(getPartitioner().getTokenFactory().fromString(newToken));
    }

    /**
     * move the node to new token or find a new token to boot to according to load
     *
     * @param newToken new token to boot to, or if null, find balanced token to boot to
     *
     * @throws IOException on any I/O operation error
     */
    private void move(Token newToken) throws IOException
    {
        if (newToken == null)
            throw new IOException("Can't move to the undefined (null) token.");

        if (tokenMetadata.sortedTokens().contains(newToken))
            throw new IOException("target token " + newToken + " is already owned by another node.");

        // address of the current node
        InetAddress localAddress = FBUtilities.getBroadcastAddress();

        // This doesn't make any sense in a vnodes environment.
        if (getTokenMetadata().getTokens(localAddress).size() > 1)
        {
            logger.error("Invalid request to move(Token); This node has more than one token and cannot be moved thusly.");
            throw new UnsupportedOperationException("This node has more than one token and cannot be moved thusly.");
        }

        List<String> keyspacesToProcess = Schema.instance.getNonSystemKeyspaces();

        PendingRangeCalculatorService.instance.blockUntilFinished();
        // checking if data is moving to this node
        for (String keyspaceName : keyspacesToProcess)
        {
            if (tokenMetadata.getPendingRanges(keyspaceName, localAddress).size() > 0)
                throw new UnsupportedOperationException("data is currently moving to this node; unable to leave the ring");
        }

        Gossiper.instance.addLocalApplicationState(ApplicationState.STATUS, valueFactory.moving(newToken));
        setMode(Mode.MOVING, String.format("Moving %s from %s to %s.", localAddress, getLocalTokens().iterator().next(), newToken), true);

        setMode(Mode.MOVING, String.format("Sleeping %s ms before start streaming/fetching ranges", RING_DELAY), true);
        Uninterruptibles.sleepUninterruptibly(RING_DELAY, TimeUnit.MILLISECONDS);

        RangeRelocator relocator = new RangeRelocator(Collections.singleton(newToken), keyspacesToProcess);

        if (relocator.streamsNeeded())
        {
            setMode(Mode.MOVING, "fetching new ranges and streaming old ranges", true);
            try
            {
                relocator.stream().get();
            }
            catch (ExecutionException | InterruptedException e)
            {
                throw new RuntimeException("Interrupted while waiting for stream/fetch ranges to finish: " + e.getMessage());
            }
        }
        else
        {
            setMode(Mode.MOVING, "No ranges to fetch/stream", true);
        }

        setTokens(Collections.singleton(newToken)); // setting new token as we have everything settled

        if (logger.isDebugEnabled())
            logger.debug("Successfully moved to new token {}", getLocalTokens().iterator().next());
    }

    private class RangeRelocator
    {
        private final StreamPlan streamPlan = new StreamPlan("Relocation");

        private RangeRelocator(Collection<Token> tokens, List<String> keyspaceNames)
        {
            calculateToFromStreams(tokens, keyspaceNames);
        }

        private void calculateToFromStreams(Collection<Token> newTokens, List<String> keyspaceNames)
        {
            InetAddress localAddress = FBUtilities.getBroadcastAddress();
            IEndpointSnitch snitch = DatabaseDescriptor.getEndpointSnitch();
            TokenMetadata tokenMetaCloneAllSettled = tokenMetadata.cloneAfterAllSettled();
            // clone to avoid concurrent modification in calculateNaturalEndpoints
            TokenMetadata tokenMetaClone = tokenMetadata.cloneOnlyTokenMap();

            for (String keyspace : keyspaceNames)
            {
                for (Token newToken : newTokens)
                {
                    // replication strategy of the current keyspace (aka table)
                    AbstractReplicationStrategy strategy = Keyspace.open(keyspace).getReplicationStrategy();

                    // getting collection of the currently used ranges by this keyspace
                    Collection<Range<Token>> currentRanges = getRangesForEndpoint(keyspace, localAddress);
                    // collection of ranges which this node will serve after move to the new token
                    Collection<Range<Token>> updatedRanges = strategy.getPendingAddressRanges(tokenMetaClone, newToken, localAddress);

                    // ring ranges and endpoints associated with them
                    // this used to determine what nodes should we ping about range data
                    Multimap<Range<Token>, InetAddress> rangeAddresses = strategy.getRangeAddresses(tokenMetaClone);

                    // calculated parts of the ranges to request/stream from/to nodes in the ring
                    Pair<Set<Range<Token>>, Set<Range<Token>>> rangesPerKeyspace = calculateStreamAndFetchRanges(currentRanges, updatedRanges);

                    /**
                     * In this loop we are going through all ranges "to fetch" and determining
                     * nodes in the ring responsible for data we are interested in
                     */
                    Multimap<Range<Token>, InetAddress> rangesToFetchWithPreferredEndpoints = ArrayListMultimap.create();
                    for (Range<Token> toFetch : rangesPerKeyspace.right)
                    {
                        for (Range<Token> range : rangeAddresses.keySet())
                        {
                            if (range.contains(toFetch))
                            {
                                List<InetAddress> endpoints = null;

                                if (RangeStreamer.useStrictConsistency)
                                {
                                    Set<InetAddress> oldEndpoints = Sets.newHashSet(rangeAddresses.get(range));
                                    Set<InetAddress> newEndpoints = Sets.newHashSet(strategy.calculateNaturalEndpoints(toFetch.right, tokenMetaCloneAllSettled));

                                    //Due to CASSANDRA-5953 we can have a higher RF then we have endpoints.
                                    //So we need to be careful to only be strict when endpoints == RF
                                    if (oldEndpoints.size() == strategy.getReplicationFactor())
                                    {
                                        oldEndpoints.removeAll(newEndpoints);

                                        //No relocation required 
                                        if (oldEndpoints.isEmpty())
                                            continue;

                                        assert oldEndpoints.size() == 1 : "Expected 1 endpoint but found " + oldEndpoints.size();
                                    }

                                    endpoints = Lists.newArrayList(oldEndpoints.iterator().next());
                                }
                                else
                                {
                                    endpoints = snitch.getSortedListByProximity(localAddress, rangeAddresses.get(range));
                                }

                                // storing range and preferred endpoint set
                                rangesToFetchWithPreferredEndpoints.putAll(toFetch, endpoints);
                            }
                        }

                        Collection<InetAddress> addressList = rangesToFetchWithPreferredEndpoints.get(toFetch);
                        if (addressList == null || addressList.isEmpty())
                            continue;

                        if (RangeStreamer.useStrictConsistency)
                        {
                            if (addressList.size() > 1)
                                throw new IllegalStateException("Multiple strict sources found for " + toFetch);

                            InetAddress sourceIp = addressList.iterator().next();
                            if (Gossiper.instance.isEnabled() && !Gossiper.instance.getEndpointStateForEndpoint(sourceIp).isAlive())
                                throw new RuntimeException("A node required to move the data consistently is down ("+sourceIp+").  If you wish to move the data from a potentially inconsistent replica, restart the node with -Dconsistent.rangemovement=false");
                        }
                    }

                    // calculating endpoints to stream current ranges to if needed
                    // in some situations node will handle current ranges as part of the new ranges
                    Multimap<InetAddress, Range<Token>> endpointRanges = HashMultimap.create();
                    for (Range<Token> toStream : rangesPerKeyspace.left)
                    {
                        Set<InetAddress> currentEndpoints = ImmutableSet.copyOf(strategy.calculateNaturalEndpoints(toStream.right, tokenMetaClone));
                        Set<InetAddress> newEndpoints = ImmutableSet.copyOf(strategy.calculateNaturalEndpoints(toStream.right, tokenMetaCloneAllSettled));
                        logger.debug("Range: {} Current endpoints: {} New endpoints: {}", toStream, currentEndpoints, newEndpoints);
                        for (InetAddress address : Sets.difference(newEndpoints, currentEndpoints))
                            endpointRanges.put(address, toStream);
                    }

                    // stream ranges
                    for (InetAddress address : endpointRanges.keySet())
                        streamPlan.transferRanges(address, keyspace, endpointRanges.get(address));

                    // stream requests
                    Multimap<InetAddress, Range<Token>> workMap = RangeStreamer.getWorkMap(rangesToFetchWithPreferredEndpoints);
                    for (InetAddress address : workMap.keySet())
                        streamPlan.requestRanges(address, keyspace, workMap.get(address));

                    if (logger.isDebugEnabled())
                        logger.debug("Keyspace {}: work map {}.", keyspace, workMap);
                }
            }
        }

        public Future<StreamState> stream()
        {
            return streamPlan.execute();
        }

        public boolean streamsNeeded()
        {
            return !streamPlan.isEmpty();
        }
    }

    public void relocate(Collection<String> srcTokens) throws IOException
    {
        List<Token> tokens = new ArrayList<>(srcTokens.size());
        try
        {
            for (String srcT : srcTokens)
            {
                getPartitioner().getTokenFactory().validate(srcT);
                Token token = getPartitioner().getTokenFactory().fromString(srcT);
                if (tokenMetadata.getTokens(tokenMetadata.getEndpoint(token)).size() < 2)
                    throw new IOException("Cannot relocate " + srcT + "; source node would have no tokens left");
                tokens.add(getPartitioner().getTokenFactory().fromString(srcT));
            }
        }
        catch (ConfigurationException e)
        {
            throw new IOException(e.getMessage());
        }
        relocateTokens(tokens);
    }

    void relocateTokens(Collection<Token> srcTokens)
    {
        assert srcTokens != null;
        InetAddress localAddress = FBUtilities.getBroadcastAddress();
        Collection<Token> localTokens = getTokenMetadata().getTokens(localAddress);
        Set<Token> tokens = new HashSet<>(srcTokens);

        Iterator<Token> it = tokens.iterator();
        while (it.hasNext())
        {
            Token srcT = it.next();
            if (localTokens.contains(srcT))
            {
                it.remove();
                logger.warn("cannot move {}; source and destination match", srcT);
            }
        }

        if (tokens.size() < 1)
        {
            logger.warn("no valid token arguments specified; nothing to relocate");
            return;
        }

        Gossiper.instance.addLocalApplicationState(ApplicationState.STATUS, valueFactory.relocating(tokens));
        setMode(Mode.RELOCATING, String.format("relocating %s to %s", tokens, localAddress.getHostAddress()), true);

        List<String> keyspaceNames = Schema.instance.getNonSystemKeyspaces();

        setMode(Mode.RELOCATING, String.format("Sleeping %s ms before start streaming/fetching ranges", RING_DELAY), true);
        Uninterruptibles.sleepUninterruptibly(RING_DELAY, TimeUnit.MILLISECONDS);

        RangeRelocator relocator = new RangeRelocator(tokens, keyspaceNames);

        if (relocator.streamsNeeded())
        {
            setMode(Mode.RELOCATING, "fetching new ranges and streaming old ranges", true);
            try
            {
                relocator.stream().get();
            }
            catch (ExecutionException | InterruptedException e)
            {
                throw new RuntimeException("Interrupted latch while waiting for stream/fetch ranges to finish: " + e.getMessage());
            }
        }
        else
        {
            setMode(Mode.RELOCATING, "no new ranges to stream/fetch", true);
        }

        Collection<Token> currentTokens = SystemKeyspace.updateLocalTokens(tokens, Collections.<Token>emptyList());
        tokenMetadata.updateNormalTokens(currentTokens, FBUtilities.getBroadcastAddress());
        Gossiper.instance.addLocalApplicationState(ApplicationState.TOKENS, valueFactory.tokens(currentTokens));
        Gossiper.instance.addLocalApplicationState(ApplicationState.STATUS, valueFactory.normal(currentTokens));
        setMode(Mode.NORMAL, false);
    }

    /**
     * Get the status of a token removal.
     */
    public String getRemovalStatus()
    {
        if (removingNode == null) {
            return "No token removals in process.";
        }
        return String.format("Removing token (%s). Waiting for replication confirmation from [%s].",
                             tokenMetadata.getToken(removingNode),
                             StringUtils.join(replicatingNodes, ","));
    }

    /**
     * Force a remove operation to complete. This may be necessary if a remove operation
     * blocks forever due to node/stream failure. removeToken() must be called
     * first, this is a last resort measure.  No further attempt will be made to restore replicas.
     */
    public void forceRemoveCompletion()
    {
        if (!replicatingNodes.isEmpty()  || !tokenMetadata.getLeavingEndpoints().isEmpty())
        {
            logger.warn("Removal not confirmed for for {}", StringUtils.join(this.replicatingNodes, ","));
            for (InetAddress endpoint : tokenMetadata.getLeavingEndpoints())
            {
                UUID hostId = tokenMetadata.getHostId(endpoint);
                Gossiper.instance.advertiseTokenRemoved(endpoint, hostId);
                excise(tokenMetadata.getTokens(endpoint), endpoint);
            }
            replicatingNodes.clear();
            removingNode = null;
        }
        else
        {
            logger.warn("No tokens to force removal on, call 'removenode' first");
        }
    }

    /**
     * Remove a node that has died, attempting to restore the replica count.
     * If the node is alive, decommission should be attempted.  If decommission
     * fails, then removeToken should be called.  If we fail while trying to
     * restore the replica count, finally forceRemoveCompleteion should be
     * called to forcibly remove the node without regard to replica count.
     *
     * @param hostIdString token for the node
     */
    public void removeNode(String hostIdString)
    {
        InetAddress myAddress = FBUtilities.getBroadcastAddress();
        UUID localHostId = tokenMetadata.getHostId(myAddress);
        UUID hostId = UUID.fromString(hostIdString);
        InetAddress endpoint = tokenMetadata.getEndpointForHostId(hostId);

        if (endpoint == null)
            throw new UnsupportedOperationException("Host ID not found.");

        Collection<Token> tokens = tokenMetadata.getTokens(endpoint);

        if (endpoint.equals(myAddress))
             throw new UnsupportedOperationException("Cannot remove self");

        if (Gossiper.instance.getLiveMembers().contains(endpoint))
            throw new UnsupportedOperationException("Node " + endpoint + " is alive and owns this ID. Use decommission command to remove it from the ring");

        // A leaving endpoint that is dead is already being removed.
        if (tokenMetadata.isLeaving(endpoint))
            logger.warn("Node {} is already being removed, continuing removal anyway", endpoint);

        if (!replicatingNodes.isEmpty())
            throw new UnsupportedOperationException("This node is already processing a removal. Wait for it to complete, or use 'removenode force' if this has failed.");

        // Find the endpoints that are going to become responsible for data
        for (String keyspaceName : Schema.instance.getNonSystemKeyspaces())
        {
            // if the replication factor is 1 the data is lost so we shouldn't wait for confirmation
            if (Keyspace.open(keyspaceName).getReplicationStrategy().getReplicationFactor() == 1)
                continue;

            // get all ranges that change ownership (that is, a node needs
            // to take responsibility for new range)
            Multimap<Range<Token>, InetAddress> changedRanges = getChangedRangesForLeaving(keyspaceName, endpoint);
            IFailureDetector failureDetector = FailureDetector.instance;
            for (InetAddress ep : changedRanges.values())
            {
                if (failureDetector.isAlive(ep))
                    replicatingNodes.add(ep);
                else
                    logger.warn("Endpoint {} is down and will not receive data for re-replication of {}", ep, endpoint);
            }
        }
        removingNode = endpoint;

        tokenMetadata.addLeavingEndpoint(endpoint);
        PendingRangeCalculatorService.instance.update();

        // the gossiper will handle spoofing this node's state to REMOVING_TOKEN for us
        // we add our own token so other nodes to let us know when they're done
        Gossiper.instance.advertiseRemoving(endpoint, hostId, localHostId);

        // kick off streaming commands
        restoreReplicaCount(endpoint, myAddress);

        // wait for ReplicationFinishedVerbHandler to signal we're done
        while (!replicatingNodes.isEmpty())
        {
            Uninterruptibles.sleepUninterruptibly(100, TimeUnit.MILLISECONDS);
        }

        excise(tokens, endpoint);

        // gossiper will indicate the token has left
        Gossiper.instance.advertiseTokenRemoved(endpoint, hostId);

        replicatingNodes.clear();
        removingNode = null;
    }

    public void confirmReplication(InetAddress node)
    {
        // replicatingNodes can be empty in the case where this node used to be a removal coordinator,
        // but restarted before all 'replication finished' messages arrived. In that case, we'll
        // still go ahead and acknowledge it.
        if (!replicatingNodes.isEmpty())
        {
            replicatingNodes.remove(node);
        }
        else
        {
            logger.info("Received unexpected REPLICATION_FINISHED message from {}. Was this node recently a removal coordinator?", node);
        }
    }

    public boolean isClientMode()
    {
        return isClientMode;
    }

    public synchronized void requestGC()
    {
        if (hasUnreclaimedSpace())
        {
            logger.info("requesting GC to free disk space");
            System.gc();
            Uninterruptibles.sleepUninterruptibly(1, TimeUnit.SECONDS);
        }
    }

    private boolean hasUnreclaimedSpace()
    {
        for (ColumnFamilyStore cfs : ColumnFamilyStore.all())
        {
            if (cfs.hasUnreclaimedSpace())
                return true;
        }
        return false;
    }

    public String getOperationMode()
    {
        return operationMode.toString();
    }

    public String getDrainProgress()
    {
        return String.format("Drained %s/%s ColumnFamilies", remainingCFs, totalCFs);
    }

    /**
     * Shuts node off to writes, empties memtables and the commit log.
     * There are two differences between drain and the normal shutdown hook:
     * - Drain waits for in-progress streaming to complete
     * - Drain flushes *all* columnfamilies (shutdown hook only flushes non-durable CFs)
     */
    public synchronized void drain() throws IOException, InterruptedException, ExecutionException
    {
        ExecutorService counterMutationStage = StageManager.getStage(Stage.COUNTER_MUTATION);
        ExecutorService mutationStage = StageManager.getStage(Stage.MUTATION);
        if (mutationStage.isTerminated() && counterMutationStage.isTerminated())
        {
            logger.warn("Cannot drain node (did it already happen?)");
            return;
        }
        setMode(Mode.DRAINING, "starting drain process", true);
        shutdownClientServers();
        optionalTasks.shutdown();
        Gossiper.instance.stop();

        setMode(Mode.DRAINING, "shutting down MessageService", false);
        MessagingService.instance().shutdown();

        setMode(Mode.DRAINING, "clearing mutation stage", false);
        counterMutationStage.shutdown();
        mutationStage.shutdown();
        counterMutationStage.awaitTermination(3600, TimeUnit.SECONDS);
        mutationStage.awaitTermination(3600, TimeUnit.SECONDS);

        StorageProxy.instance.verifyNoHintsInProgress();

        setMode(Mode.DRAINING, "flushing column families", false);
        // count CFs first, since forceFlush could block for the flushWriter to get a queue slot empty
        totalCFs = 0;
        for (Keyspace keyspace : Keyspace.nonSystem())
            totalCFs += keyspace.getColumnFamilyStores().size();
        remainingCFs = totalCFs;
        // flush
        List<Future<?>> flushes = new ArrayList<>();
        for (Keyspace keyspace : Keyspace.nonSystem())
        {
            for (ColumnFamilyStore cfs : keyspace.getColumnFamilyStores())
                flushes.add(cfs.forceFlush());
        }
        // wait for the flushes.
        // TODO this is a godawful way to track progress, since they flush in parallel.  a long one could
        // thus make several short ones "instant" if we wait for them later.
        for (Future f : flushes)
        {
            FBUtilities.waitOnFuture(f);
            remainingCFs--;
        }
        // flush the system ones after all the rest are done, just in case flushing modifies any system state
        // like CASSANDRA-5151. don't bother with progress tracking since system data is tiny.
        flushes.clear();
        for (Keyspace keyspace : Keyspace.system())
        {
            for (ColumnFamilyStore cfs : keyspace.getColumnFamilyStores())
                flushes.add(cfs.forceFlush());
        }
        FBUtilities.waitOnFutures(flushes);

        BatchlogManager.batchlogTasks.shutdown();
        BatchlogManager.batchlogTasks.awaitTermination(60, TimeUnit.SECONDS);

        // whilst we've flushed all the CFs, which will have recycled all completed segments, we want to ensure
        // there are no segments to replay, so we force the recycling of any remaining (should be at most one)
        CommitLog.instance.forceRecycleAllSegments();

        ColumnFamilyStore.postFlushExecutor.shutdown();
        ColumnFamilyStore.postFlushExecutor.awaitTermination(60, TimeUnit.SECONDS);

        CommitLog.instance.shutdownBlocking();

        // wait for miscellaneous tasks like sstable and commitlog segment deletion
        tasks.shutdown();
        if (!tasks.awaitTermination(1, TimeUnit.MINUTES))
            logger.warn("Miscellaneous task executor still busy after one minute; proceeding with shutdown");

        setMode(Mode.DRAINED, true);
    }

    // Never ever do this at home. Used by tests.
    IPartitioner setPartitionerUnsafe(IPartitioner newPartitioner)
    {
        IPartitioner oldPartitioner = DatabaseDescriptor.getPartitioner();
        DatabaseDescriptor.setPartitioner(newPartitioner);
        valueFactory = new VersionedValue.VersionedValueFactory(getPartitioner());
        return oldPartitioner;
    }

    TokenMetadata setTokenMetadataUnsafe(TokenMetadata tmd)
    {
        TokenMetadata old = tokenMetadata;
        tokenMetadata = tmd;
        return old;
    }

    public void truncate(String keyspace, String columnFamily) throws TimeoutException, IOException
    {
        try
        {
            StorageProxy.truncateBlocking(keyspace, columnFamily);
        }
        catch (UnavailableException e)
        {
            throw new IOException(e.getMessage());
        }
    }

    public Map<InetAddress, Float> getOwnership()
    {
        List<Token> sortedTokens = tokenMetadata.sortedTokens();
        // describeOwnership returns tokens in an unspecified order, let's re-order them
        Map<Token, Float> tokenMap = new TreeMap<Token, Float>(getPartitioner().describeOwnership(sortedTokens));
        Map<InetAddress, Float> nodeMap = new LinkedHashMap<>();
        for (Map.Entry<Token, Float> entry : tokenMap.entrySet())
        {
            InetAddress endpoint = tokenMetadata.getEndpoint(entry.getKey());
            Float tokenOwnership = entry.getValue();
            if (nodeMap.containsKey(endpoint))
                nodeMap.put(endpoint, nodeMap.get(endpoint) + tokenOwnership);
            else
                nodeMap.put(endpoint, tokenOwnership);
        }
        return nodeMap;
    }

    /**
     * Calculates ownership. If there are multiple DC's and the replication strategy is DC aware then ownership will be
     * calculated per dc, i.e. each DC will have total ring ownership divided amongst its nodes. Without replication
     * total ownership will be a multiple of the number of DC's and this value will then go up within each DC depending
     * on the number of replicas within itself. For DC unaware replication strategies, ownership without replication
     * will be 100%.
     *
     * @throws IllegalStateException when node is not configured properly.
     */
    public LinkedHashMap<InetAddress, Float> effectiveOwnership(String keyspace) throws IllegalStateException
    {
        if (Schema.instance.getNonSystemKeyspaces().size() <= 0)
            throw new IllegalStateException("Couldn't find any Non System Keyspaces to infer replication topology");
        if (keyspace == null && !hasSameReplication(Schema.instance.getNonSystemKeyspaces()))
            throw new IllegalStateException("Non System keyspaces doesnt have the same topology");

        TokenMetadata metadata = tokenMetadata.cloneOnlyTokenMap();

        if (keyspace == null)
            keyspace = Schema.instance.getNonSystemKeyspaces().get(0);

        Collection<Collection<InetAddress>> endpointsGroupedByDc = new ArrayList<>();
        // mapping of dc's to nodes, use sorted map so that we get dcs sorted
        SortedMap<String, Collection<InetAddress>> sortedDcsToEndpoints = new TreeMap<>();
        sortedDcsToEndpoints.putAll(metadata.getTopology().getDatacenterEndpoints().asMap());
        for (Collection<InetAddress> endpoints : sortedDcsToEndpoints.values())
            endpointsGroupedByDc.add(endpoints);

        Map<Token, Float> tokenOwnership = getPartitioner().describeOwnership(tokenMetadata.sortedTokens());
        LinkedHashMap<InetAddress, Float> finalOwnership = Maps.newLinkedHashMap();

        // calculate ownership per dc
        for (Collection<InetAddress> endpoints : endpointsGroupedByDc)
        {
            // calculate the ownership with replication and add the endpoint to the final ownership map
            for (InetAddress endpoint : endpoints)
            {
                float ownership = 0.0f;
                for (Range<Token> range : getRangesForEndpoint(keyspace, endpoint))
                {
                    if (tokenOwnership.containsKey(range.right))
                        ownership += tokenOwnership.get(range.right);
                }
                finalOwnership.put(endpoint, ownership);
            }
        }
        return finalOwnership;
    }


    private boolean hasSameReplication(List<String> list)
    {
        if (list.isEmpty())
            return false;

        for (int i = 0; i < list.size() -1; i++)
        {
            KSMetaData ksm1 = Schema.instance.getKSMetaData(list.get(i));
            KSMetaData ksm2 = Schema.instance.getKSMetaData(list.get(i + 1));
            if (!ksm1.strategyClass.equals(ksm2.strategyClass) ||
                    !Iterators.elementsEqual(ksm1.strategyOptions.entrySet().iterator(),
                                             ksm2.strategyOptions.entrySet().iterator()))
                return false;
        }
        return true;
    }

    public List<String> getKeyspaces()
    {
        List<String> keyspaceNamesList = new ArrayList<>(Schema.instance.getKeyspaces());
        return Collections.unmodifiableList(keyspaceNamesList);
    }

    public void updateSnitch(String epSnitchClassName, Boolean dynamic, Integer dynamicUpdateInterval, Integer dynamicResetInterval, Double dynamicBadnessThreshold) throws ClassNotFoundException
    {
        IEndpointSnitch oldSnitch = DatabaseDescriptor.getEndpointSnitch();

        // new snitch registers mbean during construction
        IEndpointSnitch newSnitch;
        try
        {
            newSnitch = FBUtilities.construct(epSnitchClassName, "snitch");
        }
        catch (ConfigurationException e)
        {
            throw new ClassNotFoundException(e.getMessage());
        }
        if (dynamic)
        {
            DatabaseDescriptor.setDynamicUpdateInterval(dynamicUpdateInterval);
            DatabaseDescriptor.setDynamicResetInterval(dynamicResetInterval);
            DatabaseDescriptor.setDynamicBadnessThreshold(dynamicBadnessThreshold);
            newSnitch = new DynamicEndpointSnitch(newSnitch);
        }

        // point snitch references to the new instance
        DatabaseDescriptor.setEndpointSnitch(newSnitch);
        for (String ks : Schema.instance.getKeyspaces())
        {
            Keyspace.open(ks).getReplicationStrategy().snitch = newSnitch;
        }

        if (oldSnitch instanceof DynamicEndpointSnitch)
            ((DynamicEndpointSnitch)oldSnitch).unregisterMBean();
    }

    /**
     * Seed data to the endpoints that will be responsible for it at the future
     *
     * @param rangesToStreamByKeyspace keyspaces and data ranges with endpoints included for each
     * @return async Future for whether stream was success
     */
    private Future<StreamState> streamRanges(Map<String, Multimap<Range<Token>, InetAddress>> rangesToStreamByKeyspace)
    {
        // First, we build a list of ranges to stream to each host, per table
        Map<String, Map<InetAddress, List<Range<Token>>>> sessionsToStreamByKeyspace = new HashMap<>();
        for (Map.Entry<String, Multimap<Range<Token>, InetAddress>> entry : rangesToStreamByKeyspace.entrySet())
        {
            String keyspace = entry.getKey();
            Multimap<Range<Token>, InetAddress> rangesWithEndpoints = entry.getValue();

            if (rangesWithEndpoints.isEmpty())
                continue;

            Map<InetAddress, List<Range<Token>>> rangesPerEndpoint = new HashMap<>();
            for (Map.Entry<Range<Token>, InetAddress> endPointEntry : rangesWithEndpoints.entries())
            {
                Range<Token> range = endPointEntry.getKey();
                InetAddress endpoint = endPointEntry.getValue();

                List<Range<Token>> curRanges = rangesPerEndpoint.get(endpoint);
                if (curRanges == null)
                {
                    curRanges = new LinkedList<>();
                    rangesPerEndpoint.put(endpoint, curRanges);
                }
                curRanges.add(range);
            }

            sessionsToStreamByKeyspace.put(keyspace, rangesPerEndpoint);
        }

        StreamPlan streamPlan = new StreamPlan("Unbootstrap");
        for (Map.Entry<String, Map<InetAddress, List<Range<Token>>>> entry : sessionsToStreamByKeyspace.entrySet())
        {
            String keyspaceName = entry.getKey();
            Map<InetAddress, List<Range<Token>>> rangesPerEndpoint = entry.getValue();

            for (Map.Entry<InetAddress, List<Range<Token>>> rangesEntry : rangesPerEndpoint.entrySet())
            {
                List<Range<Token>> ranges = rangesEntry.getValue();
                InetAddress newEndpoint = rangesEntry.getKey();

                // TODO each call to transferRanges re-flushes, this is potentially a lot of waste
                streamPlan.transferRanges(newEndpoint, keyspaceName, ranges);
            }
        }
        return streamPlan.execute();
    }

    /**
     * Calculate pair of ranges to stream/fetch for given two range collections
     * (current ranges for keyspace and ranges after move to new token)
     *
     * @param current collection of the ranges by current token
     * @param updated collection of the ranges after token is changed
     * @return pair of ranges to stream/fetch for given current and updated range collections
     */
    public Pair<Set<Range<Token>>, Set<Range<Token>>> calculateStreamAndFetchRanges(Collection<Range<Token>> current, Collection<Range<Token>> updated)
    {
        Set<Range<Token>> toStream = new HashSet<>();
        Set<Range<Token>> toFetch  = new HashSet<>();


        for (Range r1 : current)
        {
            boolean intersect = false;
            for (Range r2 : updated)
            {
                if (r1.intersects(r2))
                {
                    // adding difference ranges to fetch from a ring
                    toStream.addAll(r1.subtract(r2));
                    intersect = true;
                }
            }
            if (!intersect)
            {
                toStream.add(r1); // should seed whole old range
            }
        }

        for (Range r2 : updated)
        {
            boolean intersect = false;
            for (Range r1 : current)
            {
                if (r2.intersects(r1))
                {
                    // adding difference ranges to fetch from a ring
                    toFetch.addAll(r2.subtract(r1));
                    intersect = true;
                }
            }
            if (!intersect)
            {
                toFetch.add(r2); // should fetch whole old range
            }
        }

        return Pair.create(toStream, toFetch);
    }

    public void bulkLoad(String directory)
    {
        try
        {
            bulkLoadInternal(directory).get();
        }
        catch (Exception e)
        {
            throw new RuntimeException(e);
        }
    }

    public String bulkLoadAsync(String directory)
    {
        return bulkLoadInternal(directory).planId.toString();
    }

    private StreamResultFuture bulkLoadInternal(String directory)
    {
        File dir = new File(directory);

        if (!dir.exists() || !dir.isDirectory())
            throw new IllegalArgumentException("Invalid directory " + directory);

        SSTableLoader.Client client = new SSTableLoader.Client()
        {
            public void init(String keyspace)
            {
                try
                {
                    setPartitioner(DatabaseDescriptor.getPartitioner());
                    for (Map.Entry<Range<Token>, List<InetAddress>> entry : StorageService.instance.getRangeToAddressMap(keyspace).entrySet())
                    {
                        Range<Token> range = entry.getKey();
                        for (InetAddress endpoint : entry.getValue())
                            addRangeForEndpoint(range, endpoint);
                    }
                }
                catch (Exception e)
                {
                    throw new RuntimeException(e);
                }
            }

            public CFMetaData getCFMetaData(String keyspace, String cfName)
            {
                return Schema.instance.getCFMetaData(keyspace, cfName);
            }
        };

        SSTableLoader loader = new SSTableLoader(dir, client, new OutputHandler.LogOutput());
        return loader.stream();
    }

    public int getExceptionCount()
    {
        return (int)StorageMetrics.exceptions.count();
    }

    public void rescheduleFailedDeletions()
    {
        SSTableDeletingTask.rescheduleFailedTasks();
    }

    /**
     * #{@inheritDoc}
     */
    public void loadNewSSTables(String ksName, String cfName)
    {
        ColumnFamilyStore.loadNewSSTables(ksName, cfName);
    }

    /**
     * #{@inheritDoc}
     */
    public List<String> sampleKeyRange() // do not rename to getter - see CASSANDRA-4452 for details
    {
        List<DecoratedKey> keys = new ArrayList<>();
        for (Keyspace keyspace : Keyspace.nonSystem())
        {
            for (Range<Token> range : getPrimaryRangesForEndpoint(keyspace.getName(), FBUtilities.getBroadcastAddress()))
                keys.addAll(keySamples(keyspace.getColumnFamilyStores(), range));
        }

        List<String> sampledKeys = new ArrayList<>(keys.size());
        for (DecoratedKey key : keys)
            sampledKeys.add(key.getToken().toString());
        return sampledKeys;
    }

    public void rebuildSecondaryIndex(String ksName, String cfName, String... idxNames)
    {
        ColumnFamilyStore.rebuildSecondaryIndex(ksName, cfName, idxNames);
    }

    public void resetLocalSchema() throws IOException
    {
        MigrationManager.resetLocalSchema();
    }

    public void setTraceProbability(double probability)
    {
        this.tracingProbability = probability;
    }

    public double getTracingProbability()
    {
        return tracingProbability;
    }

    public void enableScheduledRangeXfers()
    {
        rangeXferExecutor.setup();
    }

    public void disableScheduledRangeXfers()
    {
        rangeXferExecutor.tearDown();
    }

    public void disableAutoCompaction(String ks, String... columnFamilies) throws IOException
    {
        for (ColumnFamilyStore cfs : getValidColumnFamilies(true, true, ks, columnFamilies))
        {
            cfs.disableAutoCompaction();
        }
    }

    public void enableAutoCompaction(String ks, String... columnFamilies) throws IOException
    {
        for (ColumnFamilyStore cfs : getValidColumnFamilies(true, true, ks, columnFamilies))
        {
            cfs.enableAutoCompaction();
        }
    }

    /** Returns the name of the cluster */
    public String getClusterName()
    {
        return DatabaseDescriptor.getClusterName();
    }

    /** Returns the cluster partitioner */
    public String getPartitionerName()
    {
        return DatabaseDescriptor.getPartitionerName();
    }

    public int getTombstoneWarnThreshold()
    {
        return DatabaseDescriptor.getTombstoneWarnThreshold();
    }

    public void setTombstoneWarnThreshold(int threshold)
    {
        DatabaseDescriptor.setTombstoneWarnThreshold(threshold);
    }

    public int getTombstoneFailureThreshold()
    {
        return DatabaseDescriptor.getTombstoneFailureThreshold();
    }

    public void setTombstoneFailureThreshold(int threshold)
    {
        DatabaseDescriptor.setTombstoneFailureThreshold(threshold);
    }
}<|MERGE_RESOLUTION|>--- conflicted
+++ resolved
@@ -2553,19 +2553,14 @@
 
     public int forceRepairAsync(String keyspace, boolean isSequential, Collection<String> dataCenters, Collection<String> hosts, boolean primaryRange, boolean fullRepair, String... columnFamilies) throws IOException
     {
-<<<<<<< HEAD
-        Collection<Range<Token>> ranges = primaryRange ? getLocalPrimaryRanges(keyspace) : getLocalRanges(keyspace);
-
-        return forceRepairAsync(keyspace, isSequential, dataCenters, hosts, ranges, fullRepair, columnFamilies);
-=======
         // when repairing only primary range, dataCenter nor hosts can be set
         if (primaryRange && (dataCenters != null || hosts != null))
         {
             throw new IllegalArgumentException("You need to run primary range repair on all nodes in the cluster.");
         }
-        final Collection<Range<Token>> ranges = primaryRange ? getLocalPrimaryRanges(keyspace) : getLocalRanges(keyspace);
-        return forceRepairAsync(keyspace, isSequential, dataCenters, hosts, ranges, columnFamilies);
->>>>>>> 434b5d68
+        Collection<Range<Token>> ranges = primaryRange ? getLocalPrimaryRanges(keyspace) : getLocalRanges(keyspace);
+
+        return forceRepairAsync(keyspace, isSequential, dataCenters, hosts, ranges, fullRepair, columnFamilies);
     }
 
     public int forceRepairAsync(String keyspace, boolean isSequential, Collection<String> dataCenters, Collection<String> hosts, Collection<Range<Token>> ranges, boolean fullRepair, String... columnFamilies)
@@ -2583,18 +2578,13 @@
 
     public int forceRepairAsync(String keyspace, boolean isSequential, boolean isLocal, boolean primaryRange, boolean fullRepair, String... columnFamilies)
     {
-<<<<<<< HEAD
+        // when repairing only primary range, you cannot repair only on local DC
+        if (primaryRange && isLocal)
+        {
+            throw new IllegalArgumentException("You need to run primary range repair on all nodes in the cluster.");
+        }
         Collection<Range<Token>> ranges = primaryRange ? getLocalPrimaryRanges(keyspace) : getLocalRanges(keyspace);
         return forceRepairAsync(keyspace, isSequential, isLocal, ranges, fullRepair, columnFamilies);
-=======
-        // when repairing only primary range, you cannot repair only on local DC
-        if (primaryRange && isLocal)
-        {
-            throw new IllegalArgumentException("You need to run primary range repair on all nodes in the cluster.");
-        }
-        final Collection<Range<Token>> ranges = primaryRange ? getLocalPrimaryRanges(keyspace) : getLocalRanges(keyspace);
-        return forceRepairAsync(keyspace, isSequential, isLocal, ranges, columnFamilies);
->>>>>>> 434b5d68
     }
 
     public int forceRepairAsync(String keyspace, boolean isSequential, boolean isLocal, Collection<Range<Token>> ranges, boolean fullRepair, String... columnFamilies)
@@ -2612,64 +2602,50 @@
         return cmd;
     }
 
-<<<<<<< HEAD
     public int forceRepairRangeAsync(String beginToken, String endToken, String keyspaceName, boolean isSequential, Collection<String> dataCenters, Collection<String> hosts, boolean fullRepair, String... columnFamilies) throws IOException
+    {
+        Collection<Range<Token>> repairingRange = createRepairRangeFrom(beginToken, endToken);
+
+        logger.info("starting user-requested repair of range {} for keyspace {} and column families {}",
+                           repairingRange, keyspaceName, columnFamilies);
+        return forceRepairAsync(keyspaceName, isSequential, dataCenters, hosts, repairingRange, fullRepair, columnFamilies);
+    }
+
+    public int forceRepairRangeAsync(String beginToken, String endToken, String keyspaceName, boolean isSequential, boolean isLocal, boolean fullRepair, String... columnFamilies)
+    {
+        Collection<Range<Token>> repairingRange = createRepairRangeFrom(beginToken, endToken);
+
+        logger.info("starting user-requested repair of range {} for keyspace {} and column families {}",
+                           repairingRange, keyspaceName, columnFamilies);
+        return forceRepairAsync(keyspaceName, isSequential, isLocal, repairingRange, fullRepair, columnFamilies);
+    }
+
+    /**
+     * Create collection of ranges that match ring layout from given tokens.
+     *
+     * @param beginToken beginning token of the range
+     * @param endToken end token of the range
+     * @return collection of ranges that match ring layout in TokenMetadata
+     */
+    @SuppressWarnings("unchecked")
+    private Collection<Range<Token>> createRepairRangeFrom(String beginToken, String endToken)
     {
         Token parsedBeginToken = getPartitioner().getTokenFactory().fromString(beginToken);
         Token parsedEndToken = getPartitioner().getTokenFactory().fromString(endToken);
 
-        logger.info("starting user-requested repair of range ({}, {}] for keyspace {} and column families {}",
-                    parsedBeginToken, parsedEndToken, keyspaceName, columnFamilies);
-        return forceRepairAsync(keyspaceName, isSequential, dataCenters, hosts, Collections.singleton(new Range<>(parsedBeginToken, parsedEndToken)), fullRepair, columnFamilies);
-=======
-    public int forceRepairRangeAsync(String beginToken, String endToken, final String keyspaceName, boolean isSequential, Collection<String> dataCenters, final Collection<String> hosts, final String... columnFamilies)
-    {
-        Collection<Range<Token>> repairingRange = createRepairRangeFrom(beginToken, endToken);
-
-        logger.info("starting user-requested repair of range {} for keyspace {} and column families {}",
-                    repairingRange, keyspaceName, columnFamilies);
-        return forceRepairAsync(keyspaceName, isSequential, dataCenters, hosts, repairingRange, columnFamilies);
-    }
-
-    public int forceRepairRangeAsync(String beginToken, String endToken, final String keyspaceName, boolean isSequential, boolean isLocal, final String... columnFamilies)
-    {
-        Set<String> dataCenters = null;
-        if (isLocal)
-        {
-            dataCenters = Sets.newHashSet(DatabaseDescriptor.getLocalDataCenter());
-        }
-        return forceRepairRangeAsync(beginToken, endToken, keyspaceName, isSequential, dataCenters, null, columnFamilies);
-    }
-
-    /**
-     * Trigger proactive repair for a keyspace and column families.
-     */
-    public void forceKeyspaceRepair(final String keyspaceName, boolean isSequential, boolean isLocal, final String... columnFamilies) throws IOException
-    {
-        forceKeyspaceRepairRange(keyspaceName, getLocalRanges(keyspaceName), isSequential, isLocal, columnFamilies);
-    }
-
-    public void forceKeyspaceRepairPrimaryRange(final String keyspaceName, boolean isSequential, boolean isLocal, final String... columnFamilies) throws IOException
-    {
-        // primary range repair can only be performed for whole cluster.
-        // NOTE: we should omit the param but keep API as is for now.
-        if (isLocal)
-        {
-            throw new IllegalArgumentException("You need to run primary range repair on all nodes in the cluster.");
-        }
-
-        forceKeyspaceRepairRange(keyspaceName, getLocalPrimaryRanges(keyspaceName), isSequential, false, columnFamilies);
->>>>>>> 434b5d68
-    }
-
-    public int forceRepairRangeAsync(String beginToken, String endToken, String keyspaceName, boolean isSequential, boolean isLocal, boolean fullRepair, String... columnFamilies)
-    {
-        Collection<Range<Token>> repairingRange = createRepairRangeFrom(beginToken, endToken);
-
-<<<<<<< HEAD
-        logger.info("starting user-requested repair of range ({}, {}] for keyspace {} and column families {}",
-                    parsedBeginToken, parsedEndToken, keyspaceName, columnFamilies);
-        return forceRepairAsync(keyspaceName, isSequential, isLocal, Collections.singleton(new Range<>(parsedBeginToken, parsedEndToken)), fullRepair, columnFamilies);
+        Deque<Range<Token>> repairingRange = new ArrayDeque<>();
+        // Break up given range to match ring layout in TokenMetadata
+        Token previous = tokenMetadata.getPredecessor(TokenMetadata.firstToken(tokenMetadata.sortedTokens(), parsedEndToken));
+        while (parsedBeginToken.compareTo(previous) < 0)
+        {
+            repairingRange.addFirst(new Range<>(previous, parsedEndToken));
+
+            parsedEndToken = previous;
+            previous = tokenMetadata.getPredecessor(previous);
+        }
+        repairingRange.addFirst(new Range<>(parsedBeginToken, parsedEndToken));
+
+        return repairingRange;
     }
 
     private FutureTask<Object> createRepairTask(int cmd,
@@ -2679,49 +2655,6 @@
                                                 boolean isLocal,
                                                 boolean fullRepair,
                                                 String... columnFamilies)
-=======
-        logger.info("starting user-requested repair of range {} for keyspace {} and column families {}",
-                           repairingRange, keyspaceName, columnFamilies);
-        forceKeyspaceRepairRange(keyspaceName, repairingRange, isSequential, isLocal, columnFamilies);
-    }
-
-    public void forceKeyspaceRepairRange(final String keyspaceName, final Collection<Range<Token>> ranges, boolean isSequential, boolean isLocal, final String... columnFamilies) throws IOException
-    {
-        if (Keyspace.SYSTEM_KS.equalsIgnoreCase(keyspaceName))
-            return;
-        createRepairTask(nextRepairCommand.incrementAndGet(), keyspaceName, ranges, isSequential, isLocal, columnFamilies).run();
-    }
-
-    /**
-     * Create collection of ranges that match ring layout from given tokens.
-     *
-     * @param beginToken beginning token of the range
-     * @param endToken end token of the range
-     * @return collection of ranges that match ring layout in TokenMetadata
-     */
-    @SuppressWarnings("unchecked")
-    private Collection<Range<Token>> createRepairRangeFrom(String beginToken, String endToken)
-    {
-        Token parsedBeginToken = getPartitioner().getTokenFactory().fromString(beginToken);
-        Token parsedEndToken = getPartitioner().getTokenFactory().fromString(endToken);
-
-        Deque<Range<Token>> repairingRange = new ArrayDeque<>();
-        // Break up given range to match ring layout in TokenMetadata
-        Token previous = tokenMetadata.getPredecessor(TokenMetadata.firstToken(tokenMetadata.sortedTokens(), parsedEndToken));
-        while (parsedBeginToken.compareTo(previous) < 0)
-        {
-            repairingRange.addFirst(new Range<>(previous, parsedEndToken));
-
-            parsedEndToken = previous;
-            previous = tokenMetadata.getPredecessor(previous);
-        }
-        repairingRange.addFirst(new Range<>(parsedBeginToken, parsedEndToken));
-
-        return repairingRange;
-    }
-
-    private FutureTask<Object> createRepairTask(final int cmd, final String keyspace, final Collection<Range<Token>> ranges, final boolean isSequential, final boolean isLocal, final String... columnFamilies)
->>>>>>> 434b5d68
     {
         Set<String> dataCenters = null;
         if (isLocal)
@@ -2740,14 +2673,11 @@
                                                 final boolean fullRepair,
                                                 final String... columnFamilies)
     {
-<<<<<<< HEAD
-=======
         if (dataCenters != null && !dataCenters.contains(DatabaseDescriptor.getLocalDataCenter()))
         {
             throw new IllegalArgumentException("the local data center must be part of the repair");
         }
 
->>>>>>> 434b5d68
         return new FutureTask<>(new WrappedRunnable()
         {
             protected void runMayThrow() throws Exception
@@ -2756,7 +2686,6 @@
                 logger.info(message);
                 sendNotification("repair", message, new int[]{cmd, ActiveRepairService.Status.STARTED.ordinal()});
 
-<<<<<<< HEAD
                 if (isSequential && !fullRepair)
                 {
                     message = "It is not possible to mix sequential repair and incremental repairs.";
@@ -2764,19 +2693,9 @@
                     sendNotification("repair", message, new int[]{cmd, ActiveRepairService.Status.FINISHED.ordinal()});
                     return;
                 }
-                if (dataCenters != null && !dataCenters.contains(DatabaseDescriptor.getLocalDataCenter()))
-                {
-                    message = String.format("Cancelling repair command #%d (the local data center must be part of the repair)", cmd);
-                    logger.error(message);
-                    sendNotification("repair", message, new int[]{cmd, ActiveRepairService.Status.FINISHED.ordinal()});
-                    return;
-                }
 
                 Set<InetAddress> allNeighbors = new HashSet<>();
                 Map<Range, Set<InetAddress>> rangeToNeighbors = new HashMap<>();
-=======
-                List<RepairFuture> futures = new ArrayList<>(ranges.size());
->>>>>>> 434b5d68
                 for (Range<Token> range : ranges)
                 {
                     try
