--- conflicted
+++ resolved
@@ -83,13 +83,9 @@
         return localDeletionTime < gcBefore;
     }
 
-    public boolean isDeleted(Column column, long now)
+    public boolean isDeleted(Column column)
     {
-<<<<<<< HEAD
-        return column.isMarkedForDelete(now) && column.getMarkedForDeleteAt() <= markedForDeleteAt;
-=======
-        return column.mostRecentLiveChangeAt() <= markedForDeleteAt;
->>>>>>> d38446a1
+        return column.timestamp() <= markedForDeleteAt;
     }
 
     public long memorySize()
