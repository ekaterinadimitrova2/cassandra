/*
 * Licensed to the Apache Software Foundation (ASF) under one
 * or more contributor license agreements.  See the NOTICE file
 * distributed with this work for additional information
 * regarding copyright ownership.  The ASF licenses this file
 * to you under the Apache License, Version 2.0 (the
 * "License"); you may not use this file except in compliance
 * with the License.  You may obtain a copy of the License at
 *
 *     http://www.apache.org/licenses/LICENSE-2.0
 *
 * Unless required by applicable law or agreed to in writing, software
 * distributed under the License is distributed on an "AS IS" BASIS,
 * WITHOUT WARRANTIES OR CONDITIONS OF ANY KIND, either express or implied.
 * See the License for the specific language governing permissions and
 * limitations under the License.
 */
package org.apache.cassandra.db.marshal;

import java.io.IOException;
import java.lang.reflect.Method;
import java.nio.ByteBuffer;
import java.util.ArrayList;
import java.util.Collection;
import java.util.Collections;
import java.util.Comparator;
import java.util.List;
import java.util.Map;

import org.slf4j.Logger;
import org.slf4j.LoggerFactory;

import org.apache.cassandra.cql3.CQL3Type;
import org.apache.cassandra.cql3.Term;
import org.apache.cassandra.db.TypeSizes;
import org.apache.cassandra.exceptions.SyntaxException;
import org.apache.cassandra.serializers.TypeSerializer;
import org.apache.cassandra.serializers.MarshalException;

import org.apache.cassandra.utils.FastByteOperations;
import org.github.jamm.Unmetered;
import org.apache.cassandra.io.util.DataOutputPlus;
import org.apache.cassandra.io.util.DataInputPlus;
import org.apache.cassandra.io.util.FileUtils;
import org.apache.cassandra.utils.ByteBufferUtil;

import static org.apache.cassandra.db.marshal.AbstractType.ComparisonType.CUSTOM;
import static org.apache.cassandra.db.marshal.AbstractType.ComparisonType.NOT_COMPARABLE;

/**
 * Specifies a Comparator for a specific type of ByteBuffer.
 *
 * Note that empty ByteBuffer are used to represent "start at the beginning"
 * or "stop at the end" arguments to get_slice, so the Comparator
 * should always handle those values even if they normally do not
 * represent a valid ByteBuffer for the type being compared.
 */
@Unmetered
public abstract class AbstractType<T> implements Comparator<ByteBuffer>
{
    private static final Logger logger = LoggerFactory.getLogger(AbstractType.class);

    public final Comparator<ByteBuffer> reverseComparator;

    public static enum ComparisonType
    {
        /**
         * This type should never be compared
         */
        NOT_COMPARABLE,
        /**
         * This type is always compared by its sequence of unsigned bytes
         */
        BYTE_ORDER,
        /**
         * This type can only be compared by calling the type's compareCustom() method, which may be expensive.
         * Support for this may be removed in a major release of Cassandra, however upgrade facilities will be
         * provided if and when this happens.
         */
        CUSTOM
    }

    public final ComparisonType comparisonType;
    public final boolean isByteOrderComparable;
    protected AbstractType(ComparisonType comparisonType)
    {
        this.comparisonType = comparisonType;
        this.isByteOrderComparable = comparisonType == ComparisonType.BYTE_ORDER;
        reverseComparator = (o1, o2) -> AbstractType.this.compare(o2, o1);
        try
        {
            Method custom = getClass().getMethod("compareCustom", ByteBuffer.class, ByteBuffer.class);
            if ((custom.getDeclaringClass() == AbstractType.class) == (comparisonType == CUSTOM))
                throw new IllegalStateException((comparisonType == CUSTOM ? "compareCustom must be overridden if ComparisonType is CUSTOM"
                                                                         : "compareCustom should not be overridden if ComparisonType is not CUSTOM")
                                                + " (" + getClass().getSimpleName() + ")");
        }
        catch (NoSuchMethodException e)
        {
            throw new IllegalStateException();
        }
    }

    public static List<String> asCQLTypeStringList(List<AbstractType<?>> abstractTypes)
    {
        List<String> r = new ArrayList<>(abstractTypes.size());
        for (AbstractType<?> abstractType : abstractTypes)
            r.add(abstractType.asCQL3Type().toString());
        return r;
    }

    public T compose(ByteBuffer bytes)
    {
        return getSerializer().deserialize(bytes);
    }

    public ByteBuffer decompose(T value)
    {
        return getSerializer().serialize(value);
    }

    /** get a string representation of the bytes suitable for log messages */
    public String getString(ByteBuffer bytes)
    {
        if (bytes == null)
            return "null";

        TypeSerializer<T> serializer = getSerializer();
        serializer.validate(bytes);

        return serializer.toString(serializer.deserialize(bytes));
    }

    /** get a byte representation of the given string. */
    public abstract ByteBuffer fromString(String source) throws MarshalException;

    /** Given a parsed JSON string, return a byte representation of the object.
     * @param parsed the result of parsing a json string
     **/
    public abstract Term fromJSONObject(Object parsed) throws MarshalException;

    /** Converts a value to a JSON string. */
    public String toJSONString(ByteBuffer buffer, int protocolVersion)
    {
        return '"' + getSerializer().deserialize(buffer).toString() + '"';
    }

    /* validate that the byte array is a valid sequence for the type we are supposed to be comparing */
    public void validate(ByteBuffer bytes) throws MarshalException
    {
        getSerializer().validate(bytes);
    }

    public final int compare(ByteBuffer left, ByteBuffer right)
    {
        return isByteOrderComparable
               ? FastByteOperations.compareUnsigned(left, right)
               : compareCustom(left, right);
    }

    /**
     * Implement IFF ComparisonType is CUSTOM
     *
     * Compares the ByteBuffer representation of two instances of this class,
     * for types where this cannot be done by simple in-order comparison of the
     * unsigned bytes
     *
     * Standard Java compare semantics
     */
    public int compareCustom(ByteBuffer left, ByteBuffer right)
    {
        throw new UnsupportedOperationException();
    }

    /**
     * Validate cell value. Unlike {@linkplain #validate(java.nio.ByteBuffer)},
     * cell value is passed to validate its content.
     * Usually, this is the same as validate except collection.
     *
     * @param cellValue ByteBuffer representing cell value
     * @throws MarshalException
     */
    public void validateCellValue(ByteBuffer cellValue) throws MarshalException
    {
        validate(cellValue);
    }

    /* Most of our internal type should override that. */
    public CQL3Type asCQL3Type()
    {
        return new CQL3Type.Custom(this);
    }

    /**
     * Same as compare except that this ignore ReversedType. This is to be use when
     * comparing 2 values to decide for a CQL condition (see Operator.isSatisfiedBy) as
     * for CQL, ReversedType is simply an "hint" to the storage engine but it does not
     * change the meaning of queries per-se.
     */
    public int compareForCQL(ByteBuffer v1, ByteBuffer v2)
    {
        return compare(v1, v2);
    }

    public abstract TypeSerializer<T> getSerializer();

    /* convenience method */
    public String getString(Collection<ByteBuffer> names)
    {
        StringBuilder builder = new StringBuilder();
        for (ByteBuffer name : names)
        {
            builder.append(getString(name)).append(",");
        }
        return builder.toString();
    }

    public boolean isCounter()
    {
        return false;
    }

    public boolean isFrozenCollection()
    {
        return isCollection() && !isMultiCell();
    }

    public boolean isReversed()
    {
        return false;
    }

    public static AbstractType<?> parseDefaultParameters(AbstractType<?> baseType, TypeParser parser) throws SyntaxException
    {
        Map<String, String> parameters = parser.getKeyValueParameters();
        String reversed = parameters.get("reversed");
        if (reversed != null && (reversed.isEmpty() || reversed.equals("true")))
        {
            return ReversedType.getInstance(baseType);
        }
        else
        {
            return baseType;
        }
    }

    /**
     * Returns true if this comparator is compatible with the provided
     * previous comparator, that is if previous can safely be replaced by this.
     * A comparator cn should be compatible with a previous one cp if forall columns c1 and c2,
     * if   cn.validate(c1) and cn.validate(c2) and cn.compare(c1, c2) == v,
     * then cp.validate(c1) and cp.validate(c2) and cp.compare(c1, c2) == v.
     *
     * Note that a type should be compatible with at least itself and when in
     * doubt, keep the default behavior of not being compatible with any other comparator!
     */
    public boolean isCompatibleWith(AbstractType<?> previous)
    {
        return this.equals(previous);
    }

    /**
     * Returns true if values of the other AbstractType can be read and "reasonably" interpreted by the this
     * AbstractType. Note that this is a weaker version of isCompatibleWith, as it does not require that both type
     * compare values the same way.
     *
     * The restriction on the other type being "reasonably" interpreted is to prevent, for example, IntegerType from
     * being compatible with all other types.  Even though any byte string is a valid IntegerType value, it doesn't
     * necessarily make sense to interpret a UUID or a UTF8 string as an integer.
     *
     * Note that a type should be compatible with at least itself.
     */
    public boolean isValueCompatibleWith(AbstractType<?> otherType)
    {
        return isValueCompatibleWithInternal((otherType instanceof ReversedType) ? ((ReversedType) otherType).baseType : otherType);
    }

    /**
     * Needed to handle ReversedType in value-compatibility checks.  Subclasses should implement this instead of
     * isValueCompatibleWith().
     */
    protected boolean isValueCompatibleWithInternal(AbstractType<?> otherType)
    {
        return isCompatibleWith(otherType);
    }

    /**
     * An alternative comparison function used by CollectionsType in conjunction with CompositeType.
     *
     * This comparator is only called to compare components of a CompositeType. It gets the value of the
     * previous component as argument (or null if it's the first component of the composite).
     *
     * Unless you're doing something very similar to CollectionsType, you shouldn't override this.
     */
    public int compareCollectionMembers(ByteBuffer v1, ByteBuffer v2, ByteBuffer collectionName)
    {
        return compare(v1, v2);
    }

    /**
     * An alternative validation function used by CollectionsType in conjunction with CompositeType.
     *
     * This is similar to the compare function above.
     */
    public void validateCollectionMember(ByteBuffer bytes, ByteBuffer collectionName) throws MarshalException
    {
        validate(bytes);
    }

    public boolean isCollection()
    {
        return false;
    }

    public boolean isMultiCell()
    {
        return false;
    }

    public AbstractType<?> freeze()
    {
        return this;
    }

    /**
     * Returns {@code true} for types where empty should be handled like {@code null} like {@link Int32Type}.
     */
    public boolean isEmptyValueMeaningless()
    {
        return false;
    }

    /**
     * @param ignoreFreezing if true, the type string will not be wrapped with FrozenType(...), even if this type is frozen.
     */
    public String toString(boolean ignoreFreezing)
    {
        return this.toString();
    }

    /**
     * The number of subcomponents this type has.
     * This is always 1, i.e. the type has only itself as "subcomponents", except for CompositeType.
     */
    public int componentsCount()
    {
        return 1;
    }

    /**
     * Return a list of the "subcomponents" this type has.
     * This always return a singleton list with the type itself except for CompositeType.
     */
    public List<AbstractType<?>> getComponents()
    {
        return Collections.<AbstractType<?>>singletonList(this);
    }

    /**
<<<<<<< HEAD
    * The length of values for this type if all values are of fixed length, -1 otherwise.
     */
    protected int valueLengthIfFixed()
    {
        return -1;
    }

    // This assumes that no empty values are passed
    public void writeValue(ByteBuffer value, DataOutputPlus out) throws IOException
    {
        assert value.hasRemaining();
        if (valueLengthIfFixed() >= 0)
            out.write(value);
        else
            ByteBufferUtil.writeWithVIntLength(value, out);
    }

    public long writtenLength(ByteBuffer value)
    {
        assert value.hasRemaining();
        return valueLengthIfFixed() >= 0
             ? value.remaining()
             : TypeSizes.sizeofWithVIntLength(value);
    }

    public ByteBuffer readValue(DataInputPlus in) throws IOException
    {
        int length = valueLengthIfFixed();
        if (length >= 0)
            return ByteBufferUtil.read(in, length);
        else
            return ByteBufferUtil.readWithVIntLength(in);
    }

    public void skipValue(DataInputPlus in) throws IOException
    {
        int length = valueLengthIfFixed();
        if (length >= 0)
            FileUtils.skipBytesFully(in, length);
        else
            ByteBufferUtil.skipWithVIntLength(in);
=======
     * Checks whether this type or any of the types this type contains references the given type.
     */
    public boolean references(AbstractType<?> check)
    {
        return this.equals(check);
>>>>>>> 1de63e95
    }

    /**
     * This must be overriden by subclasses if necessary so that for any
     * AbstractType, this == TypeParser.parse(toString()).
     *
     * Note that for backwards compatibility this includes the full classname.
     * For CQL purposes the short name is fine.
     */
    @Override
    public String toString()
    {
        return getClass().getName();
    }

    public void checkComparable()
    {
        switch (comparisonType)
        {
            case NOT_COMPARABLE:
                throw new IllegalArgumentException(this + " cannot be used in comparisons, so cannot be used as a clustering column");
        }
    }
}<|MERGE_RESOLUTION|>--- conflicted
+++ resolved
@@ -357,7 +357,6 @@
     }
 
     /**
-<<<<<<< HEAD
     * The length of values for this type if all values are of fixed length, -1 otherwise.
      */
     protected int valueLengthIfFixed()
@@ -399,13 +398,14 @@
             FileUtils.skipBytesFully(in, length);
         else
             ByteBufferUtil.skipWithVIntLength(in);
-=======
+    }
+
+    /**
      * Checks whether this type or any of the types this type contains references the given type.
      */
     public boolean references(AbstractType<?> check)
     {
         return this.equals(check);
->>>>>>> 1de63e95
     }
 
     /**
