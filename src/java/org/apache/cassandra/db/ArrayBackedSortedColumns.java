/*
 * Licensed to the Apache Software Foundation (ASF) under one
 * or more contributor license agreements.  See the NOTICE file
 * distributed with this work for additional information
 * regarding copyright ownership.  The ASF licenses this file
 * to you under the Apache License, Version 2.0 (the
 * "License"); you may not use this file except in compliance
 * with the License.  You may obtain a copy of the License at
 *
 *     http://www.apache.org/licenses/LICENSE-2.0
 *
 * Unless required by applicable law or agreed to in writing, software
 * distributed under the License is distributed on an "AS IS" BASIS,
 * WITHOUT WARRANTIES OR CONDITIONS OF ANY KIND, either express or implied.
 * See the License for the specific language governing permissions and
 * limitations under the License.
 */
package org.apache.cassandra.db;

import java.util.AbstractCollection;
import java.util.Arrays;
import java.util.Collection;
import java.util.Comparator;
import java.util.Iterator;
import java.util.List;

import com.google.common.base.Function;
import com.google.common.collect.AbstractIterator;
import com.google.common.collect.Iterables;
import com.google.common.collect.Lists;

import org.apache.cassandra.config.CFMetaData;
import org.apache.cassandra.db.composites.CellName;
import org.apache.cassandra.db.composites.CellNameType;
import org.apache.cassandra.db.composites.Composite;
import org.apache.cassandra.db.filter.ColumnSlice;
import org.apache.cassandra.utils.memory.AbstractAllocator;

/**
 * A ColumnFamily backed by an array.
 * This implementation is not synchronized and should only be used when
 * thread-safety is not required. This implementation makes sense when the
 * main operations performed are iterating over the cells and adding cells
 * (especially if insertion is in sorted order).
 */
public class ArrayBackedSortedColumns extends ColumnFamily
{
    private static final Cell[] EMPTY_ARRAY = new Cell[0];
    private static final int MINIMAL_CAPACITY = 10;

    private final boolean reversed;

    private DeletionInfo deletionInfo;
    private Cell[] cells;
    private int size;
    private int sortedSize;
    private volatile boolean isSorted;

    public static final ColumnFamily.Factory<ArrayBackedSortedColumns> factory = new Factory<ArrayBackedSortedColumns>()
    {
        public ArrayBackedSortedColumns create(CFMetaData metadata, boolean insertReversed, int initialCapacity)
        {
            return new ArrayBackedSortedColumns(metadata, insertReversed, initialCapacity == 0 ? EMPTY_ARRAY : new Cell[initialCapacity], 0, 0);
        }
    };

    private ArrayBackedSortedColumns(CFMetaData metadata, boolean reversed, Cell[] cells, int size, int sortedSize)
    {
        super(metadata);
        this.reversed = reversed;
        this.deletionInfo = DeletionInfo.live();
        this.cells = cells;
        this.size = size;
        this.sortedSize = sortedSize;
        this.isSorted = size == sortedSize;
    }

    private ArrayBackedSortedColumns(ArrayBackedSortedColumns original)
    {
        super(original.metadata);
        this.reversed = original.reversed;
        this.deletionInfo = DeletionInfo.live(); // this is INTENTIONALLY not set to original.deletionInfo.
        this.cells = Arrays.copyOf(original.cells, original.size);
        this.size = original.size;
        this.sortedSize = original.sortedSize;
        this.isSorted = original.isSorted;
    }

<<<<<<< HEAD
    public static ColumnFamily cloneToHeap(ColumnFamily value)
    {
        if (value.getColumnCount() == 0)
            return value;
        // we skip anything
        final Cell[] cells = new Cell[value.getColumnCount()];
        int i = 0;
        for (Cell cell : value)
            cells[i++] = cell.localCopy(HeapAllocator.instance);
        ColumnFamily r = new ArrayBackedSortedColumns(value.metadata, value.isInsertReversed(), cells, i, i);
        r.delete(value);
        return r;
=======
    public static ArrayBackedSortedColumns localCopy(ColumnFamily original, AbstractAllocator allocator)
    {
        ArrayBackedSortedColumns copy = new ArrayBackedSortedColumns(original.metadata, false, new Cell[original.getColumnCount()], 0, 0);
        for (Cell cell : original)
            copy.internalAdd(cell.localCopy(allocator));
        copy.sortedSize = copy.size; // internalAdd doesn't update sortedSize.
        copy.delete(original);
        return copy;
>>>>>>> 6d796c79
    }

    public ColumnFamily.Factory getFactory()
    {
        return factory;
    }

    public ColumnFamily cloneMe()
    {
        return new ArrayBackedSortedColumns(this);
    }

    public boolean isInsertReversed()
    {
        return reversed;
    }

    private Comparator<Composite> internalComparator()
    {
        return reversed ? getComparator().reverseComparator() : getComparator();
    }

    private void maybeSortCells()
    {
        if (!isSorted)
            sortCells();
    }

    /**
     * synchronized so that concurrent (read-only) accessors don't mess the internal state.
     */
    private synchronized void sortCells()
    {
        if (isSorted)
            return; // Just sorted by a previous call

        Comparator<Cell> comparator = reversed
                                    ? getComparator().columnReverseComparator()
                                    : getComparator().columnComparator();

        // Sort the unsorted segment - will still potentially contain duplicate (non-reconciled) cells
        Arrays.sort(cells, sortedSize, size, comparator);

        // Determine the merge start position for that segment
        int pos = binarySearch(0, sortedSize, cells[sortedSize].name, internalComparator());
        if (pos < 0)
            pos = -pos - 1;

        // Copy [pos, lastSortedCellIndex] cells into a separate array
        Cell[] leftCopy = pos == sortedSize
                        ? EMPTY_ARRAY
                        : Arrays.copyOfRange(cells, pos, sortedSize);

        // Store the beginning (inclusive) and the end (exclusive) indexes of the right segment
        int rightStart = sortedSize;
        int rightEnd = size;

        // 'Trim' the sizes to what's left without the leftCopy
        size = sortedSize = pos;

        // Merge the cells from both segments. When adding from the left segment we can rely on it not having any
        // duplicate cells, and thus omit the comparison with the previously entered cell - we'll never need to reconcile.
        int l = 0, r = rightStart;
        while (l < leftCopy.length && r < rightEnd)
        {
            int cmp = comparator.compare(leftCopy[l], cells[r]);
            if (cmp < 0)
                append(leftCopy[l++]);
            else if (cmp == 0)
                append(leftCopy[l++].reconcile(cells[r++]));
            else
                appendOrReconcile(cells[r++]);
        }
        while (l < leftCopy.length)
            append(leftCopy[l++]);
        while (r < rightEnd)
            appendOrReconcile(cells[r++]);

        // Nullify the remainder of the array (in case we had duplicate cells that got reconciled)
        for (int i = size; i < rightEnd; i++)
            cells[i] = null;

        // Fully sorted at this point
        isSorted = true;
    }

    private void appendOrReconcile(Cell cell)
    {
        if (size > 0 && cells[size - 1].name().equals(cell.name()))
            reconcileWith(size - 1, cell);
        else
            append(cell);
    }

    private void append(Cell cell)
    {
        cells[size] = cell;
        size++;
        sortedSize++;
    }

    public Cell getColumn(CellName name)
    {
        maybeSortCells();
        int pos = binarySearch(name);
        return pos >= 0 ? cells[pos] : null;
    }

    public void addColumn(Cell cell)
    {
        if (size == 0)
        {
            internalAdd(cell);
            sortedSize++;
            return;
        }

        if (size != sortedSize)
        {
            internalAdd(cell);
            return;
        }

        int c = internalComparator().compare(cells[size - 1].name(), cell.name());
        if (c < 0)
        {
            // Append to the end
            internalAdd(cell);
            sortedSize++;
        }
        else if (c == 0)
        {
            // Resolve against the last cell
            reconcileWith(size - 1, cell);
        }
        else
        {
            int pos = binarySearch(cell.name());
            if (pos >= 0) // Reconcile with an existing cell
            {
                reconcileWith(pos, cell);
            }
            else
            {
                internalAdd(cell); // Append to the end, making cells unsorted from now on
                isSorted = false;
            }
        }
    }

    public void addAll(ColumnFamily other)
    {
        delete(other.deletionInfo());

        if (other.getColumnCount() == 0)
            return;

        // In reality, with ABSC being the only remaining container (aside from ABTC), other will aways be ABSC.
        if (size == 0 && other instanceof ArrayBackedSortedColumns)
        {
            fastAddAll((ArrayBackedSortedColumns) other);
        }
        else
        {
            Iterator<Cell> iterator = reversed ? other.reverseIterator() : other.iterator();
            while (iterator.hasNext())
                addColumn(iterator.next());
        }
    }

    // Fast path, when this ABSC is empty.
    private void fastAddAll(ArrayBackedSortedColumns other)
    {
        if (other.isInsertReversed() == isInsertReversed())
        {
            cells = Arrays.copyOf(other.cells, other.cells.length);
            size = other.size;
            sortedSize = other.sortedSize;
            isSorted = other.isSorted;
        }
        else
        {
            if (cells.length < other.getColumnCount())
                cells = new Cell[Math.max(MINIMAL_CAPACITY, other.getColumnCount())];
            Iterator<Cell> iterator = reversed ? other.reverseIterator() : other.iterator();
            while (iterator.hasNext())
                cells[size++] = iterator.next();
            sortedSize = size;
            isSorted = true;
        }
    }

    /**
     * Add a cell to the array, 'resizing' it first if necessary (if it doesn't fit).
     */
    private void internalAdd(Cell cell)
    {
        if (cells.length == size)
            cells = Arrays.copyOf(cells, Math.max(MINIMAL_CAPACITY, size * 3 / 2 + 1));
        cells[size++] = cell;
    }

    /**
     * Remove the cell at a given index, shifting the rest of the array to the left if needed.
     * Please note that we mostly remove from the end, so the shifting should be rare.
     */
    private void internalRemove(int index)
    {
        int moving = size - index - 1;
        if (moving > 0)
            System.arraycopy(cells, index + 1, cells, index, moving);
        cells[--size] = null;
    }

    /**
     * Reconcile with a cell at position i.
     * Assume that i is a valid position.
     */
    private void reconcileWith(int i, Cell cell)
    {
        cells[i] = cell.reconcile(cells[i]);
    }

    private int binarySearch(CellName name)
    {
        return binarySearch(0, size, name, internalComparator());
    }

    /**
     * Simple binary search for a given cell name.
     * The return value has the exact same meaning that the one of Collections.binarySearch().
     * (We don't use Collections.binarySearch() directly because it would require us to create
     * a fake Cell (as well as an Cell comparator) to do the search, which is ugly.
     */
    private int binarySearch(int fromIndex, int toIndex, Composite name, Comparator<Composite> comparator)
    {
        int low = fromIndex;
        int mid = toIndex;
        int high = mid - 1;
        int result = -1;
        while (low <= high)
        {
            mid = (low + high) >> 1;
            if ((result = comparator.compare(name, cells[mid].name())) > 0)
                low = mid + 1;
            else if (result == 0)
                return mid;
            else
                high = mid - 1;
        }
        return -mid - (result < 0 ? 1 : 2);
    }

    public Collection<Cell> getSortedColumns()
    {
        maybeSortCells();
        return reversed ? new ReverseSortedCollection() : new ForwardSortedCollection();
    }

    public Collection<Cell> getReverseSortedColumns()
    {
        maybeSortCells();
        return reversed ? new ForwardSortedCollection() : new ReverseSortedCollection();
    }

    public int getColumnCount()
    {
        maybeSortCells();
        return size;
    }

    public void clear()
    {
        setDeletionInfo(DeletionInfo.live());
        for (int i = 0; i < size; i++)
            cells[i] = null;
        size = sortedSize = 0;
        isSorted = true;
    }

    public DeletionInfo deletionInfo()
    {
        return deletionInfo;
    }

    public void delete(DeletionTime delTime)
    {
        deletionInfo.add(delTime);
    }

    public void delete(DeletionInfo newInfo)
    {
        deletionInfo.add(newInfo);
    }

    protected void delete(RangeTombstone tombstone)
    {
        deletionInfo.add(tombstone, getComparator());
    }

    public void setDeletionInfo(DeletionInfo newInfo)
    {
        deletionInfo = newInfo;
    }

    /**
     * Purges any tombstones with a local deletion time before gcBefore.
     * @param gcBefore a timestamp (in seconds) before which tombstones should be purged
     */
    public void purgeTombstones(int gcBefore)
    {
        deletionInfo.purge(gcBefore);
    }

    public Iterable<CellName> getColumnNames()
    {
        maybeSortCells();
        return Iterables.transform(new ForwardSortedCollection(), new Function<Cell, CellName>()
        {
            public CellName apply(Cell cell)
            {
                return cell.name;
            }
        });
    }

    public Iterator<Cell> iterator(ColumnSlice[] slices)
    {
        maybeSortCells();
        return new SlicesIterator(Arrays.asList(cells).subList(0, size), getComparator(), slices, reversed);
    }

    public Iterator<Cell> reverseIterator(ColumnSlice[] slices)
    {
        maybeSortCells();
        return new SlicesIterator(Arrays.asList(cells).subList(0, size), getComparator(), slices, !reversed);
    }

    private static class SlicesIterator extends AbstractIterator<Cell>
    {
        private final List<Cell> cells;
        private final ColumnSlice[] slices;
        private final Comparator<Composite> comparator;

        private int idx = 0;
        private int previousSliceEnd = 0;
        private Iterator<Cell> currentSlice;

        public SlicesIterator(List<Cell> cells, CellNameType comparator, ColumnSlice[] slices, boolean reversed)
        {
            this.cells = reversed ? Lists.reverse(cells) : cells;
            this.slices = slices;
            this.comparator = reversed ? comparator.reverseComparator() : comparator;
        }

        protected Cell computeNext()
        {
            if (currentSlice == null)
            {
                if (idx >= slices.length)
                    return endOfData();

                ColumnSlice slice = slices[idx++];
                // The first idx to include
                int startIdx = slice.start.isEmpty() ? 0 : binarySearch(previousSliceEnd, slice.start);
                if (startIdx < 0)
                    startIdx = -startIdx - 1;

                // The first idx to exclude
                int finishIdx = slice.finish.isEmpty() ? cells.size() - 1 : binarySearch(previousSliceEnd, slice.finish);
                if (finishIdx >= 0)
                    finishIdx++;
                else
                    finishIdx = -finishIdx - 1;

                if (startIdx == 0 && finishIdx == cells.size())
                    currentSlice = cells.iterator();
                else
                    currentSlice = cells.subList(startIdx, finishIdx).iterator();

                previousSliceEnd = finishIdx > 0 ? finishIdx - 1 : 0;
            }

            if (currentSlice.hasNext())
                return currentSlice.next();

            currentSlice = null;
            return computeNext();
        }

        // Copy of ABSC.binarySearch() that takes lists
        private int binarySearch(int fromIndex, Composite name)
        {
            int low = fromIndex;
            int mid = cells.size();
            int high = mid - 1;
            int result = -1;
            while (low <= high)
            {
                mid = (low + high) >> 1;
                if ((result = comparator.compare(name, cells.get(mid).name())) > 0)
                    low = mid + 1;
                else if (result == 0)
                    return mid;
                else
                    high = mid - 1;
            }
            return -mid - (result < 0 ? 1 : 2);
        }
    }

    private class ReverseSortedCollection extends AbstractCollection<Cell>
    {
        public int size()
        {
            return size;
        }

        public Iterator<Cell> iterator()
        {
            return new Iterator<Cell>()
            {
                int idx = size - 1;
                boolean shouldCallNext = true;

                public boolean hasNext()
                {
                    return idx >= 0;
                }

                public Cell next()
                {
                    shouldCallNext = false;
                    return cells[idx--];
                }

                public void remove()
                {
                    if (shouldCallNext)
                        throw new IllegalStateException();
                    internalRemove(idx + 1);
                    shouldCallNext = true;
                    sortedSize--;
                }
            };
        }
    }

    private class ForwardSortedCollection extends AbstractCollection<Cell>
    {
        public int size()
        {
            return size;
        }

        public Iterator<Cell> iterator()
        {
            return new Iterator<Cell>()
            {
                int idx = 0;
                boolean shouldCallNext = true;

                public boolean hasNext()
                {
                    return idx < size;
                }

                public Cell next()
                {
                    shouldCallNext = false;
                    return cells[idx++];
                }

                public void remove()
                {
                    if (shouldCallNext)
                        throw new IllegalStateException();
                    internalRemove(--idx);
                    shouldCallNext = true;
                    sortedSize--;
                }
            };
        }
    }
}<|MERGE_RESOLUTION|>--- conflicted
+++ resolved
@@ -86,20 +86,6 @@
         this.isSorted = original.isSorted;
     }
 
-<<<<<<< HEAD
-    public static ColumnFamily cloneToHeap(ColumnFamily value)
-    {
-        if (value.getColumnCount() == 0)
-            return value;
-        // we skip anything
-        final Cell[] cells = new Cell[value.getColumnCount()];
-        int i = 0;
-        for (Cell cell : value)
-            cells[i++] = cell.localCopy(HeapAllocator.instance);
-        ColumnFamily r = new ArrayBackedSortedColumns(value.metadata, value.isInsertReversed(), cells, i, i);
-        r.delete(value);
-        return r;
-=======
     public static ArrayBackedSortedColumns localCopy(ColumnFamily original, AbstractAllocator allocator)
     {
         ArrayBackedSortedColumns copy = new ArrayBackedSortedColumns(original.metadata, false, new Cell[original.getColumnCount()], 0, 0);
@@ -108,7 +94,6 @@
         copy.sortedSize = copy.size; // internalAdd doesn't update sortedSize.
         copy.delete(original);
         return copy;
->>>>>>> 6d796c79
     }
 
     public ColumnFamily.Factory getFactory()
