/*
 * Licensed to the Apache Software Foundation (ASF) under one
 * or more contributor license agreements.  See the NOTICE file
 * distributed with this work for additional information
 * regarding copyright ownership.  The ASF licenses this file
 * to you under the Apache License, Version 2.0 (the
 * "License"); you may not use this file except in compliance
 * with the License.  You may obtain a copy of the License at
 *
 *     http://www.apache.org/licenses/LICENSE-2.0
 *
 * Unless required by applicable law or agreed to in writing, software
 * distributed under the License is distributed on an "AS IS" BASIS,
 * WITHOUT WARRANTIES OR CONDITIONS OF ANY KIND, either express or implied.
 * See the License for the specific language governing permissions and
 * limitations under the License.
 */
package org.apache.cassandra.db;

import java.io.IOException;
import java.nio.ByteBuffer;
import java.util.*;
import java.util.concurrent.TimeUnit;

import com.google.common.annotations.VisibleForTesting;
import com.google.common.collect.Sets;

import org.apache.cassandra.cache.IRowCacheEntry;
import org.apache.cassandra.cache.RowCacheKey;
import org.apache.cassandra.cache.RowCacheSentinel;
import org.apache.cassandra.concurrent.Stage;
import org.apache.cassandra.config.DatabaseDescriptor;
import org.apache.cassandra.db.filter.*;
import org.apache.cassandra.db.lifecycle.*;
import org.apache.cassandra.db.partitions.*;
import org.apache.cassandra.db.rows.*;
import org.apache.cassandra.db.transform.RTBoundValidator;
import org.apache.cassandra.db.transform.Transformation;
import org.apache.cassandra.exceptions.RequestExecutionException;
import org.apache.cassandra.io.sstable.format.SSTableReader;
import org.apache.cassandra.io.sstable.format.SSTableReadsListener;
import org.apache.cassandra.io.util.DataInputPlus;
import org.apache.cassandra.io.util.DataOutputPlus;
import org.apache.cassandra.metrics.TableMetrics;
import org.apache.cassandra.net.Verb;
import org.apache.cassandra.schema.ColumnMetadata;
import org.apache.cassandra.schema.IndexMetadata;
import org.apache.cassandra.schema.TableMetadata;
import org.apache.cassandra.service.*;
import org.apache.cassandra.tracing.Tracing;
import org.apache.cassandra.utils.FBUtilities;
import org.apache.cassandra.utils.SearchIterator;
import org.apache.cassandra.utils.btree.BTreeSet;

/**
 * A read command that selects a (part of a) single partition.
 */
public class SinglePartitionReadCommand extends ReadCommand implements SinglePartitionReadQuery
{
    protected static final SelectionDeserializer selectionDeserializer = new Deserializer();

    private final DecoratedKey partitionKey;
    private final ClusteringIndexFilter clusteringIndexFilter;

    @VisibleForTesting
    protected SinglePartitionReadCommand(boolean isDigest,
                                         int digestVersion,
                                         boolean acceptsTransient,
                                         TableMetadata metadata,
                                         int nowInSec,
                                         ColumnFilter columnFilter,
                                         RowFilter rowFilter,
                                         DataLimits limits,
                                         DecoratedKey partitionKey,
                                         ClusteringIndexFilter clusteringIndexFilter,
                                         IndexMetadata index)
    {
        super(Kind.SINGLE_PARTITION, isDigest, digestVersion, acceptsTransient, metadata, nowInSec, columnFilter, rowFilter, limits, index);
        assert partitionKey.getPartitioner() == metadata.partitioner;
        this.partitionKey = partitionKey;
        this.clusteringIndexFilter = clusteringIndexFilter;
    }

    /**
     * Creates a new read command on a single partition.
     *
     * @param metadata the table to query.
     * @param nowInSec the time in seconds to use are "now" for this query.
     * @param columnFilter the column filter to use for the query.
     * @param rowFilter the row filter to use for the query.
     * @param limits the limits to use for the query.
     * @param partitionKey the partition key for the partition to query.
     * @param clusteringIndexFilter the clustering index filter to use for the query.
     * @param indexMetadata explicitly specified index to use for the query
     *
     * @return a newly created read command.
     */
    public static SinglePartitionReadCommand create(TableMetadata metadata,
                                                    int nowInSec,
                                                    ColumnFilter columnFilter,
                                                    RowFilter rowFilter,
                                                    DataLimits limits,
                                                    DecoratedKey partitionKey,
                                                    ClusteringIndexFilter clusteringIndexFilter,
                                                    IndexMetadata indexMetadata)
    {
        return new SinglePartitionReadCommand(false,
                                              0,
                                              false,
                                              metadata,
                                              nowInSec,
                                              columnFilter,
                                              rowFilter,
                                              limits,
                                              partitionKey,
                                              clusteringIndexFilter,
                                              indexMetadata);
    }

    /**
     * Creates a new read command on a single partition.
     *
     * @param metadata the table to query.
     * @param nowInSec the time in seconds to use are "now" for this query.
     * @param columnFilter the column filter to use for the query.
     * @param rowFilter the row filter to use for the query.
     * @param limits the limits to use for the query.
     * @param partitionKey the partition key for the partition to query.
     * @param clusteringIndexFilter the clustering index filter to use for the query.
     *
     * @return a newly created read command.
     */
    public static SinglePartitionReadCommand create(TableMetadata metadata,
                                                    int nowInSec,
                                                    ColumnFilter columnFilter,
                                                    RowFilter rowFilter,
                                                    DataLimits limits,
                                                    DecoratedKey partitionKey,
                                                    ClusteringIndexFilter clusteringIndexFilter)
    {
        return create(metadata,
                      nowInSec,
                      columnFilter,
                      rowFilter,
                      limits,
                      partitionKey,
                      clusteringIndexFilter,
                      findIndex(metadata, rowFilter));
    }

    /**
     * Creates a new read command on a single partition.
     *
     * @param metadata the table to query.
     * @param nowInSec the time in seconds to use are "now" for this query.
     * @param key the partition key for the partition to query.
     * @param columnFilter the column filter to use for the query.
     * @param filter the clustering index filter to use for the query.
     *
     * @return a newly created read command. The returned command will use no row filter and have no limits.
     */
    public static SinglePartitionReadCommand create(TableMetadata metadata,
                                                    int nowInSec,
                                                    DecoratedKey key,
                                                    ColumnFilter columnFilter,
                                                    ClusteringIndexFilter filter)
    {
        return create(metadata, nowInSec, columnFilter, RowFilter.NONE, DataLimits.NONE, key, filter);
    }

    /**
     * Creates a new read command that queries a single partition in its entirety.
     *
     * @param metadata the table to query.
     * @param nowInSec the time in seconds to use are "now" for this query.
     * @param key the partition key for the partition to query.
     *
     * @return a newly created read command that queries all the rows of {@code key}.
     */
    public static SinglePartitionReadCommand fullPartitionRead(TableMetadata metadata, int nowInSec, DecoratedKey key)
    {
        return create(metadata, nowInSec, key, Slices.ALL);
    }

    /**
     * Creates a new read command that queries a single partition in its entirety.
     *
     * @param metadata the table to query.
     * @param nowInSec the time in seconds to use are "now" for this query.
     * @param key the partition key for the partition to query.
     *
     * @return a newly created read command that queries all the rows of {@code key}.
     */
    public static SinglePartitionReadCommand fullPartitionRead(TableMetadata metadata, int nowInSec, ByteBuffer key)
    {
        return create(metadata, nowInSec, metadata.partitioner.decorateKey(key), Slices.ALL);
    }

    /**
     * Creates a new single partition slice command for the provided single slice.
     *
     * @param metadata the table to query.
     * @param nowInSec the time in seconds to use are "now" for this query.
     * @param key the partition key for the partition to query.
     * @param slice the slice of rows to query.
     *
     * @return a newly created read command that queries {@code slice} in {@code key}. The returned query will
     * query every columns for the table (without limit or row filtering) and be in forward order.
     */
    public static SinglePartitionReadCommand create(TableMetadata metadata, int nowInSec, DecoratedKey key, Slice slice)
    {
        return create(metadata, nowInSec, key, Slices.with(metadata.comparator, slice));
    }

    /**
     * Creates a new single partition slice command for the provided slices.
     *
     * @param metadata the table to query.
     * @param nowInSec the time in seconds to use are "now" for this query.
     * @param key the partition key for the partition to query.
     * @param slices the slices of rows to query.
     *
     * @return a newly created read command that queries the {@code slices} in {@code key}. The returned query will
     * query every columns for the table (without limit or row filtering) and be in forward order.
     */
    public static SinglePartitionReadCommand create(TableMetadata metadata, int nowInSec, DecoratedKey key, Slices slices)
    {
        ClusteringIndexSliceFilter filter = new ClusteringIndexSliceFilter(slices, false);
        return create(metadata, nowInSec, ColumnFilter.all(metadata), RowFilter.NONE, DataLimits.NONE, key, filter);
    }

    /**
     * Creates a new single partition slice command for the provided slices.
     *
     * @param metadata the table to query.
     * @param nowInSec the time in seconds to use are "now" for this query.
     * @param key the partition key for the partition to query.
     * @param slices the slices of rows to query.
     *
     * @return a newly created read command that queries the {@code slices} in {@code key}. The returned query will
     * query every columns for the table (without limit or row filtering) and be in forward order.
     */
    public static SinglePartitionReadCommand create(TableMetadata metadata, int nowInSec, ByteBuffer key, Slices slices)
    {
        return create(metadata, nowInSec, metadata.partitioner.decorateKey(key), slices);
    }

    /**
     * Creates a new single partition name command for the provided rows.
     *
     * @param metadata the table to query.
     * @param nowInSec the time in seconds to use are "now" for this query.
     * @param key the partition key for the partition to query.
     * @param names the clustering for the rows to query.
     *
     * @return a newly created read command that queries the {@code names} in {@code key}. The returned query will
     * query every columns (without limit or row filtering) and be in forward order.
     */
    public static SinglePartitionReadCommand create(TableMetadata metadata, int nowInSec, DecoratedKey key, NavigableSet<Clustering> names)
    {
        ClusteringIndexNamesFilter filter = new ClusteringIndexNamesFilter(names, false);
        return create(metadata, nowInSec, ColumnFilter.all(metadata), RowFilter.NONE, DataLimits.NONE, key, filter);
    }

    /**
     * Creates a new single partition name command for the provided row.
     *
     * @param metadata the table to query.
     * @param nowInSec the time in seconds to use are "now" for this query.
     * @param key the partition key for the partition to query.
     * @param name the clustering for the row to query.
     *
     * @return a newly created read command that queries {@code name} in {@code key}. The returned query will
     * query every columns (without limit or row filtering).
     */
    public static SinglePartitionReadCommand create(TableMetadata metadata, int nowInSec, DecoratedKey key, Clustering name)
    {
        return create(metadata, nowInSec, key, FBUtilities.singleton(name, metadata.comparator));
    }

    public SinglePartitionReadCommand copy()
    {
        return new SinglePartitionReadCommand(isDigestQuery(),
                                              digestVersion(),
                                              acceptsTransient(),
                                              metadata(),
                                              nowInSec(),
                                              columnFilter(),
                                              rowFilter(),
                                              limits(),
                                              partitionKey(),
                                              clusteringIndexFilter(),
                                              indexMetadata());
    }

    @Override
    protected SinglePartitionReadCommand copyAsDigestQuery()
    {
        return new SinglePartitionReadCommand(true,
                                              digestVersion(),
                                              acceptsTransient(),
                                              metadata(),
                                              nowInSec(),
                                              columnFilter(),
                                              rowFilter(),
                                              limits(),
                                              partitionKey(),
                                              clusteringIndexFilter(),
                                              indexMetadata());
    }

    @Override
    protected SinglePartitionReadCommand copyAsTransientQuery()
    {
        return new SinglePartitionReadCommand(false,
                                              0,
                                              true,
                                              metadata(),
                                              nowInSec(),
                                              columnFilter(),
                                              rowFilter(),
                                              limits(),
                                              partitionKey(),
                                              clusteringIndexFilter(),
                                              indexMetadata());
    }

    @Override
    public SinglePartitionReadCommand withUpdatedLimit(DataLimits newLimits)
    {
        return new SinglePartitionReadCommand(isDigestQuery(),
                                              digestVersion(),
                                              acceptsTransient(),
                                              metadata(),
                                              nowInSec(),
                                              columnFilter(),
                                              rowFilter(),
                                              newLimits,
                                              partitionKey(),
                                              clusteringIndexFilter(),
                                              indexMetadata());
    }

    @Override
    public DecoratedKey partitionKey()
    {
        return partitionKey;
    }

    @Override
    public ClusteringIndexFilter clusteringIndexFilter()
    {
        return clusteringIndexFilter;
    }

    public ClusteringIndexFilter clusteringIndexFilter(DecoratedKey key)
    {
        return clusteringIndexFilter;
    }

    public long getTimeout(TimeUnit unit)
    {
<<<<<<< HEAD
        return DatabaseDescriptor.getReadRpcTimeout(unit);
=======
        return DatabaseDescriptor.getReadRpcTimeout();
    }

    public boolean isReversed()
    {
        return clusteringIndexFilter.isReversed();
    }

    public boolean selectsKey(DecoratedKey key)
    {
        if (!this.partitionKey().equals(key))
            return false;

        return rowFilter().partitionKeyRestrictionsAreSatisfiedBy(key, metadata().getKeyValidator());
>>>>>>> 7014cd5a
    }

    @Override
    public SinglePartitionReadCommand forPaging(Clustering lastReturned, DataLimits limits)
    {
        // We shouldn't have set digest yet when reaching that point
        assert !isDigestQuery();
        return create(metadata(),
                      nowInSec(),
                      columnFilter(),
                      rowFilter(),
                      limits,
                      partitionKey(),
                      lastReturned == null ? clusteringIndexFilter() : clusteringIndexFilter.forPaging(metadata().comparator, lastReturned, false));
    }

    public PartitionIterator execute(ConsistencyLevel consistency, ClientState clientState, long queryStartNanoTime) throws RequestExecutionException
    {
        return StorageProxy.read(Group.one(this), consistency, clientState, queryStartNanoTime);
    }

    protected void recordLatency(TableMetrics metric, long latencyNanos)
    {
        metric.readLatency.addNano(latencyNanos);
    }

    @SuppressWarnings("resource") // we close the created iterator through closing the result of this method (and SingletonUnfilteredPartitionIterator ctor cannot fail)
    protected UnfilteredPartitionIterator queryStorage(final ColumnFamilyStore cfs, ReadExecutionController executionController)
    {
        // skip the row cache and go directly to sstables/memtable if repaired status of
        // data is being tracked. This is only requested after an initial digest mismatch
        UnfilteredRowIterator partition = cfs.isRowCacheEnabled() && !isTrackingRepairedStatus()
                                        ? getThroughCache(cfs, executionController)
                                        : queryMemtableAndDisk(cfs, executionController);
        return new SingletonUnfilteredPartitionIterator(partition);
    }

    /**
     * Fetch the rows requested if in cache; if not, read it from disk and cache it.
     * <p>
     * If the partition is cached, and the filter given is within its bounds, we return
     * from cache, otherwise from disk.
     * <p>
     * If the partition is is not cached, we figure out what filter is "biggest", read
     * that from disk, then filter the result and either cache that or return it.
     */
    @SuppressWarnings("resource")
    private UnfilteredRowIterator getThroughCache(ColumnFamilyStore cfs, ReadExecutionController executionController)
    {
        assert !cfs.isIndex(); // CASSANDRA-5732
        assert cfs.isRowCacheEnabled() : String.format("Row cache is not enabled on table [%s]", cfs.name);

        RowCacheKey key = new RowCacheKey(metadata(), partitionKey());

        // Attempt a sentinel-read-cache sequence.  if a write invalidates our sentinel, we'll return our
        // (now potentially obsolete) data, but won't cache it. see CASSANDRA-3862
        // TODO: don't evict entire partitions on writes (#2864)
        IRowCacheEntry cached = CacheService.instance.rowCache.get(key);
        if (cached != null)
        {
            if (cached instanceof RowCacheSentinel)
            {
                // Some other read is trying to cache the value, just do a normal non-caching read
                Tracing.trace("Row cache miss (race)");
                cfs.metric.rowCacheMiss.inc();
                return queryMemtableAndDisk(cfs, executionController);
            }

            CachedPartition cachedPartition = (CachedPartition)cached;
            if (cfs.isFilterFullyCoveredBy(clusteringIndexFilter(), limits(), cachedPartition, nowInSec(), metadata().enforceStrictLiveness()))
            {
                cfs.metric.rowCacheHit.inc();
                Tracing.trace("Row cache hit");
                UnfilteredRowIterator unfilteredRowIterator = clusteringIndexFilter().getUnfilteredRowIterator(columnFilter(), cachedPartition);
                cfs.metric.updateSSTableIterated(0);
                return unfilteredRowIterator;
            }

            cfs.metric.rowCacheHitOutOfRange.inc();
            Tracing.trace("Ignoring row cache as cached value could not satisfy query");
            return queryMemtableAndDisk(cfs, executionController);
        }

        cfs.metric.rowCacheMiss.inc();
        Tracing.trace("Row cache miss");

        // Note that on tables with no clustering keys, any positive value of
        // rowsToCache implies caching the full partition
        boolean cacheFullPartitions = metadata().clusteringColumns().size() > 0 ?
                                      metadata().params.caching.cacheAllRows() :
                                      metadata().params.caching.cacheRows();

        // To be able to cache what we read, what we read must at least covers what the cache holds, that
        // is the 'rowsToCache' first rows of the partition. We could read those 'rowsToCache' first rows
        // systematically, but we'd have to "extend" that to whatever is needed for the user query that the
        // 'rowsToCache' first rows don't cover and it's not trivial with our existing filters. So currently
        // we settle for caching what we read only if the user query does query the head of the partition since
        // that's the common case of when we'll be able to use the cache anyway. One exception is if we cache
        // full partitions, in which case we just always read it all and cache.
        if (cacheFullPartitions || clusteringIndexFilter().isHeadFilter())
        {
            RowCacheSentinel sentinel = new RowCacheSentinel();
            boolean sentinelSuccess = CacheService.instance.rowCache.putIfAbsent(key, sentinel);
            boolean sentinelReplaced = false;

            try
            {
                final int rowsToCache = metadata().params.caching.rowsPerPartitionToCache();
                final boolean enforceStrictLiveness = metadata().enforceStrictLiveness();

                @SuppressWarnings("resource") // we close on exception or upon closing the result of this method
                UnfilteredRowIterator iter = fullPartitionRead(metadata(), nowInSec(), partitionKey()).queryMemtableAndDisk(cfs, executionController);
                try
                {
                    // Use a custom iterator instead of DataLimits to avoid stopping the original iterator
                    UnfilteredRowIterator toCacheIterator = new WrappingUnfilteredRowIterator(iter)
                    {
                        private int rowsCounted = 0;

                        @Override
                        public boolean hasNext()
                        {
                            return rowsCounted < rowsToCache && super.hasNext();
                        }

                        @Override
                        public Unfiltered next()
                        {
                            Unfiltered unfiltered = super.next();
                            if (unfiltered.isRow())
                            {
                                Row row = (Row) unfiltered;
                                if (row.hasLiveData(nowInSec(), enforceStrictLiveness))
                                    rowsCounted++;
                            }
                            return unfiltered;
                        }
                    };

                    // We want to cache only rowsToCache rows
                    CachedPartition toCache = CachedBTreePartition.create(toCacheIterator, nowInSec());
                    if (sentinelSuccess && !toCache.isEmpty())
                    {
                        Tracing.trace("Caching {} rows", toCache.rowCount());
                        CacheService.instance.rowCache.replace(key, sentinel, toCache);
                        // Whether or not the previous replace has worked, our sentinel is not in the cache anymore
                        sentinelReplaced = true;
                    }

                    // We then re-filter out what this query wants.
                    // Note that in the case where we don't cache full partitions, it's possible that the current query is interested in more
                    // than what we've cached, so we can't just use toCache.
                    UnfilteredRowIterator cacheIterator = clusteringIndexFilter().getUnfilteredRowIterator(columnFilter(), toCache);
                    if (cacheFullPartitions)
                    {
                        // Everything is guaranteed to be in 'toCache', we're done with 'iter'
                        assert !iter.hasNext();
                        iter.close();
                        return cacheIterator;
                    }
                    return UnfilteredRowIterators.concat(cacheIterator, clusteringIndexFilter().filterNotIndexed(columnFilter(), iter));
                }
                catch (RuntimeException | Error e)
                {
                    iter.close();
                    throw e;
                }
            }
            finally
            {
                if (sentinelSuccess && !sentinelReplaced)
                    cfs.invalidateCachedPartition(key);
            }
        }

        Tracing.trace("Fetching data but not populating cache as query does not query from the start of the partition");
        return queryMemtableAndDisk(cfs, executionController);
    }

    /**
     * Queries both memtable and sstables to fetch the result of this query.
     * <p>
     * Please note that this method:
     *   1) does not check the row cache.
     *   2) does not apply the query limit, nor the row filter (and so ignore 2ndary indexes).
     *      Those are applied in {@link ReadCommand#executeLocally}.
     *   3) does not record some of the read metrics (latency, scanned cells histograms) nor
     *      throws TombstoneOverwhelmingException.
     * It is publicly exposed because there is a few places where that is exactly what we want,
     * but it should be used only where you know you don't need thoses things.
     * <p>
     * Also note that one must have created a {@code ReadExecutionController} on the queried table and we require it as
     * a parameter to enforce that fact, even though it's not explicitlly used by the method.
     */
    public UnfilteredRowIterator queryMemtableAndDisk(ColumnFamilyStore cfs, ReadExecutionController executionController)
    {
        assert executionController != null && executionController.validForReadOn(cfs);
        Tracing.trace("Executing single-partition query on {}", cfs.name);

        return queryMemtableAndDiskInternal(cfs);
    }

    private UnfilteredRowIterator queryMemtableAndDiskInternal(ColumnFamilyStore cfs)
    {
        /*
         * We have 2 main strategies:
         *   1) We query memtables and sstables simulateneously. This is our most generic strategy and the one we use
         *      unless we have a names filter that we know we can optimize futher.
         *   2) If we have a name filter (so we query specific rows), we can make a bet: that all column for all queried row
         *      will have data in the most recent sstable(s), thus saving us from reading older ones. This does imply we
         *      have a way to guarantee we have all the data for what is queried, which is only possible for name queries
         *      and if we have neither non-frozen collections/UDTs nor counters (indeed, for a non-frozen collection or UDT,
         *      we can't guarantee an older sstable won't have some elements that weren't in the most recent sstables,
         *      and counters are intrinsically a collection of shards and so have the same problem).
         *      Also, if tracking repaired data then we skip this optimization so we can collate the repaired sstables
         *      and generate a digest over their merge, which procludes an early return.
         */
        if (clusteringIndexFilter() instanceof ClusteringIndexNamesFilter && !queriesMulticellType() && !isTrackingRepairedStatus())
            return queryMemtableAndSSTablesInTimestampOrder(cfs, (ClusteringIndexNamesFilter)clusteringIndexFilter());

        Tracing.trace("Acquiring sstable references");
        ColumnFamilyStore.ViewFragment view = cfs.select(View.select(SSTableSet.LIVE, partitionKey()));
        Collections.sort(view.sstables, SSTableReader.maxTimestampDescending);
        ClusteringIndexFilter filter = clusteringIndexFilter();
        long minTimestamp = Long.MAX_VALUE;
        long mostRecentPartitionTombstone = Long.MIN_VALUE;
        InputCollector<UnfilteredRowIterator> inputCollector = iteratorsForPartition(view);
        try
        {
            for (Memtable memtable : view.memtables)
            {
                Partition partition = memtable.getPartition(partitionKey());
                if (partition == null)
                    continue;

                minTimestamp = Math.min(minTimestamp, memtable.getMinTimestamp());

                @SuppressWarnings("resource") // 'iter' is added to iterators which is closed on exception, or through the closing of the final merged iterator
                UnfilteredRowIterator iter = filter.getUnfilteredRowIterator(columnFilter(), partition);

                // Memtable data is always considered unrepaired
                oldestUnrepairedTombstone = Math.min(oldestUnrepairedTombstone, partition.stats().minLocalDeletionTime);
                inputCollector.addMemtableIterator(RTBoundValidator.validate(iter, RTBoundValidator.Stage.MEMTABLE, false));

                mostRecentPartitionTombstone = Math.max(mostRecentPartitionTombstone,
                                                        iter.partitionLevelDeletion().markedForDeleteAt());
            }

            /*
             * We can't eliminate full sstables based on the timestamp of what we've already read like
             * in collectTimeOrderedData, but we still want to eliminate sstable whose maxTimestamp < mostRecentTombstone
             * we've read. We still rely on the sstable ordering by maxTimestamp since if
             *   maxTimestamp_s1 < maxTimestamp_s0,
             * we're guaranteed that s1 cannot have a row tombstone such that
             *   timestamp(tombstone) > maxTimestamp_s0
             * since we necessarily have
             *   timestamp(tombstone) <= maxTimestamp_s1
             * In other words, iterating in descending maxTimestamp order allow to do our mostRecentPartitionTombstone
             * elimination in one pass, and minimize the number of sstables for which we read a partition tombstone.
            */
            Collections.sort(view.sstables, SSTableReader.maxTimestampDescending);
            int nonIntersectingSSTables = 0;
            int includedDueToTombstones = 0;

            SSTableReadMetricsCollector metricsCollector = new SSTableReadMetricsCollector();

            if (isTrackingRepairedStatus())
                Tracing.trace("Collecting data from sstables and tracking repaired status");

            for (SSTableReader sstable : view.sstables)
            {
                // if we've already seen a partition tombstone with a timestamp greater
                // than the most recent update to this sstable, we can skip it
                // if we're tracking repaired status, we mark the repaired digest inconclusive
                // as other replicas may not have seen this partition delete and so could include
                // data from this sstable (or others) in their digests
                if (sstable.getMaxTimestamp() < mostRecentPartitionTombstone)
                {
                    inputCollector.markInconclusive();
                    break;
                }

                if (shouldInclude(sstable))
                {
                    if (!sstable.isRepaired())
                        oldestUnrepairedTombstone = Math.min(oldestUnrepairedTombstone, sstable.getMinLocalDeletionTime());

                    // 'iter' is added to iterators which is closed on exception, or through the closing of the final merged iterator
                    @SuppressWarnings("resource")
                    UnfilteredRowIteratorWithLowerBound iter = makeIterator(cfs, sstable, metricsCollector);
                    inputCollector.addSSTableIterator(sstable, iter);
                    mostRecentPartitionTombstone = Math.max(mostRecentPartitionTombstone,
                                                            iter.partitionLevelDeletion().markedForDeleteAt());
                }
                else
                {
                    nonIntersectingSSTables++;
                    // sstable contains no tombstone if maxLocalDeletionTime == Integer.MAX_VALUE, so we can safely skip those entirely
                    if (sstable.mayHaveTombstones())
                    {
                        // 'iter' is added to iterators which is closed on exception, or through the closing of the final merged iterator
                        @SuppressWarnings("resource")
                        UnfilteredRowIteratorWithLowerBound iter = makeIterator(cfs, sstable, metricsCollector);
                        // if the sstable contains a partition delete, then we must include it regardless of whether it
                        // shadows any other data seen locally as we can't guarantee that other replicas have seen it
                        if (!iter.partitionLevelDeletion().isLive())
                        {
                            if (!sstable.isRepaired())
                                oldestUnrepairedTombstone = Math.min(oldestUnrepairedTombstone, sstable.getMinLocalDeletionTime());
                            inputCollector.addSSTableIterator(sstable, iter);
                            includedDueToTombstones++;
                            mostRecentPartitionTombstone = Math.max(mostRecentPartitionTombstone,
                                                                    iter.partitionLevelDeletion().markedForDeleteAt());
                        }
                        else
                        {
                            iter.close();
                        }
                    }
                }
            }

            if (Tracing.isTracing())
                Tracing.trace("Skipped {}/{} non-slice-intersecting sstables, included {} due to tombstones",
                               nonIntersectingSSTables, view.sstables.size(), includedDueToTombstones);

            if (inputCollector.isEmpty())
                return EmptyIterators.unfilteredRow(cfs.metadata(), partitionKey(), filter.isReversed());

            StorageHook.instance.reportRead(cfs.metadata().id, partitionKey());

            return withSSTablesIterated(inputCollector.finalizeIterators(cfs, nowInSec(), oldestUnrepairedTombstone), cfs.metric, metricsCollector);
        }
        catch (RuntimeException | Error e)
        {
            try
            {
                inputCollector.close();
            }
            catch (Exception e1)
            {
                e.addSuppressed(e1);
            }
            throw e;
        }
    }

    private boolean shouldInclude(SSTableReader sstable)
    {
        // If some static columns are queried, we should always include the sstable: the clustering values stats of the sstable
        // don't tell us if the sstable contains static values in particular.
        // TODO: we could record if a sstable contains any static value at all.
        if (!columnFilter().fetchedColumns().statics.isEmpty())
            return true;

        return clusteringIndexFilter().shouldInclude(sstable);
    }

    private UnfilteredRowIteratorWithLowerBound makeIterator(ColumnFamilyStore cfs,
                                                             SSTableReader sstable,
                                                             SSTableReadsListener listener)
    {
        return StorageHook.instance.makeRowIteratorWithLowerBound(cfs,
                                                                  partitionKey(),
                                                                  sstable,
                                                                  clusteringIndexFilter(),
                                                                  columnFilter(),
                                                                  listener);

    }

    /**
     * Return a wrapped iterator that when closed will update the sstables iterated and READ sample metrics.
     * Note that we cannot use the Transformations framework because they greedily get the static row, which
     * would cause all iterators to be initialized and hence all sstables to be accessed.
     */
    @SuppressWarnings("resource")
    private UnfilteredRowIterator withSSTablesIterated(List<UnfilteredRowIterator> iterators,
                                                       TableMetrics metrics,
                                                       SSTableReadMetricsCollector metricsCollector)
    {
        @SuppressWarnings("resource") //  Closed through the closing of the result of the caller method.
        UnfilteredRowIterator merged = UnfilteredRowIterators.merge(iterators);

        if (!merged.isEmpty())
        {
            DecoratedKey key = merged.partitionKey();
            metrics.topReadPartitionFrequency.addSample(key.getKey(), 1);
        }

        class UpdateSstablesIterated extends Transformation
        {
           public void onPartitionClose()
           {
               int mergedSSTablesIterated = metricsCollector.getMergedSSTables();
               metrics.updateSSTableIterated(mergedSSTablesIterated);
               Tracing.trace("Merged data from memtables and {} sstables", mergedSSTablesIterated);
           }
        };
        return Transformation.apply(merged, new UpdateSstablesIterated());
    }

    private boolean queriesMulticellType()
    {
        for (ColumnMetadata column : columnFilter().fetchedColumns())
        {
            if (column.type.isMultiCell() || column.type.isCounter())
                return true;
        }
        return false;
    }

    /**
     * Do a read by querying the memtable(s) first, and then each relevant sstables sequentially by order of the sstable
     * max timestamp.
     *
     * This is used for names query in the hope of only having to query the 1 or 2 most recent query and then knowing nothing
     * more recent could be in the older sstables (which we can only guarantee if we know exactly which row we queries, and if
     * no collection or counters are included).
     * This method assumes the filter is a {@code ClusteringIndexNamesFilter}.
     */
    private UnfilteredRowIterator queryMemtableAndSSTablesInTimestampOrder(ColumnFamilyStore cfs, ClusteringIndexNamesFilter filter)
    {
        Tracing.trace("Acquiring sstable references");
        ColumnFamilyStore.ViewFragment view = cfs.select(View.select(SSTableSet.LIVE, partitionKey()));

        ImmutableBTreePartition result = null;

        Tracing.trace("Merging memtable contents");
        for (Memtable memtable : view.memtables)
        {
            Partition partition = memtable.getPartition(partitionKey());
            if (partition == null)
                continue;

            try (UnfilteredRowIterator iter = filter.getUnfilteredRowIterator(columnFilter(), partition))
            {
                if (iter.isEmpty())
                    continue;

                result = add(
                    RTBoundValidator.validate(iter, RTBoundValidator.Stage.MEMTABLE, false),
                    result,
                    filter,
                    false
                );
            }
        }

        /* add the SSTables on disk */
        Collections.sort(view.sstables, SSTableReader.maxTimestampDescending);
        boolean onlyUnrepaired = true;
        // read sorted sstables
        SSTableReadMetricsCollector metricsCollector = new SSTableReadMetricsCollector();
        for (SSTableReader sstable : view.sstables)
        {
            // if we've already seen a partition tombstone with a timestamp greater
            // than the most recent update to this sstable, we're done, since the rest of the sstables
            // will also be older
            if (result != null && sstable.getMaxTimestamp() < result.partitionLevelDeletion().markedForDeleteAt())
                break;

            long currentMaxTs = sstable.getMaxTimestamp();
            filter = reduceFilter(filter, result, currentMaxTs);
            if (filter == null)
                break;

            if (!shouldInclude(sstable))
            {
                // This mean that nothing queried by the filter can be in the sstable. One exception is the top-level partition deletion
                // however: if it is set, it impacts everything and must be included. Getting that top-level partition deletion costs us
                // some seek in general however (unless the partition is indexed and is in the key cache), so we first check if the sstable
                // has any tombstone at all as a shortcut.
                if (!sstable.mayHaveTombstones())
                    continue; // no tombstone at all, we can skip that sstable

                // We need to get the partition deletion and include it if it's live. In any case though, we're done with that sstable.
                try (UnfilteredRowIterator iter = StorageHook.instance.makeRowIterator(cfs,
                                                                                       sstable,
                                                                                       partitionKey(),
                                                                                       filter.getSlices(metadata()),
                                                                                       columnFilter(),
                                                                                       filter.isReversed(),
                                                                                       metricsCollector))
                {
                    if (!iter.partitionLevelDeletion().isLive())
                    {
                        result = add(
                            UnfilteredRowIterators.noRowsIterator(iter.metadata(),
                                                                  iter.partitionKey(),
                                                                  Rows.EMPTY_STATIC_ROW,
                                                                  iter.partitionLevelDeletion(),
                                                                  filter.isReversed()),
                            result,
                            filter,
                            sstable.isRepaired()
                        );
                    }
                    else
                    {
                        result = add(
                            RTBoundValidator.validate(iter, RTBoundValidator.Stage.SSTABLE, false),
                            result,
                            filter,
                            sstable.isRepaired()
                        );
                    }
                }

                continue;
            }

            try (UnfilteredRowIterator iter = StorageHook.instance.makeRowIterator(cfs,
                                                                                   sstable,
                                                                                   partitionKey(),
                                                                                   filter.getSlices(metadata()),
                                                                                   columnFilter(),
                                                                                   filter.isReversed(),
                                                                                   metricsCollector))
            {
                if (iter.isEmpty())
                    continue;

                if (sstable.isRepaired())
                    onlyUnrepaired = false;

                result = add(
                    RTBoundValidator.validate(iter, RTBoundValidator.Stage.SSTABLE, false),
                    result,
                    filter,
                    sstable.isRepaired()
                );
            }
        }

        cfs.metric.updateSSTableIterated(metricsCollector.getMergedSSTables());

        if (result == null || result.isEmpty())
            return EmptyIterators.unfilteredRow(metadata(), partitionKey(), false);

        DecoratedKey key = result.partitionKey();
        cfs.metric.topReadPartitionFrequency.addSample(key.getKey(), 1);
        StorageHook.instance.reportRead(cfs.metadata.id, partitionKey());

        // "hoist up" the requested data into a more recent sstable
        if (metricsCollector.getMergedSSTables() > cfs.getMinimumCompactionThreshold()
            && onlyUnrepaired
            && !cfs.isAutoCompactionDisabled()
            && cfs.getCompactionStrategyManager().shouldDefragment())
        {
            // !!WARNING!!   if we stop copying our data to a heap-managed object,
            //               we will need to track the lifetime of this mutation as well
            Tracing.trace("Defragmenting requested data");

            try (UnfilteredRowIterator iter = result.unfilteredIterator(columnFilter(), Slices.ALL, false))
            {
                final Mutation mutation = new Mutation(PartitionUpdate.fromIterator(iter, columnFilter()));
                Stage.MUTATION.execute(() -> {
                    // skipping commitlog and index updates is fine since we're just de-fragmenting existing data
                    Keyspace.open(mutation.getKeyspaceName()).apply(mutation, false, false);
                });
            }
        }

        return result.unfilteredIterator(columnFilter(), Slices.ALL, clusteringIndexFilter().isReversed());
    }

    private ImmutableBTreePartition add(UnfilteredRowIterator iter, ImmutableBTreePartition result, ClusteringIndexNamesFilter filter, boolean isRepaired)
    {
        if (!isRepaired)
            oldestUnrepairedTombstone = Math.min(oldestUnrepairedTombstone, iter.stats().minLocalDeletionTime);

        int maxRows = Math.max(filter.requestedRows().size(), 1);
        if (result == null)
            return ImmutableBTreePartition.create(iter, maxRows);

        try (UnfilteredRowIterator merged = UnfilteredRowIterators.merge(Arrays.asList(iter, result.unfilteredIterator(columnFilter(), Slices.ALL, filter.isReversed()))))
        {
            return ImmutableBTreePartition.create(merged, maxRows);
        }
    }

    private ClusteringIndexNamesFilter reduceFilter(ClusteringIndexNamesFilter filter, Partition result, long sstableTimestamp)
    {
        if (result == null)
            return filter;

        SearchIterator<Clustering, Row> searchIter = result.searchIterator(columnFilter(), false);

        RegularAndStaticColumns columns = columnFilter().fetchedColumns();
        NavigableSet<Clustering> clusterings = filter.requestedRows();

        // We want to remove rows for which we have values for all requested columns. We have to deal with both static and regular rows.
        // TODO: we could also remove a selected column if we've found values for every requested row but we'll leave
        // that for later.

        boolean removeStatic = false;
        if (!columns.statics.isEmpty())
        {
            Row staticRow = searchIter.next(Clustering.STATIC_CLUSTERING);
            removeStatic = staticRow != null && canRemoveRow(staticRow, columns.statics, sstableTimestamp);
        }

        NavigableSet<Clustering> toRemove = null;
        for (Clustering clustering : clusterings)
        {
            Row row = searchIter.next(clustering);
            if (row == null || !canRemoveRow(row, columns.regulars, sstableTimestamp))
                continue;

            if (toRemove == null)
                toRemove = new TreeSet<>(result.metadata().comparator);
            toRemove.add(clustering);
        }

        if (!removeStatic && toRemove == null)
            return filter;

        // Check if we have everything we need
        boolean hasNoMoreStatic = columns.statics.isEmpty() || removeStatic;
        boolean hasNoMoreClusterings = clusterings.isEmpty() || (toRemove != null && toRemove.size() == clusterings.size());
        if (hasNoMoreStatic && hasNoMoreClusterings)
            return null;

        if (toRemove != null)
        {
            BTreeSet.Builder<Clustering> newClusterings = BTreeSet.builder(result.metadata().comparator);
            newClusterings.addAll(Sets.difference(clusterings, toRemove));
            clusterings = newClusterings.build();
        }
        return new ClusteringIndexNamesFilter(clusterings, filter.isReversed());
    }

    private boolean canRemoveRow(Row row, Columns requestedColumns, long sstableTimestamp)
    {
        // We can remove a row if it has data that is more recent that the next sstable to consider for the data that the query
        // cares about. And the data we care about is 1) the row timestamp (since every query cares if the row exists or not)
        // and 2) the requested columns.
        if (row.primaryKeyLivenessInfo().isEmpty() || row.primaryKeyLivenessInfo().timestamp() <= sstableTimestamp)
            return false;

        for (ColumnMetadata column : requestedColumns)
        {
            Cell cell = row.getCell(column);
            if (cell == null || cell.timestamp() <= sstableTimestamp)
                return false;
        }
        return true;
    }

    @Override
    public boolean selectsFullPartition()
    {
        return metadata().isStaticCompactTable() ||
               (clusteringIndexFilter.selectsAllPartition() && !rowFilter().hasExpressionOnClusteringOrRegularColumns());
    }

    @Override
    public String toString()
    {
        return String.format("Read(%s columns=%s rowFilter=%s limits=%s key=%s filter=%s, nowInSec=%d)",
                             metadata().toString(),
                             columnFilter(),
                             rowFilter(),
                             limits(),
                             metadata().partitionKeyType.getString(partitionKey().getKey()),
                             clusteringIndexFilter.toString(metadata()),
                             nowInSec());
    }

    @Override
    public Verb verb()
    {
        return Verb.READ_REQ;
    }

    protected void appendCQLWhereClause(StringBuilder sb)
    {
        sb.append(" WHERE ");

        sb.append(ColumnMetadata.toCQLString(metadata().partitionKeyColumns())).append(" = ");
        DataRange.appendKeyString(sb, metadata().partitionKeyType, partitionKey().getKey());

        // We put the row filter first because the clustering index filter can end by "ORDER BY"
        if (!rowFilter().isEmpty())
            sb.append(" AND ").append(rowFilter());

        String filterString = clusteringIndexFilter().toCQLString(metadata());
        if (!filterString.isEmpty())
            sb.append(" AND ").append(filterString);
    }

    protected void serializeSelection(DataOutputPlus out, int version) throws IOException
    {
        metadata().partitionKeyType.writeValue(partitionKey().getKey(), out);
        ClusteringIndexFilter.serializer.serialize(clusteringIndexFilter(), out, version);
    }

    protected long selectionSerializedSize(int version)
    {
        return metadata().partitionKeyType.writtenLength(partitionKey().getKey())
             + ClusteringIndexFilter.serializer.serializedSize(clusteringIndexFilter(), version);
    }

    public boolean isLimitedToOnePartition()
    {
        return true;
    }

    public boolean isRangeRequest()
    {
        return false;
    }

    /**
     * Groups multiple single partition read commands.
     */
    public static class Group extends SinglePartitionReadQuery.Group<SinglePartitionReadCommand>
    {
        public static Group create(TableMetadata metadata,
                                   int nowInSec,
                                   ColumnFilter columnFilter,
                                   RowFilter rowFilter,
                                   DataLimits limits,
                                   List<DecoratedKey> partitionKeys,
                                   ClusteringIndexFilter clusteringIndexFilter)
        {
            List<SinglePartitionReadCommand> commands = new ArrayList<>(partitionKeys.size());
            for (DecoratedKey partitionKey : partitionKeys)
            {
                commands.add(SinglePartitionReadCommand.create(metadata,
                                                               nowInSec,
                                                               columnFilter,
                                                               rowFilter,
                                                               limits,
                                                               partitionKey,
                                                               clusteringIndexFilter));
            }

            return new Group(commands, limits);
        }

        public Group(List<SinglePartitionReadCommand> commands, DataLimits limits)
        {
            super(commands, limits);
        }

        public static Group one(SinglePartitionReadCommand command)
        {
            return new Group(Collections.singletonList(command), command.limits());
        }

        public PartitionIterator execute(ConsistencyLevel consistency, ClientState clientState, long queryStartNanoTime) throws RequestExecutionException
        {
            return StorageProxy.read(this, consistency, clientState, queryStartNanoTime);
        }
    }

    private static class Deserializer extends SelectionDeserializer
    {
        public ReadCommand deserialize(DataInputPlus in,
                                       int version,
                                       boolean isDigest,
                                       int digestVersion,
                                       boolean acceptsTransient,
                                       TableMetadata metadata,
                                       int nowInSec,
                                       ColumnFilter columnFilter,
                                       RowFilter rowFilter,
                                       DataLimits limits,
                                       IndexMetadata index)
        throws IOException
        {
            DecoratedKey key = metadata.partitioner.decorateKey(metadata.partitionKeyType.readValue(in, DatabaseDescriptor.getMaxValueSize()));
            ClusteringIndexFilter filter = ClusteringIndexFilter.serializer.deserialize(in, version, metadata);
            return new SinglePartitionReadCommand(isDigest, digestVersion, acceptsTransient, metadata, nowInSec, columnFilter, rowFilter, limits, key, filter, index);
        }
    }

    /**
     * {@code SSTableReaderListener} used to collect metrics about SSTable read access.
     */
    private static final class SSTableReadMetricsCollector implements SSTableReadsListener
    {
        /**
         * The number of SSTables that need to be merged. This counter is only updated for single partition queries
         * since this has been the behavior so far.
         */
        private int mergedSSTables;

        @Override
        public void onSSTableSelected(SSTableReader sstable, RowIndexEntry<?> indexEntry, SelectionReason reason)
        {
            sstable.incrementReadCount();
            mergedSSTables++;
        }

        /**
         * Returns the number of SSTables that need to be merged.
         * @return the number of SSTables that need to be merged.
         */
        public int getMergedSSTables()
        {
            return mergedSSTables;
        }
    }
}<|MERGE_RESOLUTION|>--- conflicted
+++ resolved
@@ -360,24 +360,12 @@
 
     public long getTimeout(TimeUnit unit)
     {
-<<<<<<< HEAD
         return DatabaseDescriptor.getReadRpcTimeout(unit);
-=======
-        return DatabaseDescriptor.getReadRpcTimeout();
     }
 
     public boolean isReversed()
     {
         return clusteringIndexFilter.isReversed();
-    }
-
-    public boolean selectsKey(DecoratedKey key)
-    {
-        if (!this.partitionKey().equals(key))
-            return false;
-
-        return rowFilter().partitionKeyRestrictionsAreSatisfiedBy(key, metadata().getKeyValidator());
->>>>>>> 7014cd5a
     }
 
     @Override
