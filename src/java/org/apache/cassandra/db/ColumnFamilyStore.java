/*
 * Licensed to the Apache Software Foundation (ASF) under one
 * or more contributor license agreements.  See the NOTICE file
 * distributed with this work for additional information
 * regarding copyright ownership.  The ASF licenses this file
 * to you under the Apache License, Version 2.0 (the
 * "License"); you may not use this file except in compliance
 * with the License.  You may obtain a copy of the License at
 *
 *     http://www.apache.org/licenses/LICENSE-2.0
 *
 * Unless required by applicable law or agreed to in writing, software
 * distributed under the License is distributed on an "AS IS" BASIS,
 * WITHOUT WARRANTIES OR CONDITIONS OF ANY KIND, either express or implied.
 * See the License for the specific language governing permissions and
 * limitations under the License.
 */
package org.apache.cassandra.db;

import java.io.File;
import java.io.IOException;
import java.io.PrintStream;
import java.lang.reflect.Constructor;
import java.lang.reflect.InvocationTargetException;
import java.nio.ByteBuffer;
import java.nio.file.Files;
import java.util.ArrayList;
import java.util.Arrays;
import java.util.Collection;
import java.util.Collections;
import java.util.HashMap;
import java.util.HashSet;
import java.util.Iterator;
import java.util.List;
import java.util.Map;
import java.util.Objects;
import java.util.Set;
import java.util.UUID;
import java.util.concurrent.Callable;
import java.util.concurrent.CompletableFuture;
import java.util.concurrent.CountDownLatch;
import java.util.concurrent.ExecutionException;
import java.util.concurrent.ExecutorService;
import java.util.concurrent.Executors;
import java.util.concurrent.Future;
import java.util.concurrent.LinkedBlockingQueue;
import java.util.concurrent.ScheduledFuture;
import java.util.concurrent.ThreadPoolExecutor;
import java.util.concurrent.TimeUnit;
import java.util.concurrent.TimeoutException;
import java.util.concurrent.atomic.AtomicInteger;
import java.util.concurrent.atomic.AtomicReference;
import java.util.regex.Pattern;
import javax.management.MalformedObjectNameException;
import javax.management.ObjectName;
import javax.management.openmbean.CompositeData;
import javax.management.openmbean.CompositeDataSupport;
import javax.management.openmbean.CompositeType;
import javax.management.openmbean.OpenDataException;
import javax.management.openmbean.OpenType;
import javax.management.openmbean.SimpleType;
import javax.management.openmbean.TabularDataSupport;
import javax.management.openmbean.TabularType;

import com.google.common.annotations.VisibleForTesting;
import com.google.common.base.Function;
import com.google.common.base.Joiner;
import com.google.common.base.Predicate;
import com.google.common.base.Predicates;
import com.google.common.base.Throwables;
import com.google.common.collect.ImmutableSet;
import com.google.common.collect.Iterables;
import com.google.common.collect.Lists;
import com.google.common.collect.Sets;
import com.google.common.util.concurrent.ListenableFuture;
import com.google.common.util.concurrent.ListenableFutureTask;
import com.google.common.util.concurrent.MoreExecutors;
import com.google.common.util.concurrent.Runnables;
import org.slf4j.Logger;
import org.slf4j.LoggerFactory;

<<<<<<< HEAD
import org.apache.cassandra.cache.*;
import org.apache.cassandra.concurrent.*;
import org.apache.cassandra.config.*;
=======
import com.clearspring.analytics.stream.Counter;
import org.apache.cassandra.cache.CounterCacheKey;
import org.apache.cassandra.cache.IRowCacheEntry;
import org.apache.cassandra.cache.RowCacheKey;
import org.apache.cassandra.cache.RowCacheSentinel;
import org.apache.cassandra.concurrent.JMXEnabledThreadPoolExecutor;
import org.apache.cassandra.concurrent.NamedThreadFactory;
import org.apache.cassandra.concurrent.ScheduledExecutors;
import org.apache.cassandra.concurrent.StageManager;
import org.apache.cassandra.config.CFMetaData;
import org.apache.cassandra.config.ColumnDefinition;
import org.apache.cassandra.config.DatabaseDescriptor;
import org.apache.cassandra.config.Schema;
import org.apache.cassandra.config.SchemaConstants;
>>>>>>> 316559cc
import org.apache.cassandra.db.commitlog.CommitLog;
import org.apache.cassandra.db.commitlog.CommitLogPosition;
import org.apache.cassandra.db.compaction.AbstractCompactionStrategy;
import org.apache.cassandra.db.compaction.CompactionManager;
import org.apache.cassandra.db.compaction.CompactionStrategyManager;
import org.apache.cassandra.db.compaction.OperationType;
import org.apache.cassandra.db.filter.ClusteringIndexFilter;
import org.apache.cassandra.db.filter.DataLimits;
<<<<<<< HEAD
import org.apache.cassandra.db.streaming.CassandraStreamManager;
import org.apache.cassandra.db.repair.CassandraTableRepairManager;
import org.apache.cassandra.db.view.TableViews;
import org.apache.cassandra.db.lifecycle.*;
=======
import org.apache.cassandra.db.lifecycle.LifecycleNewTracker;
import org.apache.cassandra.db.lifecycle.LifecycleTransaction;
import org.apache.cassandra.db.lifecycle.SSTableSet;
import org.apache.cassandra.db.lifecycle.Tracker;
import org.apache.cassandra.db.lifecycle.View;
>>>>>>> 316559cc
import org.apache.cassandra.db.partitions.CachedPartition;
import org.apache.cassandra.db.partitions.PartitionUpdate;
import org.apache.cassandra.db.rows.CellPath;
import org.apache.cassandra.db.view.TableViews;
import org.apache.cassandra.dht.AbstractBounds;
import org.apache.cassandra.dht.Bounds;
import org.apache.cassandra.dht.IPartitioner;
import org.apache.cassandra.dht.Range;
import org.apache.cassandra.dht.Token;
import org.apache.cassandra.exceptions.ConfigurationException;
import org.apache.cassandra.exceptions.StartupException;
import org.apache.cassandra.index.SecondaryIndexManager;
import org.apache.cassandra.index.internal.CassandraIndex;
import org.apache.cassandra.index.transactions.UpdateTransaction;
import org.apache.cassandra.io.FSReadError;
import org.apache.cassandra.io.FSWriteError;
import org.apache.cassandra.io.sstable.Component;
import org.apache.cassandra.io.sstable.Descriptor;
import org.apache.cassandra.io.sstable.SSTableMultiWriter;
<<<<<<< HEAD
import org.apache.cassandra.io.sstable.format.*;
=======
import org.apache.cassandra.io.sstable.format.SSTableFormat;
import org.apache.cassandra.io.sstable.format.SSTableReader;
import org.apache.cassandra.io.sstable.format.SSTableWriter;
import org.apache.cassandra.io.sstable.format.Version;
import org.apache.cassandra.io.sstable.format.big.BigFormat;
>>>>>>> 316559cc
import org.apache.cassandra.io.sstable.metadata.MetadataCollector;
import org.apache.cassandra.io.util.FileUtils;
import org.apache.cassandra.metrics.Sampler;
import org.apache.cassandra.metrics.Sampler.Sample;
import org.apache.cassandra.metrics.Sampler.SamplerType;
import org.apache.cassandra.metrics.TableMetrics;
<<<<<<< HEAD
import org.apache.cassandra.repair.TableRepairManager;
import org.apache.cassandra.repair.consistent.admin.CleanupSummary;
import org.apache.cassandra.repair.consistent.admin.PendingStat;
import org.apache.cassandra.schema.*;
import org.apache.cassandra.schema.CompactionParams.TombstoneOption;
import org.apache.cassandra.service.ActiveRepairService;
import org.apache.cassandra.service.CacheService;
import org.apache.cassandra.service.StorageService;
import org.apache.cassandra.streaming.TableStreamManager;
import org.apache.cassandra.utils.*;
=======
import org.apache.cassandra.metrics.TableMetrics.Sampler;
import org.apache.cassandra.schema.CompactionParams;
import org.apache.cassandra.schema.CompactionParams.TombstoneOption;
import org.apache.cassandra.schema.CompressionParams;
import org.apache.cassandra.schema.IndexMetadata;
import org.apache.cassandra.schema.SpeculativeRetryParam;
import org.apache.cassandra.schema.TableParams;
import org.apache.cassandra.service.CacheService;
import org.apache.cassandra.service.StorageService;
import org.apache.cassandra.utils.ByteBufferUtil;
import org.apache.cassandra.utils.DefaultValue;
import org.apache.cassandra.utils.ExecutorUtils;
import org.apache.cassandra.utils.FBUtilities;
import org.apache.cassandra.utils.JVMStabilityInspector;
import org.apache.cassandra.utils.MBeanWrapper;
import org.apache.cassandra.utils.NoSpamLogger;
import org.apache.cassandra.utils.Pair;
import org.apache.cassandra.utils.TopKSampler.SamplerResult;
import org.apache.cassandra.utils.WrappedRunnable;
>>>>>>> 316559cc
import org.apache.cassandra.utils.concurrent.OpOrder;
import org.apache.cassandra.utils.concurrent.Refs;
import org.apache.cassandra.utils.memory.MemtableAllocator;
import org.json.simple.JSONArray;
import org.json.simple.JSONObject;

import static java.util.concurrent.TimeUnit.NANOSECONDS;

import static org.apache.cassandra.utils.Throwables.maybeFail;
import static org.apache.cassandra.utils.Throwables.merge;

public class ColumnFamilyStore implements ColumnFamilyStoreMBean
{
    private static final Logger logger = LoggerFactory.getLogger(ColumnFamilyStore.class);

    /*
    We keep a pool of threads for each data directory, size of each pool is memtable_flush_writers.
    When flushing we start a Flush runnable in the flushExecutor. Flush calculates how to split the
    memtable ranges over the existing data directories and creates a FlushRunnable for each of the directories.
    The FlushRunnables are executed in the perDiskflushExecutors and the Flush will block until all FlushRunnables
    are finished. By having flushExecutor size the same size as each of the perDiskflushExecutors we make sure we can
    have that many flushes going at the same time.
    */
<<<<<<< HEAD
    private static final ExecutorService flushExecutor = new JMXEnabledThreadPoolExecutor(DatabaseDescriptor.getFlushWriters(),
                                                                                          Stage.KEEP_ALIVE_SECONDS,
=======
    private static final ThreadPoolExecutor flushExecutor = new JMXEnabledThreadPoolExecutor(DatabaseDescriptor.getFlushWriters(),
                                                                                          StageManager.KEEPALIVE,
>>>>>>> 316559cc
                                                                                          TimeUnit.SECONDS,
                                                                                          new LinkedBlockingQueue<>(),
                                                                                          new NamedThreadFactory("MemtableFlushWriter"),
                                                                                          "internal");

<<<<<<< HEAD
    private static final ExecutorService [] perDiskflushExecutors = new ExecutorService[DatabaseDescriptor.getAllDataFileLocations().length];

=======
    private static final ThreadPoolExecutor [] perDiskflushExecutors = new ThreadPoolExecutor[DatabaseDescriptor.getAllDataFileLocations().length];
>>>>>>> 316559cc
    static
    {
        for (int i = 0; i < DatabaseDescriptor.getAllDataFileLocations().length; i++)
        {
            perDiskflushExecutors[i] = new JMXEnabledThreadPoolExecutor(DatabaseDescriptor.getFlushWriters(),
                                                                        Stage.KEEP_ALIVE_SECONDS,
                                                                        TimeUnit.SECONDS,
                                                                        new LinkedBlockingQueue<>(),
                                                                        new NamedThreadFactory("PerDiskMemtableFlushWriter_"+i),
                                                                        "internal");
        }
    }

    // post-flush executor is single threaded to provide guarantee that any flush Future on a CF will never return until prior flushes have completed
    private static final ExecutorService postFlushExecutor = new JMXEnabledThreadPoolExecutor(1,
                                                                                              Stage.KEEP_ALIVE_SECONDS,
                                                                                              TimeUnit.SECONDS,
                                                                                              new LinkedBlockingQueue<>(),
                                                                                              new NamedThreadFactory("MemtablePostFlush"),
                                                                                              "internal");

    private static final ExecutorService reclaimExecutor = new JMXEnabledThreadPoolExecutor(1,
                                                                                            Stage.KEEP_ALIVE_SECONDS,
                                                                                            TimeUnit.SECONDS,
                                                                                            new LinkedBlockingQueue<>(),
                                                                                            new NamedThreadFactory("MemtableReclaimMemory"),
                                                                                            "internal");

    private static final String[] COUNTER_NAMES = new String[]{"table", "count", "error", "value"};
    private static final String[] COUNTER_DESCS = new String[]
    { "keyspace.tablename",
      "number of occurances",
      "error bounds",
      "value" };
    private static final CompositeType COUNTER_COMPOSITE_TYPE;

    private static final String SAMPLING_RESULTS_NAME = "SAMPLING_RESULTS";

    public static final String SNAPSHOT_TRUNCATE_PREFIX = "truncated";
    public static final String SNAPSHOT_DROP_PREFIX = "dropped";

    static
    {
        try
        {
            OpenType<?>[] counterTypes = new OpenType[] { SimpleType.STRING, SimpleType.LONG, SimpleType.LONG, SimpleType.STRING };
            COUNTER_COMPOSITE_TYPE = new CompositeType(SAMPLING_RESULTS_NAME, SAMPLING_RESULTS_NAME, COUNTER_NAMES, COUNTER_DESCS, counterTypes);
        } catch (OpenDataException e)
        {
            throw new RuntimeException(e);
        }
    }

    public final Keyspace keyspace;
    public final String name;
    public final TableMetadataRef metadata;
    private final String mbeanName;
    @Deprecated
    private final String oldMBeanName;
    private volatile boolean valid = true;

    /**
     * Memtables and SSTables on disk for this column family.
     *
     * We synchronize on the Tracker to ensure isolation when we want to make sure
     * that the memtable we're acting on doesn't change out from under us.  I.e., flush
     * syncronizes on it to make sure it can submit on both executors atomically,
     * so anyone else who wants to make sure flush doesn't interfere should as well.
     */
    private final Tracker data;

    /* The read order, used to track accesses to off-heap memtable storage */
    public final OpOrder readOrdering = new OpOrder();

    /* This is used to generate the next index for a SSTable */
    private final AtomicInteger fileIndexGenerator = new AtomicInteger(0);

    public final SecondaryIndexManager indexManager;
    public final TableViews viewManager;

    /* These are locally held copies to be changed from the config during runtime */
    private volatile DefaultValue<Integer> minCompactionThreshold;
    private volatile DefaultValue<Integer> maxCompactionThreshold;
    private volatile DefaultValue<Double> crcCheckChance;

    private final CompactionStrategyManager compactionStrategyManager;

    private final Directories directories;

    public final TableMetrics metric;
    public volatile long sampleReadLatencyNanos;
    public volatile long additionalWriteLatencyNanos;

    private final CassandraTableWriteHandler writeHandler;
    private final CassandraStreamManager streamManager;

    private final TableRepairManager repairManager;

    private final SSTableImporter sstableImporter;

    private volatile boolean compactionSpaceCheck = true;

    @VisibleForTesting
    final DiskBoundaryManager diskBoundaryManager = new DiskBoundaryManager();

    private volatile boolean neverPurgeTombstones = false;

    public static void shutdownPostFlushExecutor() throws InterruptedException
    {
        postFlushExecutor.shutdown();
        postFlushExecutor.awaitTermination(60, TimeUnit.SECONDS);
    }

    public static void shutdownExecutorsAndWait(long timeout, TimeUnit unit) throws InterruptedException, TimeoutException
    {
        List<ExecutorService> executors = new ArrayList<>(perDiskflushExecutors.length + 3);
        Collections.addAll(executors, reclaimExecutor, postFlushExecutor, flushExecutor);
        Collections.addAll(executors, perDiskflushExecutors);
        ExecutorUtils.shutdownAndWait(timeout, unit, executors);
    }

    public static int getNumFlushWriters()
    {
        return flushExecutor.getCorePoolSize();
    }

    public void reload()
    {
        // metadata object has been mutated directly. make all the members jibe with new settings.

        // only update these runtime-modifiable settings if they have not been modified.
        if (!minCompactionThreshold.isModified())
            for (ColumnFamilyStore cfs : concatWithIndexes())
                cfs.minCompactionThreshold = new DefaultValue(metadata().params.compaction.minCompactionThreshold());
        if (!maxCompactionThreshold.isModified())
            for (ColumnFamilyStore cfs : concatWithIndexes())
                cfs.maxCompactionThreshold = new DefaultValue(metadata().params.compaction.maxCompactionThreshold());
        if (!crcCheckChance.isModified())
            for (ColumnFamilyStore cfs : concatWithIndexes())
                cfs.crcCheckChance = new DefaultValue(metadata().params.crcCheckChance);

        compactionStrategyManager.maybeReload(metadata());

        scheduleFlush();

        indexManager.reload();

        // If the CF comparator has changed, we need to change the memtable,
        // because the old one still aliases the previous comparator.
        if (data.getView().getCurrentMemtable().initialComparator != metadata().comparator)
            switchMemtable();
    }

    void scheduleFlush()
    {
        int period = metadata().params.memtableFlushPeriodInMs;
        if (period > 0)
        {
            logger.trace("scheduling flush in {} ms", period);
            WrappedRunnable runnable = new WrappedRunnable()
            {
                protected void runMayThrow()
                {
                    synchronized (data)
                    {
                        Memtable current = data.getView().getCurrentMemtable();
                        // if we're not expired, we've been hit by a scheduled flush for an already flushed memtable, so ignore
                        if (current.isExpired())
                        {
                            if (current.isClean())
                            {
                                // if we're still clean, instead of swapping just reschedule a flush for later
                                scheduleFlush();
                            }
                            else
                            {
                                // we'll be rescheduled by the constructor of the Memtable.
                                forceFlush();
                            }
                        }
                    }
                }
            };
            ScheduledExecutors.scheduledTasks.schedule(runnable, period, TimeUnit.MILLISECONDS);
        }
    }

    public static Runnable getBackgroundCompactionTaskSubmitter()
    {
        return () -> {
            for (Keyspace keyspace : Keyspace.all())
                for (ColumnFamilyStore cfs : keyspace.getColumnFamilyStores())
                    CompactionManager.instance.submitBackground(cfs);
        };
    }

    public Map<String, String> getCompactionParameters()
    {
        return compactionStrategyManager.getCompactionParams().asMap();
    }

    public String getCompactionParametersJson()
    {
        return FBUtilities.json(getCompactionParameters());
    }

    public void setCompactionParameters(Map<String, String> options)
    {
        try
        {
            CompactionParams compactionParams = CompactionParams.fromMap(options);
            compactionParams.validate();
            compactionStrategyManager.setNewLocalCompactionStrategy(compactionParams);
        }
        catch (Throwable t)
        {
            logger.error("Could not set new local compaction strategy", t);
            // dont propagate the ConfigurationException over jmx, user will only see a ClassNotFoundException
            throw new IllegalArgumentException("Could not set new local compaction strategy: "+t.getMessage());
        }
    }

    public void setCompactionParametersJson(String options)
    {
        setCompactionParameters(FBUtilities.fromJsonMap(options));
    }

    public Map<String,String> getCompressionParameters()
    {
        return metadata().params.compression.asMap();
    }

    public String getCompressionParametersJson()
    {
        return FBUtilities.json(getCompressionParameters());
    }

    public void setCompressionParameters(Map<String,String> opts)
    {
        try
        {
            CompressionParams params = CompressionParams.fromMap(opts);
            params.validate();
            throw new UnsupportedOperationException(); // TODO FIXME CASSANDRA-12949
        }
        catch (ConfigurationException e)
        {
            throw new IllegalArgumentException(e.getMessage());
        }
    }

    public void setCompressionParametersJson(String options)
    {
        setCompressionParameters(FBUtilities.fromJsonMap(options));
    }

    @VisibleForTesting
    public ColumnFamilyStore(Keyspace keyspace,
                             String columnFamilyName,
                             int generation,
                             TableMetadataRef metadata,
                             Directories directories,
                             boolean loadSSTables,
                             boolean registerBookeeping,
                             boolean offline)
    {
        assert directories != null;
        assert metadata != null : "null metadata for " + keyspace + ':' + columnFamilyName;

        this.keyspace = keyspace;
        this.metadata = metadata;
        this.directories = directories;
        name = columnFamilyName;
        minCompactionThreshold = new DefaultValue<>(metadata.get().params.compaction.minCompactionThreshold());
        maxCompactionThreshold = new DefaultValue<>(metadata.get().params.compaction.maxCompactionThreshold());
        crcCheckChance = new DefaultValue<>(metadata.get().params.crcCheckChance);
        viewManager = keyspace.viewManager.forTable(metadata.id);
        fileIndexGenerator.set(generation);
        sampleReadLatencyNanos = DatabaseDescriptor.getReadRpcTimeout(NANOSECONDS) / 2;
        additionalWriteLatencyNanos = DatabaseDescriptor.getWriteRpcTimeout(NANOSECONDS) / 2;

        logger.info("Initializing {}.{}", keyspace.getName(), name);

        // Create Memtable only on online
        Memtable initialMemtable = null;
        if (DatabaseDescriptor.isDaemonInitialized())
            initialMemtable = new Memtable(new AtomicReference<>(CommitLog.instance.getCurrentPosition()), this);
        data = new Tracker(initialMemtable, loadSSTables);

        Collection<SSTableReader> sstables = null;
        // scan for sstables corresponding to this cf and load them
        if (data.loadsstables)
        {
            Directories.SSTableLister sstableFiles = directories.sstableLister(Directories.OnTxnErr.IGNORE).skipTemporary(true);
            sstables = SSTableReader.openAll(sstableFiles.list().entrySet(), metadata);
            data.addInitialSSTablesWithoutUpdatingSize(sstables);
        }

<<<<<<< HEAD
=======
        /*
          When creating a CFS offline we change the default logic needed by CASSANDRA-8671
          and link the passed directories to be picked up by the compaction strategy
         */
        if (offline)
            this.directories = directories;
        else
            this.directories = new Directories(metadata, Directories.dataDirectories);


>>>>>>> 316559cc
        // compaction strategy should be created after the CFS has been prepared
        compactionStrategyManager = new CompactionStrategyManager(this);

        if (maxCompactionThreshold.value() <= 0 || minCompactionThreshold.value() <=0)
        {
            logger.warn("Disabling compaction strategy by setting compaction thresholds to 0 is deprecated, set the compaction option 'enabled' to 'false' instead.");
            this.compactionStrategyManager.disable();
        }

        // create the private ColumnFamilyStores for the secondary column indexes
        indexManager = new SecondaryIndexManager(this);
        for (IndexMetadata info : metadata.get().indexes)
        {
            indexManager.addIndex(info, true);
        }

        metric = new TableMetrics(this);

        if (data.loadsstables)
        {
            data.updateInitialSSTableSize(sstables);
        }

        if (registerBookeeping)
        {
            // register the mbean
            mbeanName = String.format("org.apache.cassandra.db:type=%s,keyspace=%s,table=%s",
                                         isIndex() ? "IndexTables" : "Tables",
                                         keyspace.getName(), name);
            oldMBeanName = String.format("org.apache.cassandra.db:type=%s,keyspace=%s,columnfamily=%s",
                                         isIndex() ? "IndexColumnFamilies" : "ColumnFamilies",
                                         keyspace.getName(), name);
<<<<<<< HEAD

            String[] objectNames = {mbeanName, oldMBeanName};
            for (String objectName : objectNames)
                MBeanWrapper.instance.registerMBean(this, objectName);
=======
            try
            {
                ObjectName[] objectNames = {new ObjectName(mbeanName), new ObjectName(oldMBeanName)};
                for (ObjectName objectName : objectNames)
                {
                    MBeanWrapper.instance.registerMBean(this, objectName);
                }
            }
            catch (Exception e)
            {
                throw new RuntimeException(e);
            }
            logger.trace("retryPolicy for {} is {}", name, this.metadata.params.speculativeRetry);
            latencyCalculator = ScheduledExecutors.optionalTasks.scheduleWithFixedDelay(() -> {
                SpeculativeRetryParam retryPolicy = ColumnFamilyStore.this.metadata.params.speculativeRetry;
                switch (retryPolicy.kind())
                {
                    case PERCENTILE:
                        // get percentile in nanos
                        sampleLatencyNanos = (long) (metric.coordinatorReadLatency.getSnapshot().getValue(retryPolicy.threshold()));
                        break;
                    case CUSTOM:
                        sampleLatencyNanos = (long) retryPolicy.threshold();
                        break;
                    default:
                        sampleLatencyNanos = Long.MAX_VALUE;
                        break;
                }
            }, DatabaseDescriptor.getReadRpcTimeout(), DatabaseDescriptor.getReadRpcTimeout(), TimeUnit.MILLISECONDS);
>>>>>>> 316559cc
        }
        else
        {
            mbeanName = null;
            oldMBeanName= null;
        }
        writeHandler = new CassandraTableWriteHandler(this);
        streamManager = new CassandraStreamManager(this);
        repairManager = new CassandraTableRepairManager(this);
        sstableImporter = new SSTableImporter(this);
    }

    public void updateSpeculationThreshold()
    {
        try
        {
            sampleReadLatencyNanos = metadata().params.speculativeRetry.calculateThreshold(metric.coordinatorReadLatency.getSnapshot(), sampleReadLatencyNanos);
            additionalWriteLatencyNanos = metadata().params.additionalWritePolicy.calculateThreshold(metric.coordinatorWriteLatency.getSnapshot(), additionalWriteLatencyNanos);
        }
        catch (Throwable e)
        {
            logger.error("Exception caught while calculating speculative retry threshold for {}: {}", metadata(), e);
        }
    }

    public TableWriteHandler getWriteHandler()
    {
        return writeHandler;
    }

    public TableStreamManager getStreamManager()
    {
        return streamManager;
    }

    public TableRepairManager getRepairManager()
    {
        return repairManager;
    }

    public TableMetadata metadata()
    {
        return metadata.get();
    }

    public Directories getDirectories()
    {
        return directories;
    }

    public SSTableMultiWriter createSSTableMultiWriter(Descriptor descriptor, long keyCount, long repairedAt, UUID pendingRepair, boolean isTransient, int sstableLevel, SerializationHeader header, LifecycleNewTracker lifecycleNewTracker)
    {
        MetadataCollector collector = new MetadataCollector(metadata().comparator).sstableLevel(sstableLevel);
        return createSSTableMultiWriter(descriptor, keyCount, repairedAt, pendingRepair, isTransient, collector, header, lifecycleNewTracker);
    }

    public SSTableMultiWriter createSSTableMultiWriter(Descriptor descriptor, long keyCount, long repairedAt, UUID pendingRepair, boolean isTransient, MetadataCollector metadataCollector, SerializationHeader header, LifecycleNewTracker lifecycleNewTracker)
    {
        return getCompactionStrategyManager().createSSTableMultiWriter(descriptor, keyCount, repairedAt, pendingRepair, isTransient, metadataCollector, header, indexManager.listIndexes(), lifecycleNewTracker);
    }

    public boolean supportsEarlyOpen()
    {
        return compactionStrategyManager.supportsEarlyOpen();
    }

    /** call when dropping or renaming a CF. Performs mbean housekeeping and invalidates CFS to other operations */
    public void invalidate()
    {
        invalidate(true);
    }

    public void invalidate(boolean expectMBean)
    {
        // disable and cancel in-progress compactions before invalidating
        valid = false;

        try
        {
            unregisterMBean();
        }
        catch (Exception e)
        {
            if (expectMBean)
            {
                JVMStabilityInspector.inspectThrowable(e);
                // this shouldn't block anything.
                logger.warn("Failed unregistering mbean: {}", mbeanName, e);
            }
        }

        compactionStrategyManager.shutdown();
        SystemKeyspace.removeTruncationRecord(metadata.id);

        data.dropSSTables();
        LifecycleTransaction.waitForDeletions();
        indexManager.dropAllIndexes();

        invalidateCaches();
    }

    /**
     * Removes every SSTable in the directory from the Tracker's view.
     * @param directory the unreadable directory, possibly with SSTables in it, but not necessarily.
     */
    void maybeRemoveUnreadableSSTables(File directory)
    {
        data.removeUnreadableSSTables(directory);
    }

    void unregisterMBean() throws MalformedObjectNameException
    {
        ObjectName[] objectNames = {new ObjectName(mbeanName), new ObjectName(oldMBeanName)};
        for (ObjectName objectName : objectNames)
        {
            if (MBeanWrapper.instance.isRegistered(objectName))
                MBeanWrapper.instance.unregisterMBean(objectName);
        }

        // unregister metrics
        metric.release();
    }


    public static ColumnFamilyStore createColumnFamilyStore(Keyspace keyspace, TableMetadataRef metadata, boolean loadSSTables)
    {
        return createColumnFamilyStore(keyspace, metadata.name, metadata, loadSSTables);
    }

    public static synchronized ColumnFamilyStore createColumnFamilyStore(Keyspace keyspace,
                                                                         String columnFamily,
                                                                         TableMetadataRef metadata,
                                                                         boolean loadSSTables)
    {
        Directories directories = new Directories(metadata.get());
        return createColumnFamilyStore(keyspace, columnFamily, metadata, directories, loadSSTables, true, false);
    }

    /** This is only directly used by offline tools */
    public static synchronized ColumnFamilyStore createColumnFamilyStore(Keyspace keyspace,
                                                                         String columnFamily,
                                                                         TableMetadataRef metadata,
                                                                         Directories directories,
                                                                         boolean loadSSTables,
                                                                         boolean registerBookkeeping,
                                                                         boolean offline)
    {
        // get the max generation number, to prevent generation conflicts
        Directories.SSTableLister lister = directories.sstableLister(Directories.OnTxnErr.IGNORE).includeBackups(true);
        List<Integer> generations = new ArrayList<>();
        for (Map.Entry<Descriptor, Set<Component>> entry : lister.list().entrySet())
        {
            Descriptor desc = entry.getKey();
            generations.add(desc.generation);
            if (!desc.isCompatible())
                throw new RuntimeException(String.format("Incompatible SSTable found. Current version %s is unable to read file: %s. Please run upgradesstables.",
                                                         desc.getFormat().getLatestVersion(), desc));
        }
        Collections.sort(generations);
        int value = (generations.size() > 0) ? (generations.get(generations.size() - 1)) : 0;

        return new ColumnFamilyStore(keyspace, columnFamily, value, metadata, directories, loadSSTables, registerBookkeeping, offline);
    }

    /**
     * Removes unnecessary files from the cf directory at startup: these include temp files, orphans, zero-length files
     * and compacted sstables. Files that cannot be recognized will be ignored.
     */
    public static void  scrubDataDirectories(TableMetadata metadata) throws StartupException
    {
        Directories directories = new Directories(metadata);
        Set<File> cleanedDirectories = new HashSet<>();

         // clear ephemeral snapshots that were not properly cleared last session (CASSANDRA-7357)
        clearEphemeralSnapshots(directories);

        directories.removeTemporaryDirectories();

        logger.trace("Removing temporary or obsoleted files from unfinished operations for table {}", metadata.name);
        if (!LifecycleTransaction.removeUnfinishedLeftovers(metadata))
            throw new StartupException(StartupException.ERR_WRONG_DISK_STATE,
                                       String.format("Cannot remove temporary or obsoleted files for %s due to a problem with transaction " +
                                                     "log files. Please check records with problems in the log messages above and fix them. " +
                                                     "Refer to the 3.0 upgrading instructions in NEWS.txt " +
                                                     "for a description of transaction log files.", metadata.toString()));

        logger.trace("Further extra check for orphan sstable files for {}", metadata.name);
        for (Map.Entry<Descriptor,Set<Component>> sstableFiles : directories.sstableLister(Directories.OnTxnErr.IGNORE).list().entrySet())
        {
            Descriptor desc = sstableFiles.getKey();
            File directory = desc.directory;
            Set<Component> components = sstableFiles.getValue();

            if (!cleanedDirectories.contains(directory))
            {
                cleanedDirectories.add(directory);
                for (File tmpFile : desc.getTemporaryFiles())
                {
                    logger.info("Removing unfinished temporary file {}", tmpFile);
                    tmpFile.delete();
                }
            }

            File dataFile = new File(desc.filenameFor(Component.DATA));
            if (components.contains(Component.DATA) && dataFile.length() > 0)
                // everything appears to be in order... moving on.
                continue;

            // missing the DATA file! all components are orphaned
            logger.warn("Removing orphans for {}: {}", desc, components);
            for (Component component : components)
            {
                File file = new File(desc.filenameFor(component));
                if (file.exists())
                    FileUtils.deleteWithConfirm(desc.filenameFor(component));
            }
        }

        // cleanup incomplete saved caches
<<<<<<< HEAD
        Pattern tmpCacheFilePattern = Pattern.compile(metadata.keyspace + "-" + metadata.name + "-(Key|Row)Cache.*\\.tmp$");
=======
        Pattern tmpCacheFilePattern = Pattern.compile(metadata.ksName + '-' + metadata.cfName + "-(Key|Row)Cache.*\\.tmp$");
>>>>>>> 316559cc
        File dir = new File(DatabaseDescriptor.getSavedCachesLocation());

        if (dir.exists())
        {
            assert dir.isDirectory();
            for (File file : Objects.requireNonNull(dir.listFiles()))
                if (tmpCacheFilePattern.matcher(file.getName()).matches())
                    if (!file.delete())
                        logger.warn("could not delete {}", file.getAbsolutePath());
        }

        // also clean out any index leftovers.
        for (IndexMetadata index : metadata.indexes)
            if (!index.isCustom())
            {
                TableMetadata indexMetadata = CassandraIndex.indexCfsMetadata(metadata, index);
                scrubDataDirectories(indexMetadata);
            }
    }

    /**
     * See #{@code StorageService.importNewSSTables} for more info
     *
     * @param ksName The keyspace name
     * @param cfName The columnFamily name
     */
    public static void loadNewSSTables(String ksName, String cfName)
    {
        /* ks/cf existence checks will be done by open and getCFS methods for us */
        Keyspace keyspace = Keyspace.open(ksName);
        keyspace.getColumnFamilyStore(cfName).loadNewSSTables();
    }

    @Deprecated
    public void loadNewSSTables()
    {

        SSTableImporter.Options options = SSTableImporter.Options.options().resetLevel(true).build();
        sstableImporter.importNewSSTables(options);
    }

    /**
     * #{@inheritDoc}
     */
    public synchronized List<String> importNewSSTables(Set<String> srcPaths, boolean resetLevel, boolean clearRepaired, boolean verifySSTables, boolean verifyTokens, boolean invalidateCaches, boolean extendedVerify)
    {
        SSTableImporter.Options options = SSTableImporter.Options.options(srcPaths)
                                                                 .resetLevel(resetLevel)
                                                                 .clearRepaired(clearRepaired)
                                                                 .verifySSTables(verifySSTables)
                                                                 .verifyTokens(verifyTokens)
                                                                 .invalidateCaches(invalidateCaches)
                                                                 .extendedVerify(extendedVerify).build();

        return sstableImporter.importNewSSTables(options);
    }

    Descriptor getUniqueDescriptorFor(Descriptor descriptor, File targetDirectory)
    {
        Descriptor newDescriptor;
        do
        {
            newDescriptor = new Descriptor(descriptor.version,
                                           targetDirectory,
                                           descriptor.ksname,
                                           descriptor.cfname,
                                           // Increment the generation until we find a filename that doesn't exist. This is needed because the new
                                           // SSTables that are being loaded might already use these generation numbers.
                                           fileIndexGenerator.incrementAndGet(),
                                           descriptor.formatType);
        }
        while (new File(newDescriptor.filenameFor(Component.DATA)).exists());
        return newDescriptor;
    }

    public void rebuildSecondaryIndex(String idxName)
    {
        rebuildSecondaryIndex(keyspace.getName(), metadata.name, idxName);
    }

    public static void rebuildSecondaryIndex(String ksName, String cfName, String... idxNames)
    {
        ColumnFamilyStore cfs = Keyspace.open(ksName).getColumnFamilyStore(cfName);

<<<<<<< HEAD
        logger.info("User Requested secondary index re-build for {}/{} indexes: {}", ksName, cfName, Joiner.on(',').join(idxNames));
        cfs.indexManager.rebuildIndexesBlocking(Sets.newHashSet(Arrays.asList(idxNames)));
    }
=======
        Set<String> indexes = new HashSet<>(Arrays.asList(idxNames));
>>>>>>> 316559cc

    public AbstractCompactionStrategy createCompactionStrategyInstance(CompactionParams compactionParams)
    {
        try
        {
            Constructor<? extends AbstractCompactionStrategy> constructor =
                compactionParams.klass().getConstructor(ColumnFamilyStore.class, Map.class);
            return constructor.newInstance(this, compactionParams.options());
        }
        catch (NoSuchMethodException | IllegalAccessException | InvocationTargetException | InstantiationException e)
        {
            throw new RuntimeException(e);
        }
    }

    @Deprecated
    public String getColumnFamilyName()
    {
        return getTableName();
    }

    public String getTableName()
    {
        return name;
    }

    public Descriptor newSSTableDescriptor(File directory)
    {
        return newSSTableDescriptor(directory, SSTableFormat.Type.current().info.getLatestVersion(), SSTableFormat.Type.current());
    }

    public Descriptor newSSTableDescriptor(File directory, SSTableFormat.Type format)
    {
        return newSSTableDescriptor(directory, format.info.getLatestVersion(), format);
    }

    public Descriptor newSSTableDescriptor(File directory, Version version, SSTableFormat.Type format)
    {
        return new Descriptor(version,
                              directory,
                              keyspace.getName(),
                              name,
                              fileIndexGenerator.incrementAndGet(),
                              format);
    }

    /**
     * Switches the memtable iff the live memtable is the one provided
     *
     * @param memtable
     */
    public ListenableFuture<CommitLogPosition> switchMemtableIfCurrent(Memtable memtable)
    {
        synchronized (data)
        {
            if (data.getView().getCurrentMemtable() == memtable)
                return switchMemtable();
        }
        logger.debug("Memtable is no longer current, returning future that completes when current flushing operation completes");
        return waitForFlushes();
    }

    /*
     * switchMemtable puts Memtable.getSortedContents on the writer executor.  When the write is complete,
     * we turn the writer into an SSTableReader and add it to ssTables where it is available for reads.
     * This method does not block except for synchronizing on Tracker, but the Future it returns will
     * not complete until the Memtable (and all prior Memtables) have been successfully flushed, and the CL
     * marked clean up to the position owned by the Memtable.
     */
    public ListenableFuture<CommitLogPosition> switchMemtable()
    {
        synchronized (data)
        {
            logFlush();
            Flush flush = new Flush(false);
            flushExecutor.execute(flush);
            postFlushExecutor.execute(flush.postFlushTask);
            return flush.postFlushTask;
        }
    }

    // print out size of all memtables we're enqueuing
    private void logFlush()
    {
        // reclaiming includes that which we are GC-ing;
        float onHeapRatio = 0, offHeapRatio = 0;
        long onHeapTotal = 0, offHeapTotal = 0;
        Memtable memtable = getTracker().getView().getCurrentMemtable();
        onHeapRatio +=  memtable.getAllocator().onHeap().ownershipRatio();
        offHeapRatio += memtable.getAllocator().offHeap().ownershipRatio();
        onHeapTotal += memtable.getAllocator().onHeap().owns();
        offHeapTotal += memtable.getAllocator().offHeap().owns();

        for (ColumnFamilyStore indexCfs : indexManager.getAllIndexColumnFamilyStores())
        {
            MemtableAllocator allocator = indexCfs.getTracker().getView().getCurrentMemtable().getAllocator();
            onHeapRatio += allocator.onHeap().ownershipRatio();
            offHeapRatio += allocator.offHeap().ownershipRatio();
            onHeapTotal += allocator.onHeap().owns();
            offHeapTotal += allocator.offHeap().owns();
        }

        logger.info("Enqueuing flush of {}: {}",
                     name,
                     String.format("%s (%.0f%%) on-heap, %s (%.0f%%) off-heap",
                                   FBUtilities.prettyPrintMemory(onHeapTotal),
                                   onHeapRatio * 100,
                                   FBUtilities.prettyPrintMemory(offHeapTotal),
                                   offHeapRatio * 100));
    }


    /**
     * Flush if there is unflushed data in the memtables
     *
     * @return a Future yielding the commit log position that can be guaranteed to have been successfully written
     *         to sstables for this table once the future completes
     */
    public ListenableFuture<CommitLogPosition> forceFlush()
    {
        synchronized (data)
        {
            Memtable current = data.getView().getCurrentMemtable();
            for (ColumnFamilyStore cfs : concatWithIndexes())
                if (!cfs.data.getView().getCurrentMemtable().isClean())
                    return switchMemtableIfCurrent(current);
            return waitForFlushes();
        }
    }

    /**
     * Flush if there is unflushed data that was written to the CommitLog before @param flushIfDirtyBefore
     * (inclusive).
     *
     * @return a Future yielding the commit log position that can be guaranteed to have been successfully written
     *         to sstables for this table once the future completes
     */
    public ListenableFuture<?> forceFlush(CommitLogPosition flushIfDirtyBefore)
    {
        // we don't loop through the remaining memtables since here we only care about commit log dirtiness
        // and this does not vary between a table and its table-backed indexes
        Memtable current = data.getView().getCurrentMemtable();
        if (current.mayContainDataBefore(flushIfDirtyBefore))
            return switchMemtableIfCurrent(current);
        return waitForFlushes();
    }

    /**
     * @return a Future yielding the commit log position that can be guaranteed to have been successfully written
     *         to sstables for this table once the future completes
     */
    private ListenableFuture<CommitLogPosition> waitForFlushes()
    {
        // we grab the current memtable; once any preceding memtables have flushed, we know its
        // commitLogLowerBound has been set (as this it is set with the upper bound of the preceding memtable)
        final Memtable current = data.getView().getCurrentMemtable();
        ListenableFutureTask<CommitLogPosition> task = ListenableFutureTask.create(() -> {
            logger.debug("forceFlush requested but everything is clean in {}", name);
            return current.getCommitLogLowerBound();
        });
        postFlushExecutor.execute(task);
        return task;
    }

    public CommitLogPosition forceBlockingFlush()
    {
        return FBUtilities.waitOnFuture(forceFlush());
    }

    /**
     * Both synchronises custom secondary indexes and provides ordering guarantees for futures on switchMemtable/flush
     * etc, which expect to be able to wait until the flush (and all prior flushes) requested have completed.
     */
    private final class PostFlush implements Callable<CommitLogPosition>
    {
        final CountDownLatch latch = new CountDownLatch(1);
        final List<Memtable> memtables;
        volatile Throwable flushFailure = null;

        private PostFlush(List<Memtable> memtables)
        {
            this.memtables = memtables;
        }

        public CommitLogPosition call()
        {
            try
            {
                // we wait on the latch for the commitLogUpperBound to be set, and so that waiters
                // on this task can rely on all prior flushes being complete
                latch.await();
            }
            catch (InterruptedException e)
            {
                throw new IllegalStateException();
            }

            CommitLogPosition commitLogUpperBound = CommitLogPosition.NONE;
            // If a flush errored out but the error was ignored, make sure we don't discard the commit log.
            if (flushFailure == null && !memtables.isEmpty())
            {
                Memtable memtable = memtables.get(0);
                commitLogUpperBound = memtable.getCommitLogUpperBound();
                CommitLog.instance.discardCompletedSegments(metadata.id, memtable.getCommitLogLowerBound(), commitLogUpperBound);
            }

            metric.pendingFlushes.dec();

            if (flushFailure != null)
                throw Throwables.propagate(flushFailure);

            return commitLogUpperBound;
        }
    }

    /**
     * Should only be constructed/used from switchMemtable() or truncate(), with ownership of the Tracker monitor.
     * In the constructor the current memtable(s) are swapped, and a barrier on outstanding writes is issued;
     * when run by the flushWriter the barrier is waited on to ensure all outstanding writes have completed
     * before all memtables are immediately written, and the CL is either immediately marked clean or, if
     * there are custom secondary indexes, the post flush clean up is left to update those indexes and mark
     * the CL clean
     */
    private final class Flush implements Runnable
    {
        final OpOrder.Barrier writeBarrier;
        final List<Memtable> memtables = new ArrayList<>();
        final ListenableFutureTask<CommitLogPosition> postFlushTask;
        final PostFlush postFlush;
        final boolean truncate;

        private Flush(boolean truncate)
        {
            if (logger.isTraceEnabled())
                logger.trace("Creating flush task {}@{}", hashCode(), name);

            // if true, we won't flush, we'll just wait for any outstanding writes, switch the memtable, and discard
            this.truncate = truncate;

            metric.pendingFlushes.inc();
            /*
              To ensure correctness of switch without blocking writes, run() needs to wait for all write operations
              started prior to the switch to complete. We do this by creating a Barrier on the writeOrdering
              that all write operations register themselves with, and assigning this barrier to the memtables,
              after which we *.issue()* the barrier. This barrier is used to direct write operations started prior
              to the barrier.issue() into the memtable we have switched out, and any started after to its replacement.
              In doing so it also tells the write operations to update the commitLogUpperBound of the memtable, so
              that we know the CL position we are dirty to, which can be marked clean when we complete.
             */
            writeBarrier = Keyspace.writeOrder.newBarrier();

            // submit flushes for the memtable for any indexed sub-cfses, and our own
            AtomicReference<CommitLogPosition> commitLogUpperBound = new AtomicReference<>();
            for (ColumnFamilyStore cfs : concatWithIndexes())
            {
                // switch all memtables, regardless of their dirty status, setting the barrier
                // so that we can reach a coordinated decision about cleanliness once they
                // are no longer possible to be modified
                Memtable newMemtable = new Memtable(commitLogUpperBound, cfs);
                Memtable oldMemtable = cfs.data.switchMemtable(truncate, newMemtable);
                oldMemtable.setDiscarding(writeBarrier, commitLogUpperBound);
                memtables.add(oldMemtable);
            }

            // we then ensure an atomic decision is made about the upper bound of the continuous range of commit log
            // records owned by this memtable
            setCommitLogUpperBound(commitLogUpperBound);

            // we then issue the barrier; this lets us wait for all operations started prior to the barrier to complete;
            // since this happens after wiring up the commitLogUpperBound, we also know all operations with earlier
            // commit log segment position have also completed, i.e. the memtables are done and ready to flush
            writeBarrier.issue();
            postFlush = new PostFlush(memtables);
            postFlushTask = ListenableFutureTask.create(postFlush);

            if (logger.isTraceEnabled())
                logger.trace("Created flush task {}@{}", hashCode(), name);
        }

        public void run()
        {
            if (logger.isTraceEnabled())
                logger.trace("Flush task {}@{} starts executing, waiting on barrier", hashCode(), name);

            long start = System.nanoTime();

            // mark writes older than the barrier as blocking progress, permitting them to exceed our memory limit
            // if they are stuck waiting on it, then wait for them all to complete
            writeBarrier.markBlocking();
            writeBarrier.await();

            if (logger.isTraceEnabled())
                logger.trace("Flush task for task {}@{} waited {} ms at the barrier", hashCode(), name, TimeUnit.NANOSECONDS.toMillis(System.nanoTime() - start));

            // mark all memtables as flushing, removing them from the live memtable list
            for (Memtable memtable : memtables)
                memtable.cfs.data.markFlushing(memtable);

            metric.memtableSwitchCount.inc();

            try
            {
                // Flush "data" memtable with non-cf 2i first;
                flushMemtable(memtables.get(0), true);
                for (int i = 1; i < memtables.size(); i++)
                    flushMemtable(memtables.get(i), false);
            }
            catch (Throwable t)
            {
                JVMStabilityInspector.inspectThrowable(t);
                postFlush.flushFailure = t;
            }

            if (logger.isTraceEnabled())
                logger.trace("Flush task {}@{} signaling post flush task", hashCode(), name);

            // signal the post-flush we've done our work
            postFlush.latch.countDown();

            if (logger.isTraceEnabled())
                logger.trace("Flush task task {}@{} finished", hashCode(), name);
        }

        public Collection<SSTableReader> flushMemtable(Memtable memtable, boolean flushNonCf2i)
        {
            if (logger.isTraceEnabled())
                logger.trace("Flush task task {}@{} flushing memtable {}", hashCode(), name, memtable);

            if (memtable.isClean() || truncate)
            {
                memtable.cfs.replaceFlushed(memtable, Collections.emptyList());
                reclaim(memtable);
                return Collections.emptyList();
            }

            List<Future<SSTableMultiWriter>> futures = new ArrayList<>();
            long totalBytesOnDisk = 0;
            long maxBytesOnDisk = 0;
            long minBytesOnDisk = Long.MAX_VALUE;
            List<SSTableReader> sstables = new ArrayList<>();
            try (LifecycleTransaction txn = LifecycleTransaction.offline(OperationType.FLUSH))
            {
                List<Memtable.FlushRunnable> flushRunnables = null;
                List<SSTableMultiWriter> flushResults;

                try
                {
                    // flush the memtable
                    flushRunnables = memtable.flushRunnables(txn);

                    for (int i = 0; i < flushRunnables.size(); i++)
                        futures.add(perDiskflushExecutors[i].submit(flushRunnables.get(i)));

                    /*
                      we can flush 2is as soon as the barrier completes, as they will be consistent with (or ahead of) the
                      flushed memtables and CL position, which is as good as we can guarantee.
                      TODO: SecondaryIndex should support setBarrier(), so custom implementations can co-ordinate exactly
                      with CL as we do with memtables/CFS-backed SecondaryIndexes.
                     */
                    if (flushNonCf2i)
                        indexManager.flushAllNonCFSBackedIndexesBlocking();

                    flushResults = Lists.newArrayList(FBUtilities.waitOnFutures(futures));
                }
                catch (Throwable t)
                {
                    t = memtable.abortRunnables(flushRunnables, t);
                    t = txn.abort(t);
                    throw Throwables.propagate(t);
                }

                try
                {
                    Iterator<SSTableMultiWriter> writerIterator = flushResults.iterator();
                    while (writerIterator.hasNext())
                    {
                        @SuppressWarnings("resource")
                        SSTableMultiWriter writer = writerIterator.next();
                        if (writer.getFilePointer() > 0)
                        {
                            writer.setOpenResult(true).prepareToCommit();
                        }
                        else
                        {
                            maybeFail(writer.abort(null));
                            writerIterator.remove();
                        }
                    }
                }
                catch (Throwable t)
                {
                    for (SSTableMultiWriter writer : flushResults)
                        t = writer.abort(t);
                    t = txn.abort(t);
                    Throwables.propagate(t);
                }

                txn.prepareToCommit();

                Throwable accumulate = null;
                for (SSTableMultiWriter writer : flushResults)
                    accumulate = writer.commit(accumulate);

                maybeFail(txn.commit(accumulate));

                for (SSTableMultiWriter writer : flushResults)
                {
                    Collection<SSTableReader> flushedSSTables = writer.finished();
                    for (SSTableReader sstable : flushedSSTables)
                    {
                        if (sstable != null)
                        {
                            sstables.add(sstable);
                            long size = sstable.bytesOnDisk();
                            totalBytesOnDisk += size;
                            maxBytesOnDisk = Math.max(maxBytesOnDisk, size);
                            minBytesOnDisk = Math.min(minBytesOnDisk, size);
                        }
                    }
                }
            }
            memtable.cfs.replaceFlushed(memtable, sstables);
            reclaim(memtable);
            memtable.cfs.compactionStrategyManager.compactionLogger.flush(sstables);
            logger.debug("Flushed to {} ({} sstables, {}), biggest {}, smallest {}",
                         sstables,
                         sstables.size(),
                         FBUtilities.prettyPrintMemory(totalBytesOnDisk),
                         FBUtilities.prettyPrintMemory(maxBytesOnDisk),
                         FBUtilities.prettyPrintMemory(minBytesOnDisk));
            return sstables;
        }

        private void reclaim(final Memtable memtable)
        {
            // issue a read barrier for reclaiming the memory, and offload the wait to another thread
            final OpOrder.Barrier readBarrier = readOrdering.newBarrier();
            readBarrier.issue();
            postFlushTask.addListener(new WrappedRunnable()
            {
                public void runMayThrow()
                {
                    readBarrier.await();
                    memtable.setDiscarded();
                }
            }, reclaimExecutor);
        }
    }

    // atomically set the upper bound for the commit log
    private static void setCommitLogUpperBound(AtomicReference<CommitLogPosition> commitLogUpperBound)
    {
        // we attempt to set the holder to the current commit log context. at the same time all writes to the memtables are
        // also maintaining this value, so if somebody sneaks ahead of us somehow (should be rare) we simply retry,
        // so that we know all operations prior to the position have not reached it yet
        CommitLogPosition lastReplayPosition;
        while (true)
        {
            lastReplayPosition = new Memtable.LastCommitLogPosition((CommitLog.instance.getCurrentPosition()));
            CommitLogPosition currentLast = commitLogUpperBound.get();
            if ((currentLast == null || currentLast.compareTo(lastReplayPosition) <= 0)
                && commitLogUpperBound.compareAndSet(currentLast, lastReplayPosition))
                break;
        }
    }

    /**
     * Finds the largest memtable, as a percentage of *either* on- or off-heap memory limits, and immediately
     * queues it for flushing.
     *
     *  @param minOwnershipRatio The minimum quantity of memory that should be cleaned. If the live memory used by
     *                           memtables is less than this ratio, then no memtable will be flushed.
     *
     * @return a future which completes when the flushing operation has completed. The value of the future is true
     *         if a flushing was scheduled, false otherwise. If the flush operation completes with an exception,
     *         then the future is completed exceptionally. If when trying to flush the memtable selected, this memtable
     *         is no longer the current one, this probably means another thread scheduled it already for flushing, and
     *         in this case the future will complete when the current flushing operation completes, see
     *         {@link this#switchMemtableIfCurrent(Memtable)} and {@link this#waitForFlushes()}.
     */
    public static CompletableFuture<Boolean> flushLargestColumnFamily(double minOwnershipRatio)
    {
        float largestRatio = 0f;
        Memtable largest = null;
        float liveOnHeap = 0, liveOffHeap = 0;
        for (ColumnFamilyStore cfs : ColumnFamilyStore.all())
        {
            // we take a reference to the current main memtable for the CF prior to snapping its ownership ratios
            // to ensure we have some ordering guarantee for performing the switchMemtableIf(), i.e. we will only
            // swap if the memtables we are measuring here haven't already been swapped by the time we try to swap them
            Memtable current = cfs.getTracker().getView().getCurrentMemtable();

            // find the total ownership ratio for the memtable and all SecondaryIndexes owned by this CF,
            // both on- and off-heap, and select the largest of the two ratios to weight this CF
            float onHeap = 0f, offHeap = 0f;
            onHeap += current.getAllocator().onHeap().ownershipRatio();
            offHeap += current.getAllocator().offHeap().ownershipRatio();

            for (ColumnFamilyStore indexCfs : cfs.indexManager.getAllIndexColumnFamilyStores())
            {
                MemtableAllocator allocator = indexCfs.getTracker().getView().getCurrentMemtable().getAllocator();
                onHeap += allocator.onHeap().ownershipRatio();
                offHeap += allocator.offHeap().ownershipRatio();
            }

            float ratio = Math.max(onHeap, offHeap);
            if (ratio > largestRatio)
            {
<<<<<<< HEAD
                float usedOnHeap = Memtable.MEMORY_POOL.onHeap.usedRatio();
                float usedOffHeap = Memtable.MEMORY_POOL.offHeap.usedRatio();
                float flushingOnHeap = Memtable.MEMORY_POOL.onHeap.reclaimingRatio();
                float flushingOffHeap = Memtable.MEMORY_POOL.offHeap.reclaimingRatio();
                float thisOnHeap = largest.getAllocator().onHeap().ownershipRatio();
                float thisOffHeap = largest.getAllocator().offHeap().ownershipRatio();
                logger.info("Flushing largest {} to free up room. Used total: {}, live: {}, flushing: {}, this: {}",
                            largest.cfs, ratio(usedOnHeap, usedOffHeap), ratio(liveOnHeap, liveOffHeap),
                            ratio(flushingOnHeap, flushingOffHeap), ratio(thisOnHeap, thisOffHeap));
                largest.cfs.switchMemtableIfCurrent(largest);
=======
                largest = current;
                largestRatio = ratio;
>>>>>>> 316559cc
            }

            liveOnHeap += onHeap;
            liveOffHeap += offHeap;
        }
        CompletableFuture<Boolean> ret = new CompletableFuture<>();
        double liveRatio = Math.max(liveOnHeap, liveOffHeap);

        if (largest != null && liveRatio >= minOwnershipRatio)
        {
            float usedOnHeap = Memtable.MEMORY_POOL.onHeap.usedRatio();
            float usedOffHeap = Memtable.MEMORY_POOL.offHeap.usedRatio();
            float flushingOnHeap = Memtable.MEMORY_POOL.onHeap.reclaimingRatio();
            float flushingOffHeap = Memtable.MEMORY_POOL.offHeap.reclaimingRatio();
            float thisOnHeap = largest.getAllocator().onHeap().ownershipRatio();
            float thisOffHeap = largest.getAllocator().offHeap().ownershipRatio();
            logger.debug("Flushing largest {} to free up room, min ratio {}. Used total: {}, live: {}, flushing: {}, this: {}",
                         largest.cfs, ratio(minOwnershipRatio), ratio(usedOnHeap, usedOffHeap), ratio(liveOnHeap, liveOffHeap),
                         ratio(flushingOnHeap, flushingOffHeap), ratio(thisOnHeap, thisOffHeap));

            ListenableFuture<CommitLogPosition> flushFut = largest.cfs.switchMemtableIfCurrent(largest);
            flushFut.addListener(() -> {
                try
                {
                    flushFut.get();
                    ret.complete(true);
                }
                catch (Throwable t)
                {
                    ret.completeExceptionally(t);
                }
            }, MoreExecutors.directExecutor());
        }
        else
        {
            if (largest == null)
                logger.debug("Flushing of largest memtable, not done, no memtable found");
            else if (liveRatio < minOwnershipRatio)
                logger.debug("Flushing of largest memtable, not done, max live ratio {} less than min ratio {}", ratio(liveRatio), ratio(minOwnershipRatio));

            ret.complete(false);
        }

        return ret;
    }

    private static String ratio(double val)
    {
        return String.format("%.2f", val);
    }

    private static String ratio(float onHeap, float offHeap)
    {
        return String.format("%.2f/%.2f", onHeap, offHeap);
    }

    /**
     * Insert/Update the column family for this key.
     * Caller is responsible for acquiring Keyspace.switchLock
     * param @ lock - lock that needs to be used.
     * param @ key - key for update/insert
     * param @ columnFamily - columnFamily changes
     */
    public void apply(PartitionUpdate update, UpdateTransaction indexer, OpOrder.Group opGroup, CommitLogPosition commitLogPosition)

    {
        long start = System.nanoTime();
        try
        {
            Memtable mt = data.getMemtableFor(opGroup, commitLogPosition);
            long timeDelta = mt.put(update, indexer, opGroup);
            DecoratedKey key = update.partitionKey();
            invalidateCachedPartition(key);
            metric.topWritePartitionFrequency.addSample(key.getKey(), 1);
            if (metric.topWritePartitionSize.isEnabled()) // dont compute datasize if not needed
                metric.topWritePartitionSize.addSample(key.getKey(), update.dataSize());
            StorageHook.instance.reportWrite(metadata.id, update);
            metric.writeLatency.addNano(System.nanoTime() - start);
            // CASSANDRA-11117 - certain resolution paths on memtable put can result in very
            // large time deltas, either through a variety of sentinel timestamps (used for empty values, ensuring
            // a minimal write, etc). This limits the time delta to the max value the histogram
            // can bucket correctly. This also filters the Long.MAX_VALUE case where there was no previous value
            // to update.
            if(timeDelta < Long.MAX_VALUE)
                metric.colUpdateTimeDeltaHistogram.update(Math.min(18165375903306L, timeDelta));
        }
        catch (RuntimeException e)
        {
            throw new RuntimeException(e.getMessage()
                                       + " for ks: "
                                       + keyspace.getName() + ", table: " + name, e);
        }
    }

    /**
     * @param sstables
     * @return sstables whose key range overlaps with that of the given sstables, not including itself.
     * (The given sstables may or may not overlap with each other.)
     */
    public Collection<SSTableReader> getOverlappingLiveSSTables(Iterable<SSTableReader> sstables)
    {
        logger.trace("Checking for sstables overlapping {}", sstables);

        // a normal compaction won't ever have an empty sstables list, but we create a skeleton
        // compaction controller for streaming, and that passes an empty list.
        if (!sstables.iterator().hasNext())
            return ImmutableSet.of();

        View view = data.getView();

        List<SSTableReader> sortedByFirst = Lists.newArrayList(sstables);
        Collections.sort(sortedByFirst, (o1, o2) -> o1.first.compareTo(o2.first));

        List<AbstractBounds<PartitionPosition>> bounds = new ArrayList<>();
        DecoratedKey first = null, last = null;
        /*
        normalize the intervals covered by the sstables
        assume we have sstables like this (brackets representing first/last key in the sstable);
        [   ] [   ]    [   ]   [  ]
           [   ]         [       ]
        then we can, instead of searching the interval tree 6 times, normalize the intervals and
        only query the tree 2 times, for these intervals;
        [         ]    [          ]
         */
        for (SSTableReader sstable : sortedByFirst)
        {
            if (first == null)
            {
                first = sstable.first;
                last = sstable.last;
            }
            else
            {
                if (sstable.first.compareTo(last) <= 0) // we do overlap
                {
                    if (sstable.last.compareTo(last) > 0)
                        last = sstable.last;
                }
                else
                {
                    bounds.add(AbstractBounds.bounds(first, true, last, true));
                    first = sstable.first;
                    last = sstable.last;
                }
            }
        }
        bounds.add(AbstractBounds.bounds(first, true, last, true));
        Set<SSTableReader> results = new HashSet<>();

        for (AbstractBounds<PartitionPosition> bound : bounds)
            Iterables.addAll(results, view.liveSSTablesInBounds(bound.left, bound.right));

        return Sets.difference(results, ImmutableSet.copyOf(sstables));
    }

    /**
     * like getOverlappingSSTables, but acquires references before returning
     */
    public Refs<SSTableReader> getAndReferenceOverlappingLiveSSTables(Iterable<SSTableReader> sstables)
    {
        while (true)
        {
            Iterable<SSTableReader> overlapped = getOverlappingLiveSSTables(sstables);
            Refs<SSTableReader> refs = Refs.tryRef(overlapped);
            if (refs != null)
                return refs;
        }
    }

    /*
     * Called after a BinaryMemtable flushes its in-memory data, or we add a file
     * via bootstrap. This information is cached in the ColumnFamilyStore.
     * This is useful for reads because the ColumnFamilyStore first looks in
     * the in-memory store and the into the disk to find the key. If invoked
     * during recoveryMode the onMemtableFlush() need not be invoked.
     *
     * param @ filename - filename just flushed to disk
     */
    public void addSSTable(SSTableReader sstable)
    {
        assert sstable.getColumnFamilyName().equals(name);
        addSSTables(Collections.singletonList(sstable));
    }

    public void addSSTables(Collection<SSTableReader> sstables)
    {
        data.addSSTables(sstables);
        CompactionManager.instance.submitBackground(this);
    }

    /**
     * Calculate expected file size of SSTable after compaction.
     *
     * If operation type is {@code CLEANUP} and we're not dealing with an index sstable,
     * then we calculate expected file size with checking token range to be eliminated.
     *
     * Otherwise, we just add up all the files' size, which is the worst case file
     * size for compaction of all the list of files given.
     *
     * @param sstables SSTables to calculate expected compacted file size
     * @param operation Operation type
     * @return Expected file size of SSTable after compaction
     */
    public long getExpectedCompactedFileSize(Iterable<SSTableReader> sstables, OperationType operation)
    {
        if (operation != OperationType.CLEANUP || isIndex())
        {
            return SSTableReader.getTotalBytes(sstables);
        }

        // cleanup size estimation only counts bytes for keys local to this node
        long expectedFileSize = 0;
        Collection<Range<Token>> ranges = StorageService.instance.getLocalReplicas(keyspace.getName()).ranges();
        for (SSTableReader sstable : sstables)
        {
            List<SSTableReader.PartitionPositionBounds> positions = sstable.getPositionsForRanges(ranges);
            for (SSTableReader.PartitionPositionBounds position : positions)
                expectedFileSize += position.upperPosition - position.lowerPosition;
        }

        double compressionRatio = metric.compressionRatio.getValue();
        if (compressionRatio > 0d)
            expectedFileSize *= compressionRatio;

        return expectedFileSize;
    }

    /*
     *  Find the maximum size file in the list .
     */
    public SSTableReader getMaxSizeFile(Iterable<SSTableReader> sstables)
    {
        long maxSize = 0L;
        SSTableReader maxFile = null;
        for (SSTableReader sstable : sstables)
        {
            if (sstable.onDiskLength() > maxSize)
            {
                maxSize = sstable.onDiskLength();
                maxFile = sstable;
            }
        }
        return maxFile;
    }

    public CompactionManager.AllSSTableOpStatus forceCleanup(int jobs) throws ExecutionException, InterruptedException
    {
        return CompactionManager.instance.performCleanup(ColumnFamilyStore.this, jobs);
    }

    public CompactionManager.AllSSTableOpStatus scrub(boolean disableSnapshot, boolean skipCorrupted, boolean checkData, boolean reinsertOverflowedTTL, int jobs) throws ExecutionException, InterruptedException
    {
        return scrub(disableSnapshot, skipCorrupted, reinsertOverflowedTTL, false, checkData, jobs);
    }

    @VisibleForTesting
    public CompactionManager.AllSSTableOpStatus scrub(boolean disableSnapshot, boolean skipCorrupted, boolean reinsertOverflowedTTL, boolean alwaysFail, boolean checkData, int jobs) throws ExecutionException, InterruptedException
    {
        // skip snapshot creation during scrub, SEE JIRA 5891
        if(!disableSnapshot)
            snapshotWithoutFlush("pre-scrub-" + System.currentTimeMillis());

        try
        {
            return CompactionManager.instance.performScrub(ColumnFamilyStore.this, skipCorrupted, checkData, reinsertOverflowedTTL, jobs);
        }
        catch(Throwable t)
        {
            if (!rebuildOnFailedScrub(t))
                throw t;

            return alwaysFail ? CompactionManager.AllSSTableOpStatus.ABORTED : CompactionManager.AllSSTableOpStatus.SUCCESSFUL;
        }
    }

    /**
     * CASSANDRA-5174 : For an index cfs we may be able to discard everything and just rebuild
     * the index when a scrub fails.
     *
     * @return true if we are an index cfs and we successfully rebuilt the index
     */
    public boolean rebuildOnFailedScrub(Throwable failure)
    {
        if (!isIndex() || !SecondaryIndexManager.isIndexColumnFamilyStore(this))
            return false;

        truncateBlocking();

        logger.warn("Rebuilding index for {} because of <{}>", name, failure.getMessage());

        ColumnFamilyStore parentCfs = SecondaryIndexManager.getParentCfs(this);
        assert parentCfs.indexManager.getAllIndexColumnFamilyStores().contains(this);

        String indexName = SecondaryIndexManager.getIndexName(this);

        parentCfs.rebuildSecondaryIndex(indexName);
        return true;
    }

    public CompactionManager.AllSSTableOpStatus verify(Verifier.Options options) throws ExecutionException, InterruptedException
    {
        return CompactionManager.instance.performVerify(ColumnFamilyStore.this, options);
    }

    public CompactionManager.AllSSTableOpStatus sstablesRewrite(boolean excludeCurrentVersion, int jobs) throws ExecutionException, InterruptedException
    {
        return CompactionManager.instance.performSSTableRewrite(ColumnFamilyStore.this, excludeCurrentVersion, jobs);
    }

    public CompactionManager.AllSSTableOpStatus relocateSSTables(int jobs) throws ExecutionException, InterruptedException
    {
        return CompactionManager.instance.relocateSSTables(this, jobs);
    }

    public CompactionManager.AllSSTableOpStatus garbageCollect(TombstoneOption tombstoneOption, int jobs) throws ExecutionException, InterruptedException
    {
        return CompactionManager.instance.performGarbageCollection(this, tombstoneOption, jobs);
    }

    public void markObsolete(Collection<SSTableReader> sstables, OperationType compactionType)
    {
        assert !sstables.isEmpty();
        maybeFail(data.dropSSTables(Predicates.in(sstables), compactionType, null));
    }

    void replaceFlushed(Memtable memtable, Collection<SSTableReader> sstables)
    {
        data.replaceFlushed(memtable, sstables);
        if (sstables != null && !sstables.isEmpty())
            CompactionManager.instance.submitBackground(this);
    }

    public boolean isValid()
    {
        return valid;
    }

    /**
     * Package protected for access from the CompactionManager.
     */
    public Tracker getTracker()
    {
        return data;
    }

    public Set<SSTableReader> getLiveSSTables()
    {
        return data.getView().liveSSTables();
    }

    public Iterable<SSTableReader> getSSTables(SSTableSet sstableSet)
    {
        return data.getView().select(sstableSet);
    }

    public Iterable<SSTableReader> getUncompactingSSTables()
    {
        return data.getUncompacting();
    }

    public Map<UUID, PendingStat> getPendingRepairStats()
    {
        Map<UUID, PendingStat.Builder> builders = new HashMap<>();
        for (SSTableReader sstable : getLiveSSTables())
        {
            UUID session = sstable.getPendingRepair();
            if (session == null)
                continue;

            if (!builders.containsKey(session))
                builders.put(session, new PendingStat.Builder());

            builders.get(session).addSSTable(sstable);
        }

        Map<UUID, PendingStat> stats = new HashMap<>();
        for (Map.Entry<UUID, PendingStat.Builder> entry : builders.entrySet())
        {
            stats.put(entry.getKey(), entry.getValue().build());
        }
        return stats;
    }

    /**
     * promotes (or demotes) data attached to an incremental repair session that has either completed successfully,
     * or failed
     *
     * @return session ids whose data could not be released
     */
    public CleanupSummary releaseRepairData(Collection<UUID> sessions, boolean force)
    {
        if (force)
        {
            Predicate<SSTableReader> predicate = sst -> {
                UUID session = sst.getPendingRepair();
                return session != null && sessions.contains(session);
            };
            return runWithCompactionsDisabled(() -> compactionStrategyManager.releaseRepairData(sessions),
                                              predicate, false, true, true);
        }
        else
        {
            return compactionStrategyManager.releaseRepairData(sessions);
        }
    }

    public boolean isFilterFullyCoveredBy(ClusteringIndexFilter filter,
                                          DataLimits limits,
                                          CachedPartition cached,
                                          int nowInSec,
                                          boolean enforceStrictLiveness)
    {
        // We can use the cached value only if we know that no data it doesn't contain could be covered
        // by the query filter, that is if:
        //   1) either the whole partition is cached
        //   2) or we can ensure than any data the filter selects is in the cached partition

        // We can guarantee that a partition is fully cached if the number of rows it contains is less than
        // what we're caching. Wen doing that, we should be careful about expiring cells: we should count
        // something expired that wasn't when the partition was cached, or we could decide that the whole
        // partition is cached when it's not. This is why we use CachedPartition#cachedLiveRows.
        if (cached.cachedLiveRows() < metadata().params.caching.rowsPerPartitionToCache())
            return true;

        // If the whole partition isn't cached, then we must guarantee that the filter cannot select data that
        // is not in the cache. We can guarantee that if either the filter is a "head filter" and the cached
        // partition has more live rows that queried (where live rows refers to the rows that are live now),
        // or if we can prove that everything the filter selects is in the cached partition based on its content.
        return (filter.isHeadFilter() && limits.hasEnoughLiveData(cached,
                                                                  nowInSec,
                                                                  filter.selectsAllPartition(),
                                                                  enforceStrictLiveness))
                || filter.isFullyCoveredBy(cached);
    }

    public int gcBefore(int nowInSec)
    {
        return nowInSec - metadata().params.gcGraceSeconds;
    }

    @SuppressWarnings("resource")
    public RefViewFragment selectAndReference(Function<View, Iterable<SSTableReader>> filter)
    {
        long failingSince = -1L;
        while (true)
        {
            ViewFragment view = select(filter);
            Refs<SSTableReader> refs = Refs.tryRef(view.sstables);
            if (refs != null)
                return new RefViewFragment(view.sstables, view.memtables, refs);
            if (failingSince <= 0)
            {
                failingSince = System.nanoTime();
            }
            else if (System.nanoTime() - failingSince > TimeUnit.MILLISECONDS.toNanos(100))
            {
                List<SSTableReader> released = new ArrayList<>();
                for (SSTableReader reader : view.sstables)
                    if (reader.selfRef().globalCount() == 0)
                        released.add(reader);
                NoSpamLogger.log(logger, NoSpamLogger.Level.WARN, 1, TimeUnit.SECONDS,
                                 "Spinning trying to capture readers {}, released: {}, ", view.sstables, released);
                failingSince = System.nanoTime();
            }
        }
    }

    public ViewFragment select(Function<View, Iterable<SSTableReader>> filter)
    {
        View view = data.getView();
        List<SSTableReader> sstables = Lists.newArrayList(Objects.requireNonNull(filter.apply(view)));
        return new ViewFragment(sstables, view.getAllMemtables());
    }

    // WARNING: this returns the set of LIVE sstables only, which may be only partially written
    public List<String> getSSTablesForKey(String key)
    {
        return getSSTablesForKey(key, false);
    }

    public List<String> getSSTablesForKey(String key, boolean hexFormat)
    {
        ByteBuffer keyBuffer = hexFormat ? ByteBufferUtil.hexToBytes(key) : metadata().partitionKeyType.fromString(key);
        DecoratedKey dk = decorateKey(keyBuffer);
        try (OpOrder.Group op = readOrdering.start())
        {
            List<String> files = new ArrayList<>();
            for (SSTableReader sstr : select(View.select(SSTableSet.LIVE, dk)).sstables)
            {
                // check if the key actually exists in this sstable, without updating cache and stats
                if (sstr.getPosition(dk, SSTableReader.Operator.EQ, false) != null)
                    files.add(sstr.getFilename());
            }
            return files;
        }
    }

    public void beginLocalSampling(String sampler, int capacity, int durationMillis)
    {
        metric.samplers.get(SamplerType.valueOf(sampler)).beginSampling(capacity, durationMillis);
    }

    @SuppressWarnings({ "rawtypes", "unchecked" })
    public List<CompositeData> finishLocalSampling(String sampler, int count) throws OpenDataException
    {
        Sampler samplerImpl = metric.samplers.get(SamplerType.valueOf(sampler));
        List<Sample> samplerResults = samplerImpl.finishSampling(count);
        List<CompositeData> result = new ArrayList<>(count);
        for (Sample counter : samplerResults)
        {
            //Not duplicating the buffer for safety because AbstractSerializer and ByteBufferUtil.bytesToHex
            //don't modify position or limit
            result.add(new CompositeDataSupport(COUNTER_COMPOSITE_TYPE, COUNTER_NAMES, new Object[] {
                    keyspace.getName() + "." + name,
                    counter.count,
                    counter.error,
                    samplerImpl.toString(counter.value) })); // string
        }
        return result;
    }

    public boolean isCompactionDiskSpaceCheckEnabled()
    {
        return compactionSpaceCheck;
    }

    public void compactionDiskSpaceCheck(boolean enable)
    {
        compactionSpaceCheck = enable;
    }

    public void cleanupCache()
    {
        Collection<Range<Token>> ranges = StorageService.instance.getLocalReplicas(keyspace.getName()).ranges();

        for (Iterator<RowCacheKey> keyIter = CacheService.instance.rowCache.keyIterator();
             keyIter.hasNext(); )
        {
            RowCacheKey key = keyIter.next();
            DecoratedKey dk = decorateKey(ByteBuffer.wrap(key.key));
            if (key.sameTable(metadata()) && !Range.isInRanges(dk.getToken(), ranges))
                invalidateCachedPartition(dk);
        }

        if (metadata().isCounter())
        {
            for (Iterator<CounterCacheKey> keyIter = CacheService.instance.counterCache.keyIterator();
                 keyIter.hasNext(); )
            {
                CounterCacheKey key = keyIter.next();
                DecoratedKey dk = decorateKey(key.partitionKey());
                if (key.sameTable(metadata()) && !Range.isInRanges(dk.getToken(), ranges))
                    CacheService.instance.counterCache.remove(key);
            }
        }
    }

    public ClusteringComparator getComparator()
    {
        return metadata().comparator;
    }

    public void snapshotWithoutFlush(String snapshotName)
    {
        snapshotWithoutFlush(snapshotName, null, false, null);
    }

    /**
     * @param ephemeral If this flag is set to true, the snapshot will be cleaned during next startup
     */
    public Set<SSTableReader> snapshotWithoutFlush(String snapshotName, Predicate<SSTableReader> predicate, boolean ephemeral, RateLimiter rateLimiter)
    {
        if (rateLimiter == null)
            rateLimiter = DatabaseDescriptor.getSnapshotRateLimiter();

        Set<SSTableReader> snapshottedSSTables = new HashSet<>();
        final JSONArray filesJSONArr = new JSONArray();
        for (ColumnFamilyStore cfs : concatWithIndexes())
        {
            try (RefViewFragment currentView = cfs.selectAndReference(View.select(SSTableSet.CANONICAL, (x) -> predicate == null || predicate.apply(x))))
            {
                for (SSTableReader ssTable : currentView.sstables)
                {
                    File snapshotDirectory = Directories.getSnapshotDirectory(ssTable.descriptor, snapshotName);
                    rateLimiter.acquire(SSTableReader.componentsFor(ssTable.descriptor).size());
                    ssTable.createLinks(snapshotDirectory.getPath()); // hard links
                    filesJSONArr.add(ssTable.descriptor.relativeFilenameFor(Component.DATA));

                    if (logger.isTraceEnabled())
                        logger.trace("Snapshot for {} keyspace data file {} created in {}", keyspace, ssTable.getFilename(), snapshotDirectory);
                    snapshottedSSTables.add(ssTable);
                }
            }
        }

        writeSnapshotManifest(filesJSONArr, snapshotName);
        if (!SchemaConstants.isLocalSystemKeyspace(metadata.keyspace) && !SchemaConstants.isReplicatedSystemKeyspace(metadata.keyspace))
            writeSnapshotSchema(snapshotName);

        if (ephemeral)
            createEphemeralSnapshotMarkerFile(snapshotName);
        return snapshottedSSTables;
    }

    private void writeSnapshotManifest(final JSONArray filesJSONArr, final String snapshotName)
    {
        final File manifestFile = getDirectories().getSnapshotManifestFile(snapshotName);

        try
        {
            if (!manifestFile.getParentFile().exists())
                manifestFile.getParentFile().mkdirs();

            try (PrintStream out = new PrintStream(manifestFile))
            {
                final JSONObject manifestJSON = new JSONObject();
                manifestJSON.put("files", filesJSONArr);
                out.println(manifestJSON.toJSONString());
            }
        }
        catch (IOException e)
        {
            throw new FSWriteError(e, manifestFile);
        }
    }

    private void writeSnapshotSchema(final String snapshotName)
    {
        final File schemaFile = getDirectories().getSnapshotSchemaFile(snapshotName);

        try
        {
            if (!schemaFile.getParentFile().exists())
                schemaFile.getParentFile().mkdirs();

            try (PrintStream out = new PrintStream(schemaFile))
            {
                SchemaCQLHelper.reCreateStatementsForSchemaCql(metadata(),
                                                               keyspace.getMetadata().types)
                               .forEach(out::println);
            }
        }
        catch (IOException e)
        {
            throw new FSWriteError(e, schemaFile);
        }
    }

    private void createEphemeralSnapshotMarkerFile(final String snapshot)
    {
        final File ephemeralSnapshotMarker = getDirectories().getNewEphemeralSnapshotMarkerFile(snapshot);

        try
        {
            if (!ephemeralSnapshotMarker.getParentFile().exists())
                ephemeralSnapshotMarker.getParentFile().mkdirs();

            Files.createFile(ephemeralSnapshotMarker.toPath());
            if (logger.isTraceEnabled())
                logger.trace("Created ephemeral snapshot marker file on {}.", ephemeralSnapshotMarker.getAbsolutePath());
        }
        catch (IOException e)
        {
            logger.warn(String.format("Could not create marker file %s for ephemeral snapshot %s. " +
                                      "In case there is a failure in the operation that created " +
                                      "this snapshot, you may need to clean it manually afterwards.",
                                      ephemeralSnapshotMarker.getAbsolutePath(), snapshot), e);
        }
    }

    protected static void clearEphemeralSnapshots(Directories directories)
    {
        RateLimiter clearSnapshotRateLimiter = DatabaseDescriptor.getSnapshotRateLimiter();

        for (String ephemeralSnapshot : directories.listEphemeralSnapshots())
        {
            logger.trace("Clearing ephemeral snapshot {} leftover from previous session.", ephemeralSnapshot);
            Directories.clearSnapshot(ephemeralSnapshot, directories.getCFDirectories(), clearSnapshotRateLimiter);
        }
    }

    public Refs<SSTableReader> getSnapshotSSTableReaders(String tag) throws IOException
    {
        Map<Integer, SSTableReader> active = new HashMap<>();
        for (SSTableReader sstable : getSSTables(SSTableSet.CANONICAL))
            active.put(sstable.descriptor.generation, sstable);
        Map<Descriptor, Set<Component>> snapshots = getDirectories().sstableLister(Directories.OnTxnErr.IGNORE).snapshots(tag).list();
        Refs<SSTableReader> refs = new Refs<>();
        try
        {
            for (Map.Entry<Descriptor, Set<Component>> entries : snapshots.entrySet())
            {
                // Try acquire reference to an active sstable instead of snapshot if it exists,
                // to avoid opening new sstables. If it fails, use the snapshot reference instead.
                SSTableReader sstable = active.get(entries.getKey().generation);
                if (sstable == null || !refs.tryRef(sstable))
                {
                    if (logger.isTraceEnabled())
                        logger.trace("using snapshot sstable {}", entries.getKey());
                    // open offline so we don't modify components or track hotness.
                    sstable = SSTableReader.open(entries.getKey(), entries.getValue(), metadata, true, true);
                    refs.tryRef(sstable);
                    // release the self ref as we never add the snapshot sstable to DataTracker where it is otherwise released
                    sstable.selfRef().release();
                }
                else if (logger.isTraceEnabled())
                {
                    logger.trace("using active sstable {}", entries.getKey());
                }
            }
        }
        catch (FSReadError | RuntimeException e)
        {
            // In case one of the snapshot sstables fails to open,
            // we must release the references to the ones we opened so far
            refs.release();
            throw e;
        }
        return refs;
    }

    /**
     * Take a snap shot of this columnfamily store.
     *
     * @param snapshotName the name of the associated with the snapshot
     */
    public Set<SSTableReader> snapshot(String snapshotName)
    {
        return snapshot(snapshotName, false, null);
    }

    /**
     * Take a snap shot of this columnfamily store.
     *
     * @param snapshotName the name of the associated with the snapshot
     * @param skipFlush Skip blocking flush of memtable
     * @param rateLimiter Rate limiter for hardlinks-per-second
     */
    public Set<SSTableReader> snapshot(String snapshotName, boolean skipFlush, RateLimiter rateLimiter)
    {
        return snapshot(snapshotName, null, false, skipFlush, rateLimiter);
    }


    /**
     * @param ephemeral If this flag is set to true, the snapshot will be cleaned up during next startup
     * @param skipFlush Skip blocking flush of memtable
     */
    public Set<SSTableReader> snapshot(String snapshotName, Predicate<SSTableReader> predicate, boolean ephemeral, boolean skipFlush)
    {
        return snapshot(snapshotName, predicate, ephemeral, skipFlush, null);
    }

    /**
     * @param ephemeral If this flag is set to true, the snapshot will be cleaned up during next startup
     * @param skipFlush Skip blocking flush of memtable
     * @param rateLimiter Rate limiter for hardlinks-per-second
     */
    public Set<SSTableReader> snapshot(String snapshotName, Predicate<SSTableReader> predicate, boolean ephemeral, boolean skipFlush, RateLimiter rateLimiter)
    {
        if (!skipFlush)
        {
            forceBlockingFlush();
        }
        return snapshotWithoutFlush(snapshotName, predicate, ephemeral, rateLimiter);
    }

    public boolean snapshotExists(String snapshotName)
    {
        return getDirectories().snapshotExists(snapshotName);
    }

    public long getSnapshotCreationTime(String snapshotName)
    {
        return getDirectories().snapshotCreationTime(snapshotName);
    }

    /**
     * Clear all the snapshots for a given column family.
     *
     * @param snapshotName the user supplied snapshot name. If left empty,
     *                     all the snapshots will be cleaned.
     */
    public void clearSnapshot(String snapshotName)
    {
        RateLimiter clearSnapshotRateLimiter = DatabaseDescriptor.getSnapshotRateLimiter();

        List<File> snapshotDirs = getDirectories().getCFDirectories();
        Directories.clearSnapshot(snapshotName, snapshotDirs, clearSnapshotRateLimiter);
    }
    /**
     *
     * @return  Return a map of all snapshots to space being used
     * The pair for a snapshot has true size and size on disk.
     */
    public Map<String, Directories.SnapshotSizeDetails> getSnapshotDetails()
    {
        return getDirectories().getSnapshotDetails();
    }

    /**
     * @return the cached partition for @param key if it is already present in the cache.
     * Not that this will not readAndCache the parition if it is not present, nor
     * are these calls counted in cache statistics.
     *
     * Note that this WILL cause deserialization of a SerializingCache partition, so if all you
     * need to know is whether a partition is present or not, use containsCachedParition instead.
     */
    public CachedPartition getRawCachedPartition(DecoratedKey key)
    {
        if (!isRowCacheEnabled())
            return null;
        IRowCacheEntry cached = CacheService.instance.rowCache.getInternal(new RowCacheKey(metadata(), key));
        return cached == null || cached instanceof RowCacheSentinel ? null : (CachedPartition)cached;
    }

    private void invalidateCaches()
    {
        CacheService.instance.invalidateKeyCacheForCf(metadata());
        CacheService.instance.invalidateRowCacheForCf(metadata());
        if (metadata().isCounter())
            CacheService.instance.invalidateCounterCacheForCf(metadata());
    }

    public int invalidateRowCache(Collection<Bounds<Token>> boundsToInvalidate)
    {
        int invalidatedKeys = 0;
        for (Iterator<RowCacheKey> keyIter = CacheService.instance.rowCache.keyIterator();
             keyIter.hasNext(); )
        {
            RowCacheKey key = keyIter.next();
            DecoratedKey dk = decorateKey(ByteBuffer.wrap(key.key));
            if (key.sameTable(metadata()) && Bounds.isInBounds(dk.getToken(), boundsToInvalidate))
            {
                invalidateCachedPartition(dk);
                invalidatedKeys++;
            }
        }
        return invalidatedKeys;
    }

    public int invalidateCounterCache(Collection<Bounds<Token>> boundsToInvalidate)
    {
        int invalidatedKeys = 0;
        for (Iterator<CounterCacheKey> keyIter = CacheService.instance.counterCache.keyIterator();
             keyIter.hasNext(); )
        {
            CounterCacheKey key = keyIter.next();
            DecoratedKey dk = decorateKey(key.partitionKey());
            if (key.sameTable(metadata()) && Bounds.isInBounds(dk.getToken(), boundsToInvalidate))
            {
                CacheService.instance.counterCache.remove(key);
                invalidatedKeys++;
            }
        }
        return invalidatedKeys;
    }

    /**
     * @return true if @param key is contained in the row cache
     */
    public boolean containsCachedParition(DecoratedKey key)
    {
        return CacheService.instance.rowCache.getCapacity() != 0 && CacheService.instance.rowCache.containsKey(new RowCacheKey(metadata(), key));
    }

    public void invalidateCachedPartition(RowCacheKey key)
    {
        CacheService.instance.rowCache.remove(key);
    }

    public void invalidateCachedPartition(DecoratedKey key)
    {
        if (!isRowCacheEnabled())
            return;

        invalidateCachedPartition(new RowCacheKey(metadata(), key));
    }

    public ClockAndCount getCachedCounter(ByteBuffer partitionKey, Clustering<?> clustering, ColumnMetadata column, CellPath path)
    {
        if (CacheService.instance.counterCache.getCapacity() == 0L) // counter cache disabled.
            return null;
        return CacheService.instance.counterCache.get(CounterCacheKey.create(metadata(), partitionKey, clustering, column, path));
    }

    public void putCachedCounter(ByteBuffer partitionKey, Clustering<?> clustering, ColumnMetadata column, CellPath path, ClockAndCount clockAndCount)
    {
        if (CacheService.instance.counterCache.getCapacity() == 0L) // counter cache disabled.
            return;
        CacheService.instance.counterCache.put(CounterCacheKey.create(metadata(), partitionKey, clustering, column, path), clockAndCount);
    }

    public void forceMajorCompaction() throws ExecutionException
    {
        forceMajorCompaction(false);
    }

    public void forceMajorCompaction(boolean splitOutput)
    {
        CompactionManager.instance.performMaximal(this, splitOutput);
    }

    public void forceCompactionForTokenRange(Collection<Range<Token>> tokenRanges)
    {
        CompactionManager.instance.forceCompactionForTokenRange(this, tokenRanges);
    }

    public static Iterable<ColumnFamilyStore> all()
    {
        List<Iterable<ColumnFamilyStore>> stores = new ArrayList<>(Schema.instance.getKeyspaces().size());
        for (Keyspace keyspace : Keyspace.all())
        {
            stores.add(keyspace.getColumnFamilyStores());
        }
        return Iterables.concat(stores);
    }

    public Iterable<DecoratedKey> keySamples(Range<Token> range)
    {
        try (RefViewFragment view = selectAndReference(View.selectFunction(SSTableSet.CANONICAL)))
        {
            Iterable<DecoratedKey>[] samples = new Iterable[view.sstables.size()];
            int i = 0;
            for (SSTableReader sstable: view.sstables)
            {
                samples[i++] = sstable.getKeySamples(range);
            }
            return Iterables.concat(samples);
        }
    }

    public long estimatedKeysForRange(Range<Token> range)
    {
        try (RefViewFragment view = selectAndReference(View.selectFunction(SSTableSet.CANONICAL)))
        {
            long count = 0;
            for (SSTableReader sstable : view.sstables)
                count += sstable.estimatedKeysForRanges(Collections.singleton(range));
            return count;
        }
    }

    /**
     * For testing.  No effort is made to clear historical or even the current memtables, nor for
     * thread safety.  All we do is wipe the sstable containers clean, while leaving the actual
     * data files present on disk.  (This allows tests to easily call loadNewSSTables on them.)
     */
    @VisibleForTesting
    public void clearUnsafe()
    {
        for (final ColumnFamilyStore cfs : concatWithIndexes())
        {
            cfs.runWithCompactionsDisabled(new Callable<Void>()
            {
                public Void call()
                {
                    cfs.data.reset(new Memtable(new AtomicReference<>(CommitLogPosition.NONE), cfs));
                    return null;
                }
            }, true, false);
        }
    }

    /**
     * Truncate deletes the entire column family's data with no expensive tombstone creation
     */
    public void truncateBlocking()
    {
        // We have two goals here:
        // - truncate should delete everything written before truncate was invoked
        // - but not delete anything that isn't part of the snapshot we create.
        // We accomplish this by first flushing manually, then snapshotting, and
        // recording the timestamp IN BETWEEN those actions. Any sstables created
        // with this timestamp or greater time, will not be marked for delete.
        //
        // Bonus complication: since we store commit log segment position in sstable metadata,
        // truncating those sstables means we will replay any CL segments from the
        // beginning if we restart before they [the CL segments] are discarded for
        // normal reasons post-truncate.  To prevent this, we store truncation
        // position in the System keyspace.
        logger.info("Truncating {}.{}", keyspace.getName(), name);

        final long truncatedAt;
        final CommitLogPosition replayAfter;

        if (keyspace.getMetadata().params.durableWrites || DatabaseDescriptor.isAutoSnapshot())
        {
            replayAfter = forceBlockingFlush();
            viewManager.forceBlockingFlush();
        }
        else
        {
            // just nuke the memtable data w/o writing to disk first
            viewManager.dumpMemtables();
            try
            {
                replayAfter = dumpMemtable().get();
            }
            catch (Exception e)
            {
                throw new RuntimeException(e);
            }
        }

        long now = System.currentTimeMillis();
        // make sure none of our sstables are somehow in the future (clock drift, perhaps)
        for (ColumnFamilyStore cfs : concatWithIndexes())
            for (SSTableReader sstable : cfs.getLiveSSTables())
                now = Math.max(now, sstable.maxDataAge);
        truncatedAt = now;

<<<<<<< HEAD
        Runnable truncateRunnable = new Runnable()
        {
            public void run()
            {
                logger.info("Truncating {}.{} with truncatedAt={}", keyspace.getName(), getTableName(), truncatedAt);
                // since truncation can happen at different times on different nodes, we need to make sure
                // that any repairs are aborted, otherwise we might clear the data on one node and then
                // stream in data that is actually supposed to have been deleted
                ActiveRepairService.instance.abort((prs) -> prs.getTableIds().contains(metadata.id),
                                                   "Stopping parent sessions {} due to truncation of tableId="+metadata.id);
                data.notifyTruncated(truncatedAt);
=======
        Runnable truncateRunnable = () -> {
            logger.debug("Discarding sstable data for truncated CF + indexes");
            data.notifyTruncated(truncatedAt);
>>>>>>> 316559cc

            if (DatabaseDescriptor.isAutoSnapshot())
                snapshot(Keyspace.getTimestampedSnapshotNameWithPrefix(name, SNAPSHOT_TRUNCATE_PREFIX));

            discardSSTables(truncatedAt);

            indexManager.truncateAllIndexesBlocking(truncatedAt);
            viewManager.truncateBlocking(replayAfter, truncatedAt);

<<<<<<< HEAD
                SystemKeyspace.saveTruncationRecord(ColumnFamilyStore.this, truncatedAt, replayAfter);
                logger.trace("cleaning out row cache");
                invalidateCaches();

            }
=======
            SystemKeyspace.saveTruncationRecord(ColumnFamilyStore.this, truncatedAt, replayAfter);
            logger.trace("cleaning out row cache");
            invalidateCaches();
>>>>>>> 316559cc
        };

        runWithCompactionsDisabled(Executors.callable(truncateRunnable), true, true);
        logger.info("Truncate of {}.{} is complete", keyspace.getName(), name);
    }

    /**
     * Drops current memtable without flushing to disk. This should only be called when truncating a column family which is not durable.
     */
    public Future<CommitLogPosition> dumpMemtable()
    {
        synchronized (data)
        {
            final Flush flush = new Flush(true);
            flushExecutor.execute(flush);
            postFlushExecutor.execute(flush.postFlushTask);
            return flush.postFlushTask;
        }
    }

    public <V> V runWithCompactionsDisabled(Callable<V> callable, boolean interruptValidation, boolean interruptViews)
    {
        return runWithCompactionsDisabled(callable, (sstable) -> true, interruptValidation, interruptViews, true);
    }

    /**
     * Runs callable with compactions paused and compactions including sstables matching sstablePredicate stopped
     *
     * @param callable what to do when compactions are paused
     * @param sstablesPredicate which sstables should we cancel compactions for
     * @param interruptValidation if we should interrupt validation compactions
     * @param interruptViews if we should interrupt view compactions
     * @param interruptIndexes if we should interrupt compactions on indexes. NOTE: if you set this to true your sstablePredicate
     *                         must be able to handle LocalPartitioner sstables!
     */
    public <V> V runWithCompactionsDisabled(Callable<V> callable, Predicate<SSTableReader> sstablesPredicate, boolean interruptValidation, boolean interruptViews, boolean interruptIndexes)
    {
        // synchronize so that concurrent invocations don't re-enable compactions partway through unexpectedly,
        // and so we only run one major compaction at a time
        synchronized (this)
        {
            logger.trace("Cancelling in-progress compactions for {}", metadata.name);
            Iterable<ColumnFamilyStore> toInterruptFor = interruptIndexes
                                                         ? concatWithIndexes()
                                                         : Collections.singleton(this);

            toInterruptFor = interruptViews
                             ? Iterables.concat(toInterruptFor, viewManager.allViewsCfs())
                             : toInterruptFor;

            try (CompactionManager.CompactionPauser pause = CompactionManager.instance.pauseGlobalCompaction();
                 CompactionManager.CompactionPauser pausedStrategies = pauseCompactionStrategies(toInterruptFor))
            {
                // interrupt in-progress compactions
                CompactionManager.instance.interruptCompactionForCFs(toInterruptFor, sstablesPredicate, interruptValidation);
                CompactionManager.instance.waitForCessation(toInterruptFor, sstablesPredicate);

                // doublecheck that we finished, instead of timing out
                for (ColumnFamilyStore cfs : toInterruptFor)
                {
                    if (cfs.getTracker().getCompacting().stream().anyMatch(sstablesPredicate))
                    {
                        logger.warn("Unable to cancel in-progress compactions for {}.  Perhaps there is an unusually large row in progress somewhere, or the system is simply overloaded.", metadata.name);
                        return null;
                    }
                }
                logger.trace("Compactions successfully cancelled");

                // run our task
                try
                {
                    return callable.call();
                }
                catch (Exception e)
                {
                    throw new RuntimeException(e);
                }
            }
        }
    }

    private static CompactionManager.CompactionPauser pauseCompactionStrategies(Iterable<ColumnFamilyStore> toPause)
    {
        ArrayList<ColumnFamilyStore> successfullyPaused = new ArrayList<>();
        try
        {
            for (ColumnFamilyStore cfs : toPause)
            {
                successfullyPaused.ensureCapacity(successfullyPaused.size() + 1); // to avoid OOM:ing after pausing the strategies
                cfs.getCompactionStrategyManager().pause();
                successfullyPaused.add(cfs);
            }
            return () -> maybeFail(resumeAll(null, toPause));
        }
        catch (Throwable t)
        {
            resumeAll(t, successfullyPaused);
            throw t;
        }
    }

    private static Throwable resumeAll(Throwable accumulate, Iterable<ColumnFamilyStore> cfss)
    {
        for (ColumnFamilyStore cfs : cfss)
        {
            try
            {
                cfs.getCompactionStrategyManager().resume();
            }
            catch (Throwable t)
            {
                accumulate = merge(accumulate, t);
            }
        }
        return accumulate;
    }

    public LifecycleTransaction markAllCompacting(final OperationType operationType)
    {
        Callable<LifecycleTransaction> callable = () -> {
            assert data.getCompacting().isEmpty() : data.getCompacting();
            Iterable<SSTableReader> sstables = getLiveSSTables();
            sstables = AbstractCompactionStrategy.filterSuspectSSTables(sstables);
            LifecycleTransaction modifier = data.tryModify(sstables, operationType);
            assert modifier != null: "something marked things compacting while compactions are disabled";
            return modifier;
        };

        return runWithCompactionsDisabled(callable, false, false);
    }


    @Override
    public String toString()
    {
        return "CFS(" +
               "Keyspace='" + keyspace.getName() + '\'' +
               ", ColumnFamily='" + name + '\'' +
               ')';
    }

    public void disableAutoCompaction()
    {
        // we don't use CompactionStrategy.pause since we don't want users flipping that on and off
        // during runWithCompactionsDisabled
        compactionStrategyManager.disable();
    }

    public void enableAutoCompaction()
    {
        enableAutoCompaction(false);
    }

    /**
     * used for tests - to be able to check things after a minor compaction
     * @param waitForFutures if we should block until autocompaction is done
     */
    @VisibleForTesting
    public void enableAutoCompaction(boolean waitForFutures)
    {
        compactionStrategyManager.enable();
        List<Future<?>> futures = CompactionManager.instance.submitBackground(this);
        if (waitForFutures)
            FBUtilities.waitOnFutures(futures);
    }

    public boolean isAutoCompactionDisabled()
    {
        return !this.compactionStrategyManager.isEnabled();
    }

    /*
     JMX getters and setters for the Default<T>s.
       - get/set minCompactionThreshold
       - get/set maxCompactionThreshold
       - get     memsize
       - get     memops
       - get/set memtime
     */

    public CompactionStrategyManager getCompactionStrategyManager()
    {
        return compactionStrategyManager;
    }

    public void setCrcCheckChance(double crcCheckChance)
    {
        try
        {
            TableParams.builder().crcCheckChance(crcCheckChance).build().validate();
            for (ColumnFamilyStore cfs : concatWithIndexes())
            {
                cfs.crcCheckChance.set(crcCheckChance);
                for (SSTableReader sstable : cfs.getSSTables(SSTableSet.LIVE))
                    sstable.setCrcCheckChance(crcCheckChance);
            }
        }
        catch (ConfigurationException e)
        {
            throw new IllegalArgumentException(e.getMessage());
        }
    }


    public Double getCrcCheckChance()
    {
        return crcCheckChance.value();
    }

    public void setCompactionThresholds(int minThreshold, int maxThreshold)
    {
        validateCompactionThresholds(minThreshold, maxThreshold);

        minCompactionThreshold.set(minThreshold);
        maxCompactionThreshold.set(maxThreshold);
        CompactionManager.instance.submitBackground(this);
    }

    public int getMinimumCompactionThreshold()
    {
        return minCompactionThreshold.value();
    }

    public void setMinimumCompactionThreshold(int minCompactionThreshold)
    {
        validateCompactionThresholds(minCompactionThreshold, maxCompactionThreshold.value());
        this.minCompactionThreshold.set(minCompactionThreshold);
    }

    public int getMaximumCompactionThreshold()
    {
        return maxCompactionThreshold.value();
    }

    public void setMaximumCompactionThreshold(int maxCompactionThreshold)
    {
        validateCompactionThresholds(minCompactionThreshold.value(), maxCompactionThreshold);
        this.maxCompactionThreshold.set(maxCompactionThreshold);
    }

    private void validateCompactionThresholds(int minThreshold, int maxThreshold)
    {
        if (minThreshold > maxThreshold)
            throw new RuntimeException(String.format("The min_compaction_threshold cannot be larger than the max_compaction_threshold. " +
                                                     "Min is '%d', Max is '%d'.", minThreshold, maxThreshold));

        if (maxThreshold == 0 || minThreshold == 0)
            throw new RuntimeException("Disabling compaction by setting min_compaction_threshold or max_compaction_threshold to 0 " +
                    "is deprecated, set the compaction strategy option 'enabled' to 'false' instead or use the nodetool command 'disableautocompaction'.");
    }

    // End JMX get/set.

    public int getMeanEstimatedCellPerPartitionCount()
    {
        long sum = 0;
        long count = 0;
        for (SSTableReader sstable : getSSTables(SSTableSet.CANONICAL))
        {
            long n = sstable.getEstimatedCellPerPartitionCount().count();
            sum += sstable.getEstimatedCellPerPartitionCount().mean() * n;
            count += n;
        }
        return count > 0 ? (int) (sum / count) : 0;
    }

    public double getMeanPartitionSize()
    {
        long sum = 0;
        long count = 0;
        for (SSTableReader sstable : getSSTables(SSTableSet.CANONICAL))
        {
            long n = sstable.getEstimatedPartitionSize().count();
            sum += sstable.getEstimatedPartitionSize().mean() * n;
            count += n;
        }
        return count > 0 ? sum * 1.0 / count : 0;
    }

    public int getMeanRowCount()
    {
        long totalRows = 0;
        long totalPartitions = 0;
        for (SSTableReader sstable : getSSTables(SSTableSet.CANONICAL))
        {
            totalPartitions += sstable.getEstimatedPartitionSize().count();
            totalRows += sstable.getTotalRows();
        }

        return totalPartitions > 0 ? (int) (totalRows / totalPartitions) : 0;
    }

    public long estimateKeys()
    {
        long n = 0;
        for (SSTableReader sstable : getSSTables(SSTableSet.CANONICAL))
            n += sstable.estimatedKeys();
        return n;
    }

    public IPartitioner getPartitioner()
    {
        return metadata().partitioner;
    }

    public DecoratedKey decorateKey(ByteBuffer key)
    {
        return getPartitioner().decorateKey(key);
    }

    /** true if this CFS contains secondary index data */
    public boolean isIndex()
    {
        return metadata().isIndex();
    }

    public Iterable<ColumnFamilyStore> concatWithIndexes()
    {
        // we return the main CFS first, which we rely on for simplicity in switchMemtable(), for getting the
        // latest commit log segment position
        return Iterables.concat(Collections.singleton(this), indexManager.getAllIndexColumnFamilyStores());
    }

    public List<String> getBuiltIndexes()
    {
       return indexManager.getBuiltIndexNames();
    }

    public int getUnleveledSSTables()
    {
        return compactionStrategyManager.getUnleveledSSTables();
    }

    public int[] getSSTableCountPerLevel()
    {
        return compactionStrategyManager.getSSTableCountPerLevel();
    }

    public int getLevelFanoutSize()
    {
        return compactionStrategyManager.getLevelFanoutSize();
    }

    public static class ViewFragment
    {
        public final List<SSTableReader> sstables;
        public final Iterable<Memtable> memtables;

        public ViewFragment(List<SSTableReader> sstables, Iterable<Memtable> memtables)
        {
            this.sstables = sstables;
            this.memtables = memtables;
        }
    }

    public static class RefViewFragment extends ViewFragment implements AutoCloseable
    {
        public final Refs<SSTableReader> refs;

        public RefViewFragment(List<SSTableReader> sstables, Iterable<Memtable> memtables, Refs<SSTableReader> refs)
        {
            super(sstables, memtables);
            this.refs = refs;
        }

        public void release()
        {
            refs.release();
        }

        public void close()
        {
            refs.release();
        }
    }

    public boolean isEmpty()
    {
        return data.getView().isEmpty();
    }

    public boolean isRowCacheEnabled()
    {

        boolean retval = metadata().params.caching.cacheRows() && CacheService.instance.rowCache.getCapacity() > 0;
        assert(!retval || !isIndex());
        return retval;
    }

    public boolean isCounterCacheEnabled()
    {
        return metadata().isCounter() && CacheService.instance.counterCache.getCapacity() > 0;
    }

    public boolean isKeyCacheEnabled()
    {
        return metadata().params.caching.cacheKeys() && CacheService.instance.keyCache.getCapacity() > 0;
    }

    /**
     * Discard all SSTables that were created before given timestamp.
     *
     * Caller should first ensure that comapctions have quiesced.
     *
     * @param truncatedAt The timestamp of the truncation
     *                    (all SSTables before that timestamp are going be marked as compacted)
     */
    public void discardSSTables(long truncatedAt)
    {
        assert data.getCompacting().isEmpty() : data.getCompacting();

        List<SSTableReader> truncatedSSTables = new ArrayList<>();
        int keptSSTables = 0;
        for (SSTableReader sstable : getSSTables(SSTableSet.LIVE))
        {
            if (!sstable.newSince(truncatedAt))
            {
                truncatedSSTables.add(sstable);
            }
            else
            {
                keptSSTables++;
                logger.info("Truncation is keeping {} maxDataAge={} truncatedAt={}", sstable, sstable.maxDataAge, truncatedAt);
            }
        }

        if (!truncatedSSTables.isEmpty())
        {
            logger.info("Truncation is dropping {} sstables and keeping {} due to sstable.maxDataAge > truncatedAt", truncatedSSTables.size(), keptSSTables);
            markObsolete(truncatedSSTables, OperationType.UNKNOWN);
        }
    }

    public double getDroppableTombstoneRatio()
    {
        double allDroppable = 0;
        long allColumns = 0;
        int localTime = (int)(System.currentTimeMillis()/1000);

        for (SSTableReader sstable : getSSTables(SSTableSet.LIVE))
        {
            allDroppable += sstable.getDroppableTombstonesBefore(localTime - metadata().params.gcGraceSeconds);
            allColumns += sstable.getEstimatedCellPerPartitionCount().mean() * sstable.getEstimatedCellPerPartitionCount().count();
        }
        return allColumns > 0 ? allDroppable / allColumns : 0;
    }

    public long trueSnapshotsSize()
    {
        return getDirectories().trueSnapshotsSize();
    }

    /**
     * Returns a ColumnFamilyStore by id if it exists, null otherwise
     * Differently from others, this method does not throw exception if the table does not exist.
     */
    public static ColumnFamilyStore getIfExists(TableId id)
    {
        TableMetadata metadata = Schema.instance.getTableMetadata(id);
        if (metadata == null)
            return null;

        Keyspace keyspace = Keyspace.open(metadata.keyspace);
        if (keyspace == null)
            return null;

        return keyspace.hasColumnFamilyStore(id)
             ? keyspace.getColumnFamilyStore(id)
             : null;
    }

    /**
     * Returns a ColumnFamilyStore by ksname and cfname if it exists, null otherwise
     * Differently from others, this method does not throw exception if the keyspace or table does not exist.
     */
    public static ColumnFamilyStore getIfExists(String ksName, String cfName)
    {
        if (ksName == null || cfName == null)
            return null;

        Keyspace keyspace = Keyspace.open(ksName);
        if (keyspace == null)
            return null;

        TableMetadata table = Schema.instance.getTableMetadata(ksName, cfName);
        if (table == null)
            return null;

        return keyspace.getColumnFamilyStore(table.id);
    }

    public static TableMetrics metricsFor(TableId tableId)
    {
        return Objects.requireNonNull(getIfExists(tableId)).metric;
    }

    public DiskBoundaries getDiskBoundaries()
    {
        return diskBoundaryManager.getDiskBoundaries(this);
    }

    public void invalidateDiskBoundaries()
    {
        diskBoundaryManager.invalidate();
    }

    @Override
    public void setNeverPurgeTombstones(boolean value)
    {
        if (neverPurgeTombstones != value)
            logger.info("Changing neverPurgeTombstones for {}.{} from {} to {}", keyspace.getName(), getTableName(), neverPurgeTombstones, value);
        else
            logger.info("Not changing neverPurgeTombstones for {}.{}, it is {}", keyspace.getName(), getTableName(), neverPurgeTombstones);

        neverPurgeTombstones = value;
    }

    @Override
    public boolean getNeverPurgeTombstones()
    {
        return neverPurgeTombstones;
    }
}<|MERGE_RESOLUTION|>--- conflicted
+++ resolved
@@ -44,7 +44,6 @@
 import java.util.concurrent.Executors;
 import java.util.concurrent.Future;
 import java.util.concurrent.LinkedBlockingQueue;
-import java.util.concurrent.ScheduledFuture;
 import java.util.concurrent.ThreadPoolExecutor;
 import java.util.concurrent.TimeUnit;
 import java.util.concurrent.TimeoutException;
@@ -59,8 +58,6 @@
 import javax.management.openmbean.OpenDataException;
 import javax.management.openmbean.OpenType;
 import javax.management.openmbean.SimpleType;
-import javax.management.openmbean.TabularDataSupport;
-import javax.management.openmbean.TabularType;
 
 import com.google.common.annotations.VisibleForTesting;
 import com.google.common.base.Function;
@@ -75,16 +72,10 @@
 import com.google.common.util.concurrent.ListenableFuture;
 import com.google.common.util.concurrent.ListenableFutureTask;
 import com.google.common.util.concurrent.MoreExecutors;
-import com.google.common.util.concurrent.Runnables;
 import org.slf4j.Logger;
 import org.slf4j.LoggerFactory;
 
-<<<<<<< HEAD
-import org.apache.cassandra.cache.*;
 import org.apache.cassandra.concurrent.*;
-import org.apache.cassandra.config.*;
-=======
-import com.clearspring.analytics.stream.Counter;
 import org.apache.cassandra.cache.CounterCacheKey;
 import org.apache.cassandra.cache.IRowCacheEntry;
 import org.apache.cassandra.cache.RowCacheKey;
@@ -98,7 +89,6 @@
 import org.apache.cassandra.config.DatabaseDescriptor;
 import org.apache.cassandra.config.Schema;
 import org.apache.cassandra.config.SchemaConstants;
->>>>>>> 316559cc
 import org.apache.cassandra.db.commitlog.CommitLog;
 import org.apache.cassandra.db.commitlog.CommitLogPosition;
 import org.apache.cassandra.db.compaction.AbstractCompactionStrategy;
@@ -107,21 +97,16 @@
 import org.apache.cassandra.db.compaction.OperationType;
 import org.apache.cassandra.db.filter.ClusteringIndexFilter;
 import org.apache.cassandra.db.filter.DataLimits;
-<<<<<<< HEAD
-import org.apache.cassandra.db.streaming.CassandraStreamManager;
-import org.apache.cassandra.db.repair.CassandraTableRepairManager;
-import org.apache.cassandra.db.view.TableViews;
-import org.apache.cassandra.db.lifecycle.*;
-=======
 import org.apache.cassandra.db.lifecycle.LifecycleNewTracker;
 import org.apache.cassandra.db.lifecycle.LifecycleTransaction;
 import org.apache.cassandra.db.lifecycle.SSTableSet;
 import org.apache.cassandra.db.lifecycle.Tracker;
 import org.apache.cassandra.db.lifecycle.View;
->>>>>>> 316559cc
 import org.apache.cassandra.db.partitions.CachedPartition;
 import org.apache.cassandra.db.partitions.PartitionUpdate;
+import org.apache.cassandra.db.repair.CassandraTableRepairManager;
 import org.apache.cassandra.db.rows.CellPath;
+import org.apache.cassandra.db.streaming.CassandraStreamManager;
 import org.apache.cassandra.db.view.TableViews;
 import org.apache.cassandra.dht.AbstractBounds;
 import org.apache.cassandra.dht.Bounds;
@@ -138,22 +123,15 @@
 import org.apache.cassandra.io.sstable.Component;
 import org.apache.cassandra.io.sstable.Descriptor;
 import org.apache.cassandra.io.sstable.SSTableMultiWriter;
-<<<<<<< HEAD
-import org.apache.cassandra.io.sstable.format.*;
-=======
 import org.apache.cassandra.io.sstable.format.SSTableFormat;
 import org.apache.cassandra.io.sstable.format.SSTableReader;
-import org.apache.cassandra.io.sstable.format.SSTableWriter;
 import org.apache.cassandra.io.sstable.format.Version;
-import org.apache.cassandra.io.sstable.format.big.BigFormat;
->>>>>>> 316559cc
 import org.apache.cassandra.io.sstable.metadata.MetadataCollector;
 import org.apache.cassandra.io.util.FileUtils;
 import org.apache.cassandra.metrics.Sampler;
 import org.apache.cassandra.metrics.Sampler.Sample;
 import org.apache.cassandra.metrics.Sampler.SamplerType;
 import org.apache.cassandra.metrics.TableMetrics;
-<<<<<<< HEAD
 import org.apache.cassandra.repair.TableRepairManager;
 import org.apache.cassandra.repair.consistent.admin.CleanupSummary;
 import org.apache.cassandra.repair.consistent.admin.PendingStat;
@@ -163,17 +141,11 @@
 import org.apache.cassandra.service.CacheService;
 import org.apache.cassandra.service.StorageService;
 import org.apache.cassandra.streaming.TableStreamManager;
-import org.apache.cassandra.utils.*;
-=======
-import org.apache.cassandra.metrics.TableMetrics.Sampler;
 import org.apache.cassandra.schema.CompactionParams;
-import org.apache.cassandra.schema.CompactionParams.TombstoneOption;
 import org.apache.cassandra.schema.CompressionParams;
 import org.apache.cassandra.schema.IndexMetadata;
 import org.apache.cassandra.schema.SpeculativeRetryParam;
 import org.apache.cassandra.schema.TableParams;
-import org.apache.cassandra.service.CacheService;
-import org.apache.cassandra.service.StorageService;
 import org.apache.cassandra.utils.ByteBufferUtil;
 import org.apache.cassandra.utils.DefaultValue;
 import org.apache.cassandra.utils.ExecutorUtils;
@@ -181,10 +153,8 @@
 import org.apache.cassandra.utils.JVMStabilityInspector;
 import org.apache.cassandra.utils.MBeanWrapper;
 import org.apache.cassandra.utils.NoSpamLogger;
-import org.apache.cassandra.utils.Pair;
 import org.apache.cassandra.utils.TopKSampler.SamplerResult;
 import org.apache.cassandra.utils.WrappedRunnable;
->>>>>>> 316559cc
 import org.apache.cassandra.utils.concurrent.OpOrder;
 import org.apache.cassandra.utils.concurrent.Refs;
 import org.apache.cassandra.utils.memory.MemtableAllocator;
@@ -208,24 +178,15 @@
     are finished. By having flushExecutor size the same size as each of the perDiskflushExecutors we make sure we can
     have that many flushes going at the same time.
     */
-<<<<<<< HEAD
-    private static final ExecutorService flushExecutor = new JMXEnabledThreadPoolExecutor(DatabaseDescriptor.getFlushWriters(),
-                                                                                          Stage.KEEP_ALIVE_SECONDS,
-=======
+
     private static final ThreadPoolExecutor flushExecutor = new JMXEnabledThreadPoolExecutor(DatabaseDescriptor.getFlushWriters(),
-                                                                                          StageManager.KEEPALIVE,
->>>>>>> 316559cc
-                                                                                          TimeUnit.SECONDS,
-                                                                                          new LinkedBlockingQueue<>(),
-                                                                                          new NamedThreadFactory("MemtableFlushWriter"),
-                                                                                          "internal");
-
-<<<<<<< HEAD
-    private static final ExecutorService [] perDiskflushExecutors = new ExecutorService[DatabaseDescriptor.getAllDataFileLocations().length];
-
-=======
+                                                                                             Stage.KEEP_ALIVE_SECONDS,
+                                                                                             TimeUnit.SECONDS,
+                                                                                             new LinkedBlockingQueue<>(),
+                                                                                             new NamedThreadFactory("MemtableFlushWriter"),
+                                                                                             "internal");
+
     private static final ThreadPoolExecutor [] perDiskflushExecutors = new ThreadPoolExecutor[DatabaseDescriptor.getAllDataFileLocations().length];
->>>>>>> 316559cc
     static
     {
         for (int i = 0; i < DatabaseDescriptor.getAllDataFileLocations().length; i++)
@@ -524,19 +485,6 @@
             data.addInitialSSTablesWithoutUpdatingSize(sstables);
         }
 
-<<<<<<< HEAD
-=======
-        /*
-          When creating a CFS offline we change the default logic needed by CASSANDRA-8671
-          and link the passed directories to be picked up by the compaction strategy
-         */
-        if (offline)
-            this.directories = directories;
-        else
-            this.directories = new Directories(metadata, Directories.dataDirectories);
-
-
->>>>>>> 316559cc
         // compaction strategy should be created after the CFS has been prepared
         compactionStrategyManager = new CompactionStrategyManager(this);
 
@@ -569,42 +517,10 @@
             oldMBeanName = String.format("org.apache.cassandra.db:type=%s,keyspace=%s,columnfamily=%s",
                                          isIndex() ? "IndexColumnFamilies" : "ColumnFamilies",
                                          keyspace.getName(), name);
-<<<<<<< HEAD
 
             String[] objectNames = {mbeanName, oldMBeanName};
             for (String objectName : objectNames)
                 MBeanWrapper.instance.registerMBean(this, objectName);
-=======
-            try
-            {
-                ObjectName[] objectNames = {new ObjectName(mbeanName), new ObjectName(oldMBeanName)};
-                for (ObjectName objectName : objectNames)
-                {
-                    MBeanWrapper.instance.registerMBean(this, objectName);
-                }
-            }
-            catch (Exception e)
-            {
-                throw new RuntimeException(e);
-            }
-            logger.trace("retryPolicy for {} is {}", name, this.metadata.params.speculativeRetry);
-            latencyCalculator = ScheduledExecutors.optionalTasks.scheduleWithFixedDelay(() -> {
-                SpeculativeRetryParam retryPolicy = ColumnFamilyStore.this.metadata.params.speculativeRetry;
-                switch (retryPolicy.kind())
-                {
-                    case PERCENTILE:
-                        // get percentile in nanos
-                        sampleLatencyNanos = (long) (metric.coordinatorReadLatency.getSnapshot().getValue(retryPolicy.threshold()));
-                        break;
-                    case CUSTOM:
-                        sampleLatencyNanos = (long) retryPolicy.threshold();
-                        break;
-                    default:
-                        sampleLatencyNanos = Long.MAX_VALUE;
-                        break;
-                }
-            }, DatabaseDescriptor.getReadRpcTimeout(), DatabaseDescriptor.getReadRpcTimeout(), TimeUnit.MILLISECONDS);
->>>>>>> 316559cc
         }
         else
         {
@@ -824,11 +740,7 @@
         }
 
         // cleanup incomplete saved caches
-<<<<<<< HEAD
         Pattern tmpCacheFilePattern = Pattern.compile(metadata.keyspace + "-" + metadata.name + "-(Key|Row)Cache.*\\.tmp$");
-=======
-        Pattern tmpCacheFilePattern = Pattern.compile(metadata.ksName + '-' + metadata.cfName + "-(Key|Row)Cache.*\\.tmp$");
->>>>>>> 316559cc
         File dir = new File(DatabaseDescriptor.getSavedCachesLocation());
 
         if (dir.exists())
@@ -913,13 +825,9 @@
     {
         ColumnFamilyStore cfs = Keyspace.open(ksName).getColumnFamilyStore(cfName);
 
-<<<<<<< HEAD
         logger.info("User Requested secondary index re-build for {}/{} indexes: {}", ksName, cfName, Joiner.on(',').join(idxNames));
         cfs.indexManager.rebuildIndexesBlocking(Sets.newHashSet(Arrays.asList(idxNames)));
     }
-=======
-        Set<String> indexes = new HashSet<>(Arrays.asList(idxNames));
->>>>>>> 316559cc
 
     public AbstractCompactionStrategy createCompactionStrategyInstance(CompactionParams compactionParams)
     {
@@ -1428,21 +1336,8 @@
             float ratio = Math.max(onHeap, offHeap);
             if (ratio > largestRatio)
             {
-<<<<<<< HEAD
-                float usedOnHeap = Memtable.MEMORY_POOL.onHeap.usedRatio();
-                float usedOffHeap = Memtable.MEMORY_POOL.offHeap.usedRatio();
-                float flushingOnHeap = Memtable.MEMORY_POOL.onHeap.reclaimingRatio();
-                float flushingOffHeap = Memtable.MEMORY_POOL.offHeap.reclaimingRatio();
-                float thisOnHeap = largest.getAllocator().onHeap().ownershipRatio();
-                float thisOffHeap = largest.getAllocator().offHeap().ownershipRatio();
-                logger.info("Flushing largest {} to free up room. Used total: {}, live: {}, flushing: {}, this: {}",
-                            largest.cfs, ratio(usedOnHeap, usedOffHeap), ratio(liveOnHeap, liveOffHeap),
-                            ratio(flushingOnHeap, flushingOffHeap), ratio(thisOnHeap, thisOffHeap));
-                largest.cfs.switchMemtableIfCurrent(largest);
-=======
                 largest = current;
                 largestRatio = ratio;
->>>>>>> 316559cc
             }
 
             liveOnHeap += onHeap;
@@ -2455,23 +2350,14 @@
                 now = Math.max(now, sstable.maxDataAge);
         truncatedAt = now;
 
-<<<<<<< HEAD
-        Runnable truncateRunnable = new Runnable()
-        {
-            public void run()
-            {
-                logger.info("Truncating {}.{} with truncatedAt={}", keyspace.getName(), getTableName(), truncatedAt);
-                // since truncation can happen at different times on different nodes, we need to make sure
-                // that any repairs are aborted, otherwise we might clear the data on one node and then
-                // stream in data that is actually supposed to have been deleted
-                ActiveRepairService.instance.abort((prs) -> prs.getTableIds().contains(metadata.id),
-                                                   "Stopping parent sessions {} due to truncation of tableId="+metadata.id);
-                data.notifyTruncated(truncatedAt);
-=======
         Runnable truncateRunnable = () -> {
-            logger.debug("Discarding sstable data for truncated CF + indexes");
+            logger.info("Truncating {}.{} with truncatedAt={}", keyspace.getName(), getTableName(), truncatedAt);
+            // since truncation can happen at different times on different nodes, we need to make sure
+            // that any repairs are aborted, otherwise we might clear the data on one node and then
+            // stream in data that is actually supposed to have been deleted
+            ActiveRepairService.instance.abort((prs) -> prs.getTableIds().contains(metadata.id),
+                                               "Stopping parent sessions {} due to truncation of tableId="+metadata.id);
             data.notifyTruncated(truncatedAt);
->>>>>>> 316559cc
 
             if (DatabaseDescriptor.isAutoSnapshot())
                 snapshot(Keyspace.getTimestampedSnapshotNameWithPrefix(name, SNAPSHOT_TRUNCATE_PREFIX));
@@ -2481,17 +2367,10 @@
             indexManager.truncateAllIndexesBlocking(truncatedAt);
             viewManager.truncateBlocking(replayAfter, truncatedAt);
 
-<<<<<<< HEAD
-                SystemKeyspace.saveTruncationRecord(ColumnFamilyStore.this, truncatedAt, replayAfter);
-                logger.trace("cleaning out row cache");
-                invalidateCaches();
-
-            }
-=======
             SystemKeyspace.saveTruncationRecord(ColumnFamilyStore.this, truncatedAt, replayAfter);
             logger.trace("cleaning out row cache");
             invalidateCaches();
->>>>>>> 316559cc
+
         };
 
         runWithCompactionsDisabled(Executors.callable(truncateRunnable), true, true);
