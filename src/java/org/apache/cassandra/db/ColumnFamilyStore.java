--- conflicted
+++ resolved
@@ -1389,20 +1389,19 @@
 
     public CompactionManager.AllSSTableOpStatus scrub(boolean disableSnapshot, boolean skipCorrupted, boolean checkData) throws ExecutionException, InterruptedException
     {
-        return scrub(disableSnapshot, skipCorrupted, false);
+        return scrub(disableSnapshot, skipCorrupted, false, checkData);
     }
 
     @VisibleForTesting
-    public CompactionManager.AllSSTableOpStatus scrub(boolean disableSnapshot, boolean skipCorrupted, boolean alwaysFail) throws ExecutionException, InterruptedException
+    public CompactionManager.AllSSTableOpStatus scrub(boolean disableSnapshot, boolean skipCorrupted, boolean alwaysFail, boolean checkData) throws ExecutionException, InterruptedException
     {
         // skip snapshot creation during scrub, SEE JIRA 5891
         if(!disableSnapshot)
             snapshotWithoutFlush("pre-scrub-" + System.currentTimeMillis());
-<<<<<<< HEAD
 
         try
         {
-            return CompactionManager.instance.performScrub(ColumnFamilyStore.this, skipCorrupted);
+            return CompactionManager.instance.performScrub(ColumnFamilyStore.this, skipCorrupted, checkData);
         }
         catch(Throwable t)
         {
@@ -1446,9 +1445,6 @@
     public CompactionManager.AllSSTableOpStatus verify(boolean extendedVerify) throws ExecutionException, InterruptedException
     {
         return CompactionManager.instance.performVerify(ColumnFamilyStore.this, extendedVerify);
-=======
-        return CompactionManager.instance.performScrub(ColumnFamilyStore.this, skipCorrupted, checkData);
->>>>>>> d693ca12
     }
 
     public CompactionManager.AllSSTableOpStatus sstablesRewrite(boolean excludeCurrentVersion) throws ExecutionException, InterruptedException
