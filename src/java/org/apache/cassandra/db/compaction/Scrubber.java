--- conflicted
+++ resolved
@@ -100,11 +100,7 @@
         this.controller = isOffline
                         ? new ScrubController(cfs)
                         : new CompactionController(cfs, Collections.singleton(sstable), CompactionManager.getDefaultGcBefore(cfs));
-<<<<<<< HEAD
         this.isCommutative = cfs.metadata.isCounter();
-        this.expectedBloomFilterSize = Math.max(cfs.metadata.getMinIndexInterval(), (int)(SSTableReader.getApproximateKeyCount(toScrub)));
-=======
-        this.isCommutative = cfs.metadata.getDefaultValidator().isCommutative();
 
         boolean hasIndexFile = (new File(sstable.descriptor.filenameFor(Component.PRIMARY_INDEX))).exists();
         if (!hasIndexFile)
@@ -113,9 +109,9 @@
             outputHandler.warn("Missing component: " + sstable.descriptor.filenameFor(Component.PRIMARY_INDEX));
         }
 
-        this.expectedBloomFilterSize = Math.max(cfs.metadata.getIndexInterval(),
-                hasIndexFile ? (int)(SSTableReader.getApproximateKeyCount(toScrub,cfs.metadata)) : 0);
->>>>>>> 452d6a44
+        this.expectedBloomFilterSize = Math.max(
+            cfs.metadata.getMinIndexInterval(),
+            hasIndexFile ? (int)(SSTableReader.getApproximateKeyCount(toScrub)) : 0);
 
         // loop through each row, deserializing to check for damage.
         // we'll also loop through the index at the same time, using the position from the index to recover if the
@@ -210,13 +206,8 @@
                     if (indexFile != null && dataStart != dataStartFromIndex)
                         outputHandler.warn(String.format("Data file row position %d differs from index file row position %d", dataStart, dataStartFromIndex));
 
-<<<<<<< HEAD
-                    if (dataSize != dataSizeFromIndex)
+                    if (indexFile != null && dataSize != dataSizeFromIndex)
                         outputHandler.warn(String.format("Data file row size %d different from index file row size %d", dataSize, dataSizeFromIndex));
-=======
-                    if (indexFile != null && dataSize != dataSizeFromIndex)
-                        outputHandler.warn(String.format("Data file row size %d differs from index file row size %d", dataSize, dataSizeFromIndex));
->>>>>>> 452d6a44
 
                     SSTableIdentityIterator atoms = new SSTableIdentityIterator(sstable, dataFile, key, dataSize, validateColumns);
                     if (prevKey != null && prevKey.compareTo(key) > 0)
