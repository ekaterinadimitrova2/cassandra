/*
 * Licensed to the Apache Software Foundation (ASF) under one
 * or more contributor license agreements.  See the NOTICE file
 * distributed with this work for additional information
 * regarding copyright ownership.  The ASF licenses this file
 * to you under the Apache License, Version 2.0 (the
 * "License"); you may not use this file except in compliance
 * with the License.  You may obtain a copy of the License at
 *
 *     http://www.apache.org/licenses/LICENSE-2.0
 *
 * Unless required by applicable law or agreed to in writing, software
 * distributed under the License is distributed on an "AS IS" BASIS,
 * WITHOUT WARRANTIES OR CONDITIONS OF ANY KIND, either express or implied.
 * See the License for the specific language governing permissions and
 * limitations under the License.
 */
package org.apache.cassandra.db.compaction;

import java.io.File;
import java.io.IOException;
import java.lang.management.ManagementFactory;
import java.util.ArrayList;
import java.util.Arrays;
import java.util.Collection;
import java.util.Collections;
import java.util.HashSet;
import java.util.Iterator;
import java.util.List;
import java.util.Map;
import java.util.Set;
import java.util.concurrent.BlockingQueue;
import java.util.concurrent.Callable;
import java.util.concurrent.ExecutionException;
import java.util.concurrent.Future;
import java.util.concurrent.LinkedBlockingQueue;
import java.util.concurrent.SynchronousQueue;
import java.util.concurrent.TimeUnit;
import javax.management.MBeanServer;
import javax.management.ObjectName;
import javax.management.openmbean.OpenDataException;
import javax.management.openmbean.TabularData;

import com.google.common.base.Predicate;
import com.google.common.base.Throwables;
import com.google.common.collect.ArrayListMultimap;
import com.google.common.collect.ConcurrentHashMultiset;
import com.google.common.collect.ImmutableSet;
import com.google.common.collect.Iterables;
import com.google.common.collect.Lists;
import com.google.common.collect.Multimap;
import com.google.common.collect.Multiset;
import com.google.common.collect.Sets;
import com.google.common.util.concurrent.RateLimiter;

import org.slf4j.Logger;
import org.slf4j.LoggerFactory;

import org.apache.cassandra.cache.AutoSavingCache;
import org.apache.cassandra.concurrent.DebuggableThreadPoolExecutor;
import org.apache.cassandra.concurrent.JMXEnabledThreadPoolExecutor;
import org.apache.cassandra.concurrent.NamedThreadFactory;
import org.apache.cassandra.config.CFMetaData;
import org.apache.cassandra.config.DatabaseDescriptor;
import org.apache.cassandra.config.Schema;
import org.apache.cassandra.db.Cell;
import org.apache.cassandra.db.ColumnFamilyStore;
import org.apache.cassandra.db.DecoratedKey;
import org.apache.cassandra.db.Keyspace;
import org.apache.cassandra.db.OnDiskAtom;
import org.apache.cassandra.db.SystemKeyspace;
import org.apache.cassandra.db.compaction.CompactionInfo.Holder;
import org.apache.cassandra.db.index.SecondaryIndexBuilder;
import org.apache.cassandra.dht.Bounds;
import org.apache.cassandra.dht.Range;
import org.apache.cassandra.dht.Token;
import org.apache.cassandra.io.sstable.Descriptor;
import org.apache.cassandra.io.sstable.SSTableIdentityIterator;
import org.apache.cassandra.io.sstable.SSTableReader;
import org.apache.cassandra.io.sstable.SSTableRewriter;
import org.apache.cassandra.io.sstable.SSTableWriter;
import org.apache.cassandra.io.sstable.metadata.MetadataCollector;
import org.apache.cassandra.io.util.FileUtils;
import org.apache.cassandra.metrics.CompactionMetrics;
import org.apache.cassandra.repair.Validator;
import org.apache.cassandra.service.ActiveRepairService;
import org.apache.cassandra.service.StorageService;
import org.apache.cassandra.utils.CloseableIterator;
import org.apache.cassandra.utils.FBUtilities;
import org.apache.cassandra.utils.MerkleTree;
import org.apache.cassandra.utils.WrappedRunnable;
import org.apache.cassandra.utils.concurrent.OpOrder;

/**
 * A singleton which manages a private executor of ongoing compactions.
 * <p/>
 * Scheduling for compaction is accomplished by swapping sstables to be compacted into
 * a set via DataTracker. New scheduling attempts will ignore currently compacting
 * sstables.
 */
public class CompactionManager implements CompactionManagerMBean
{
    public static final String MBEAN_OBJECT_NAME = "org.apache.cassandra.db:type=CompactionManager";
    private static final Logger logger = LoggerFactory.getLogger(CompactionManager.class);
    public static final CompactionManager instance;

    public static final int NO_GC = Integer.MIN_VALUE;
    public static final int GC_ALL = Integer.MAX_VALUE;

    // A thread local that tells us if the current thread is owned by the compaction manager. Used
    // by CounterContext to figure out if it should log a warning for invalid counter shards.
    public static final ThreadLocal<Boolean> isCompactionManager = new ThreadLocal<Boolean>()
    {
        @Override
        protected Boolean initialValue()
        {
            return false;
        }
    };

    static
    {
        instance = new CompactionManager();
        MBeanServer mbs = ManagementFactory.getPlatformMBeanServer();
        try
        {
            mbs.registerMBean(instance, new ObjectName(MBEAN_OBJECT_NAME));
        }
        catch (Exception e)
        {
            throw new RuntimeException(e);
        }
    }

    private final CompactionExecutor executor = new CompactionExecutor();
    private final CompactionExecutor validationExecutor = new ValidationExecutor();
    private final static CompactionExecutor cacheCleanupExecutor = new CacheCleanupExecutor();

    private final CompactionMetrics metrics = new CompactionMetrics(executor, validationExecutor);
    private final Multiset<ColumnFamilyStore> compactingCF = ConcurrentHashMultiset.create();

    private final RateLimiter compactionRateLimiter = RateLimiter.create(Double.MAX_VALUE);

    /**
     * Gets compaction rate limiter. When compaction_throughput_mb_per_sec is 0 or node is bootstrapping,
     * this returns rate limiter with the rate of Double.MAX_VALUE bytes per second.
     * Rate unit is bytes per sec.
     *
     * @return RateLimiter with rate limit set
     */
    public RateLimiter getRateLimiter()
    {
        double currentThroughput = DatabaseDescriptor.getCompactionThroughputMbPerSec() * 1024.0 * 1024.0;
        // if throughput is set to 0, throttling is disabled
        if (currentThroughput == 0 || StorageService.instance.isBootstrapMode())
            currentThroughput = Double.MAX_VALUE;
        if (compactionRateLimiter.getRate() != currentThroughput)
            compactionRateLimiter.setRate(currentThroughput);
        return compactionRateLimiter;
    }

    /**
     * Call this whenever a compaction might be needed on the given columnfamily.
     * It's okay to over-call (within reason) if a call is unnecessary, it will
     * turn into a no-op in the bucketing/candidate-scan phase.
     */
    public List<Future<?>> submitBackground(final ColumnFamilyStore cfs)
    {
        if (cfs.isAutoCompactionDisabled())
        {
            logger.debug("Autocompaction is disabled");
            return Collections.emptyList();
        }

        int count = compactingCF.count(cfs);
        if (count > 0 && executor.getActiveCount() >= executor.getMaximumPoolSize())
        {
            logger.debug("Background compaction is still running for {}.{} ({} remaining). Skipping",
                         cfs.keyspace.getName(), cfs.name, count);
            return Collections.emptyList();
        }

        logger.debug("Scheduling a background task check for {}.{} with {}",
                     cfs.keyspace.getName(),
                     cfs.name,
                     cfs.getCompactionStrategy().getClass().getSimpleName());
        List<Future<?>> futures = new ArrayList<Future<?>>();

        // we must schedule it at least once, otherwise compaction will stop for a CF until next flush
        do {
            compactingCF.add(cfs);
            futures.add(executor.submit(new BackgroundCompactionTask(cfs)));
            // if we have room for more compactions, then fill up executor
        } while (executor.getActiveCount() + futures.size() < executor.getMaximumPoolSize());

        return futures;
    }

    public boolean isCompacting(Iterable<ColumnFamilyStore> cfses)
    {
        for (ColumnFamilyStore cfs : cfses)
            if (!cfs.getDataTracker().getCompacting().isEmpty())
                return true;
        return false;
    }

    // the actual sstables to compact are not determined until we run the BCT; that way, if new sstables
    // are created between task submission and execution, we execute against the most up-to-date information
    class BackgroundCompactionTask implements Runnable
    {
        private final ColumnFamilyStore cfs;

        BackgroundCompactionTask(ColumnFamilyStore cfs)
        {
            this.cfs = cfs;
        }

        public void run()
        {
            try
            {
                logger.debug("Checking {}.{}", cfs.keyspace.getName(), cfs.name);
                if (!cfs.isValid())
                {
                    logger.debug("Aborting compaction for dropped CF");
                    return;
                }

                AbstractCompactionStrategy strategy = cfs.getCompactionStrategy();
                AbstractCompactionTask task = strategy.getNextBackgroundTask(getDefaultGcBefore(cfs));
                if (task == null)
                {
                    logger.debug("No tasks available");
                    return;
                }
                task.execute(metrics);
            }
            finally
            {
                compactingCF.remove(cfs);
            }
            submitBackground(cfs);
        }
    }

    private AllSSTableOpStatus parallelAllSSTableOperation(final ColumnFamilyStore cfs, final OneSSTableOperation operation) throws ExecutionException, InterruptedException
    {
        Iterable<SSTableReader> compactingSSTables = cfs.markAllCompacting();
        if (compactingSSTables == null)
        {
            logger.info("Aborting operation on {}.{} after failing to interrupt other compaction operations", cfs.keyspace.getName(), cfs.name);
            return AllSSTableOpStatus.ABORTED;
        }
        if (Iterables.isEmpty(compactingSSTables))
        {
            logger.info("No sstables for {}.{}", cfs.keyspace.getName(), cfs.name);
            return AllSSTableOpStatus.SUCCESSFUL;
        }
        try
        {
            Iterable<SSTableReader> sstables = operation.filterSSTables(compactingSSTables);
            List<Future<Object>> futures = new ArrayList<>();

            for (final SSTableReader sstable : sstables)
            {
                futures.add(executor.submit(new Callable<Object>()
                {
                    @Override
                    public Object call() throws Exception
                    {
                        operation.execute(sstable);
                        return this;
                    }
                }));
            }

            for (Future<Object> f : futures)
                f.get();
        }
        finally
        {
            cfs.getDataTracker().unmarkCompacting(compactingSSTables);
        }
        return AllSSTableOpStatus.SUCCESSFUL;
    }

    private static interface OneSSTableOperation
    {
        Iterable<SSTableReader> filterSSTables(Iterable<SSTableReader> input);
        void execute(SSTableReader input) throws IOException;
    }

    public enum AllSSTableOpStatus { ABORTED(1), SUCCESSFUL(0);
        public final int statusCode;

        AllSSTableOpStatus(int statusCode)
        {
            this.statusCode = statusCode;
        }
    }

    public AllSSTableOpStatus performScrub(final ColumnFamilyStore cfs, final boolean skipCorrupted) throws InterruptedException, ExecutionException
    {
        assert !cfs.isIndex();
        return parallelAllSSTableOperation(cfs, new OneSSTableOperation()
        {
            @Override
            public Iterable<SSTableReader> filterSSTables(Iterable<SSTableReader> input)
            {
                return input;
            }

            @Override
            public void execute(SSTableReader input) throws IOException
            {
                scrubOne(cfs, input, skipCorrupted);
            }
        });
    }

    public AllSSTableOpStatus performSSTableRewrite(final ColumnFamilyStore cfs, final boolean excludeCurrentVersion) throws InterruptedException, ExecutionException
    {
        return parallelAllSSTableOperation(cfs, new OneSSTableOperation()
        {
            @Override
            public Iterable<SSTableReader> filterSSTables(Iterable<SSTableReader> input)
            {
                return Iterables.filter(input, new Predicate<SSTableReader>()
                {
                    @Override
                    public boolean apply(SSTableReader sstable)
                    {
                        return !(excludeCurrentVersion && sstable.descriptor.version.equals(Descriptor.Version.CURRENT));
                    }
                });
            }

            @Override
            public void execute(SSTableReader input) throws IOException
            {
                AbstractCompactionTask task = cfs.getCompactionStrategy().getCompactionTask(Collections.singleton(input), NO_GC, Long.MAX_VALUE);
                task.setUserDefined(true);
                task.setCompactionType(OperationType.UPGRADE_SSTABLES);
                task.execute(metrics);
            }
        });
    }

    public AllSSTableOpStatus performCleanup(final ColumnFamilyStore cfStore) throws InterruptedException, ExecutionException
    {
        assert !cfStore.isIndex();
        Keyspace keyspace = cfStore.keyspace;
        final Collection<Range<Token>> ranges = StorageService.instance.getLocalRanges(keyspace.getName());
        if (ranges.isEmpty())
        {
            logger.info("Cleanup cannot run before a node has joined the ring");
            return AllSSTableOpStatus.ABORTED;
        }
        final boolean hasIndexes = cfStore.indexManager.hasIndexes();
        final CleanupStrategy cleanupStrategy = CleanupStrategy.get(cfStore, ranges);
        return parallelAllSSTableOperation(cfStore, new OneSSTableOperation()
        {
            @Override
            public Iterable<SSTableReader> filterSSTables(Iterable<SSTableReader> input)
            {
                List<SSTableReader> sortedSSTables = Lists.newArrayList(input);
                Collections.sort(sortedSSTables, new SSTableReader.SizeComparator());
                return sortedSSTables;
            }

            @Override
            public void execute(SSTableReader input) throws IOException
            {
                doCleanupOne(cfStore, input, cleanupStrategy, ranges, hasIndexes);
            }
        });
    }

    public Future<?> submitAntiCompaction(final ColumnFamilyStore cfs,
                                          final Collection<Range<Token>> ranges,
                                          final Collection<SSTableReader> validatedForRepair,
                                          final long repairedAt)
    {
        Runnable runnable = new WrappedRunnable() {

            @Override
            public void runMayThrow() throws Exception
            {
                performAnticompaction(cfs, ranges, validatedForRepair, repairedAt);
            }
        };
        return executor.submit(runnable);
    }

    /**
     * Make sure the {validatedForRepair} are marked for compaction before calling this.
     *
     * @param cfs
     * @param ranges Ranges that the repair was carried out on
     * @param validatedForRepair SSTables containing the repaired ranges. Should be referenced before passing them.
     * @throws InterruptedException, ExecutionException, IOException
     */
    public void performAnticompaction(ColumnFamilyStore cfs,
                                      Collection<Range<Token>> ranges,
                                      Collection<SSTableReader> validatedForRepair,
                                      long repairedAt) throws InterruptedException, IOException
    {
        logger.info("Starting anticompaction for {}/{}", cfs.keyspace.getName(), cfs.getColumnFamilyName());
        logger.debug("Starting anticompaction for ranges {}", ranges);
        Set<SSTableReader> sstables = new HashSet<>(validatedForRepair);
        Set<SSTableReader> mutatedRepairStatuses = new HashSet<>();
        Set<SSTableReader> nonAnticompacting = new HashSet<>();
        Iterator<SSTableReader> sstableIterator = sstables.iterator();
        while (sstableIterator.hasNext())
        {
            SSTableReader sstable = sstableIterator.next();
            for (Range<Token> r : Range.normalize(ranges))
            {
                Range<Token> sstableRange = new Range<>(sstable.first.getToken(), sstable.last.getToken(), sstable.partitioner);
                if (r.contains(sstableRange))
                {
                    logger.info("SSTable {} fully contained in range {}, mutating repairedAt instead of anticompacting", sstable, r);
                    sstable.descriptor.getMetadataSerializer().mutateRepairedAt(sstable.descriptor, repairedAt);
                    sstable.reloadSSTableMetadata();
                    mutatedRepairStatuses.add(sstable);
                    sstableIterator.remove();
                    break;
                }
                else if (!sstableRange.intersects(r))
                {
                    logger.info("SSTable {} ({}) does not intersect repaired range {}, not touching repairedAt.", sstable, sstableRange, r);
                    nonAnticompacting.add(sstable);
                    sstableIterator.remove();
                    break;
                }
                else
                {
                    logger.info("SSTable {} ({}) will be anticompacted on range {}", sstable, sstableRange, r);
                }
            }
        }
        cfs.getDataTracker().notifySSTableRepairedStatusChanged(mutatedRepairStatuses);
        cfs.getDataTracker().unmarkCompacting(Sets.union(nonAnticompacting, mutatedRepairStatuses));
        if (!sstables.isEmpty())
            doAntiCompaction(cfs, ranges, sstables, repairedAt);
        SSTableReader.releaseReferences(sstables);
        cfs.getDataTracker().unmarkCompacting(sstables);
        logger.info(String.format("Completed anticompaction successfully"));
    }

    public void performMaximal(final ColumnFamilyStore cfStore) throws InterruptedException, ExecutionException
    {
        submitMaximal(cfStore, getDefaultGcBefore(cfStore)).get();
    }

    public Future<?> submitMaximal(final ColumnFamilyStore cfStore, final int gcBefore)
    {
        // here we compute the task off the compaction executor, so having that present doesn't
        // confuse runWithCompactionsDisabled -- i.e., we don't want to deadlock ourselves, waiting
        // for ourselves to finish/acknowledge cancellation before continuing.
        final Collection<AbstractCompactionTask> tasks = cfStore.getCompactionStrategy().getMaximalTask(gcBefore);
        Runnable runnable = new WrappedRunnable()
        {
            protected void runMayThrow() throws IOException
            {
                if (tasks == null)
                    return;
                for (AbstractCompactionTask task : tasks)
                    task.execute(metrics);
            }
        };
        return executor.submit(runnable);
    }

    public void forceUserDefinedCompaction(String dataFiles)
    {
        String[] filenames = dataFiles.split(",");
        Multimap<ColumnFamilyStore, Descriptor> descriptors = ArrayListMultimap.create();

        for (String filename : filenames)
        {
            // extract keyspace and columnfamily name from filename
            Descriptor desc = Descriptor.fromFilename(filename.trim());
            if (Schema.instance.getCFMetaData(desc) == null)
            {
                logger.warn("Schema does not exist for file {}. Skipping.", filename);
                continue;
            }
            // group by keyspace/columnfamily
            ColumnFamilyStore cfs = Keyspace.open(desc.ksname).getColumnFamilyStore(desc.cfname);
            descriptors.put(cfs, cfs.directories.find(new File(filename.trim()).getName()));
        }

        List<Future<?>> futures = new ArrayList<>();
        for (ColumnFamilyStore cfs : descriptors.keySet())
            futures.add(submitUserDefined(cfs, descriptors.get(cfs), getDefaultGcBefore(cfs)));
        FBUtilities.waitOnFutures(futures);
    }

    public Future<?> submitUserDefined(final ColumnFamilyStore cfs, final Collection<Descriptor> dataFiles, final int gcBefore)
    {
        Runnable runnable = new WrappedRunnable()
        {
            protected void runMayThrow() throws IOException
            {
                // look up the sstables now that we're on the compaction executor, so we don't try to re-compact
                // something that was already being compacted earlier.
                Collection<SSTableReader> sstables = new ArrayList<SSTableReader>(dataFiles.size());
                for (Descriptor desc : dataFiles)
                {
                    // inefficient but not in a performance sensitive path
                    SSTableReader sstable = lookupSSTable(cfs, desc);
                    if (sstable == null)
                    {
                        logger.info("Will not compact {}: it is not an active sstable", desc);
                    }
                    else
                    {
                        sstables.add(sstable);
                    }
                }

                if (sstables.isEmpty())
                {
                    logger.info("No files to compact for user defined compaction");
                }
                else
                {
                    AbstractCompactionTask task = cfs.getCompactionStrategy().getUserDefinedTask(sstables, gcBefore);
                    if (task != null)
                        task.execute(metrics);
                }
            }
        };
        return executor.submit(runnable);
    }

    // This acquire a reference on the sstable
    // This is not efficient, do not use in any critical path
    private SSTableReader lookupSSTable(final ColumnFamilyStore cfs, Descriptor descriptor)
    {
        for (SSTableReader sstable : cfs.getSSTables())
        {
            if (sstable.descriptor.equals(descriptor))
                return sstable;
        }
        return null;
    }

    /**
     * Does not mutate data, so is not scheduled.
     */
    public Future<Object> submitValidation(final ColumnFamilyStore cfStore, final Validator validator)
    {
        Callable<Object> callable = new Callable<Object>()
        {
            public Object call() throws IOException
            {
                try
                {
                    doValidationCompaction(cfStore, validator);
                }
                catch (Throwable e)
                {
                    // we need to inform the remote end of our failure, otherwise it will hang on repair forever
                    validator.fail();
                    throw e;
                }
                return this;
            }
        };
        return validationExecutor.submit(callable);
    }

    /* Used in tests. */
    public void disableAutoCompaction()
    {
        for (String ksname : Schema.instance.getNonSystemKeyspaces())
        {
            for (ColumnFamilyStore cfs : Keyspace.open(ksname).getColumnFamilyStores())
                cfs.disableAutoCompaction();
        }
    }

    private void scrubOne(ColumnFamilyStore cfs, SSTableReader sstable, boolean skipCorrupted) throws IOException
    {
        Scrubber scrubber = new Scrubber(cfs, sstable, skipCorrupted, false);

        CompactionInfo.Holder scrubInfo = scrubber.getScrubInfo();
        metrics.beginCompaction(scrubInfo);
        try
        {
            scrubber.scrub();
        }
        finally
        {
            scrubber.close();
            metrics.finishCompaction(scrubInfo);
        }
    }

    /**
     * Determines if a cleanup would actually remove any data in this SSTable based
     * on a set of owned ranges.
     */
    static boolean needsCleanup(SSTableReader sstable, Collection<Range<Token>> ownedRanges)
    {
        assert !ownedRanges.isEmpty(); // cleanup checks for this

        // unwrap and sort the ranges by LHS token
        List<Range<Token>> sortedRanges = Range.normalize(ownedRanges);

        // see if there are any keys LTE the token for the start of the first range
        // (token range ownership is exclusive on the LHS.)
        Range<Token> firstRange = sortedRanges.get(0);
        if (sstable.first.getToken().compareTo(firstRange.left) <= 0)
            return true;

        // then, iterate over all owned ranges and see if the next key beyond the end of the owned
        // range falls before the start of the next range
        for (int i = 0; i < sortedRanges.size(); i++)
        {
            Range<Token> range = sortedRanges.get(i);
            if (range.right.isMinimum())
            {
                // we split a wrapping range and this is the second half.
                // there can't be any keys beyond this (and this is the last range)
                return false;
            }

            DecoratedKey firstBeyondRange = sstable.firstKeyBeyond(range.right.maxKeyBound());
            if (firstBeyondRange == null)
            {
                // we ran off the end of the sstable looking for the next key; we don't need to check any more ranges
                return false;
            }

            if (i == (sortedRanges.size() - 1))
            {
                // we're at the last range and we found a key beyond the end of the range
                return true;
            }

            Range<Token> nextRange = sortedRanges.get(i + 1);
            if (!nextRange.contains(firstBeyondRange.getToken()))
            {
                // we found a key in between the owned ranges
                return true;
            }
        }

        return false;
    }

    /**
     * This function goes over a file and removes the keys that the node is not responsible for
     * and only keeps keys that this node is responsible for.
     *
     * @throws IOException
     */
    private void doCleanupOne(final ColumnFamilyStore cfs, SSTableReader sstable, CleanupStrategy cleanupStrategy, Collection<Range<Token>> ranges, boolean hasIndexes) throws IOException
    {
        assert !cfs.isIndex();

        if (!hasIndexes && !new Bounds<>(sstable.first.getToken(), sstable.last.getToken()).intersects(ranges))
        {
            cfs.getDataTracker().markCompactedSSTablesReplaced(Arrays.asList(sstable), Collections.<SSTableReader>emptyList(), OperationType.CLEANUP);
            return;
        }
        if (!needsCleanup(sstable, ranges))
        {
            logger.debug("Skipping {} for cleanup; all rows should be kept", sstable);
            return;
        }

        long start = System.nanoTime();

        long totalkeysWritten = 0;

        int expectedBloomFilterSize = Math.max(cfs.metadata.getMinIndexInterval(),
                                               (int) (SSTableReader.getApproximateKeyCount(Arrays.asList(sstable))));
        if (logger.isDebugEnabled())
            logger.debug("Expected bloom filter size : {}", expectedBloomFilterSize);

        logger.info("Cleaning up {}", sstable);

        File compactionFileLocation = cfs.directories.getDirectoryForNewSSTables();
        if (compactionFileLocation == null)
            throw new IOException("disk full");

        ICompactionScanner scanner = cleanupStrategy.getScanner(sstable, getRateLimiter());
        CleanupInfo ci = new CleanupInfo(sstable, scanner);

        metrics.beginCompaction(ci);
        SSTableRewriter writer = new SSTableRewriter(cfs, new HashSet<>(ImmutableSet.of(sstable)), sstable.maxDataAge, OperationType.CLEANUP, false);

        try (CompactionController controller = new CompactionController(cfs, Collections.singleton(sstable), getDefaultGcBefore(cfs)))
        {
            writer.switchWriter(createWriter(cfs, compactionFileLocation, expectedBloomFilterSize, sstable.getSSTableMetadata().repairedAt, sstable));

            while (scanner.hasNext())
            {
                if (ci.isStopRequested())
                    throw new CompactionInterruptedException(ci.getCompactionInfo());

                SSTableIdentityIterator row = (SSTableIdentityIterator) scanner.next();
                row = cleanupStrategy.cleanup(row);
                if (row == null)
                    continue;
                AbstractCompactedRow compactedRow = new LazilyCompactedRow(controller, Collections.singletonList(row));
                if (writer.append(compactedRow) != null)
                    totalkeysWritten++;
            }

            // flush to ensure we don't lose the tombstones on a restart, since they are not commitlog'd
            cfs.indexManager.flushIndexesBlocking();

            writer.finish();
        }
        catch (Throwable e)
        {
            writer.abort();
            throw Throwables.propagate(e);
        }
        finally
        {
            scanner.close();
            metrics.finishCompaction(ci);
        }

        List<SSTableReader> results = writer.finished();
        if (!results.isEmpty())
        {
            String format = "Cleaned up to %s.  %,d to %,d (~%d%% of original) bytes for %,d keys.  Time: %,dms.";
            long dTime = TimeUnit.NANOSECONDS.toMillis(System.nanoTime() - start);
            long startsize = sstable.onDiskLength();
            long endsize = 0;
            for (SSTableReader newSstable : results)
                endsize += newSstable.onDiskLength();
            double ratio = (double) endsize / (double) startsize;
            logger.info(String.format(format, results.get(0).getFilename(), startsize, endsize, (int) (ratio * 100), totalkeysWritten, dTime));
        }

    }

    private static abstract class CleanupStrategy
    {
        public static CleanupStrategy get(ColumnFamilyStore cfs, Collection<Range<Token>> ranges)
        {
            return cfs.indexManager.hasIndexes()
                 ? new Full(cfs, ranges)
                 : new Bounded(cfs, ranges);
        }

        public abstract ICompactionScanner getScanner(SSTableReader sstable, RateLimiter limiter);
        public abstract SSTableIdentityIterator cleanup(SSTableIdentityIterator row);

        private static final class Bounded extends CleanupStrategy
        {
            private final Collection<Range<Token>> ranges;

            public Bounded(final ColumnFamilyStore cfs, Collection<Range<Token>> ranges)
            {
                this.ranges = ranges;
                cacheCleanupExecutor.submit(new Runnable()
                {
                    @Override
                    public void run()
                    {
                        cfs.cleanupCache();
                    }
                });

            }
            @Override
            public ICompactionScanner getScanner(SSTableReader sstable, RateLimiter limiter)
            {
                return sstable.getScanner(ranges, limiter);
            }

            @Override
            public SSTableIdentityIterator cleanup(SSTableIdentityIterator row)
            {
                return row;
            }
        }

        private static final class Full extends CleanupStrategy
        {
            private final Collection<Range<Token>> ranges;
            private final ColumnFamilyStore cfs;
            private List<Cell> indexedColumnsInRow;

            public Full(ColumnFamilyStore cfs, Collection<Range<Token>> ranges)
            {
                this.cfs = cfs;
                this.ranges = ranges;
                this.indexedColumnsInRow = null;
            }

            @Override
            public ICompactionScanner getScanner(SSTableReader sstable, RateLimiter limiter)
            {
                return sstable.getScanner(limiter);
            }

            @Override
            public SSTableIdentityIterator cleanup(SSTableIdentityIterator row)
            {
                if (Range.isInRanges(row.getKey().getToken(), ranges))
                    return row;

                cfs.invalidateCachedRow(row.getKey());

                if (indexedColumnsInRow != null)
                    indexedColumnsInRow.clear();

                while (row.hasNext())
                {
                    OnDiskAtom column = row.next();

                    if (column instanceof Cell && cfs.indexManager.indexes((Cell) column))
                    {
                        if (indexedColumnsInRow == null)
                            indexedColumnsInRow = new ArrayList<>();

                        indexedColumnsInRow.add((Cell) column);
                    }
                }

                if (indexedColumnsInRow != null && !indexedColumnsInRow.isEmpty())
                {
                    // acquire memtable lock here because secondary index deletion may cause a race. See CASSANDRA-3712
                    try (OpOrder.Group opGroup = cfs.keyspace.writeOrder.start())
                    {
                        cfs.indexManager.deleteFromIndexes(row.getKey(), indexedColumnsInRow, opGroup);
                    }
                }
                return null;
            }
        }
    }

    public static SSTableWriter createWriter(ColumnFamilyStore cfs,
                                             File compactionFileLocation,
                                             int expectedBloomFilterSize,
                                             long repairedAt,
                                             SSTableReader sstable)
    {
        FileUtils.createDirectory(compactionFileLocation);
        return new SSTableWriter(cfs.getTempSSTablePath(compactionFileLocation),
                                 expectedBloomFilterSize,
                                 repairedAt,
                                 cfs.metadata,
                                 cfs.partitioner,
                                 new MetadataCollector(Collections.singleton(sstable), cfs.metadata.comparator, sstable.getSSTableLevel()));
    }

    public static SSTableWriter createWriterForAntiCompaction(ColumnFamilyStore cfs,
                                             File compactionFileLocation,
                                             int expectedBloomFilterSize,
                                             long repairedAt,
                                             Collection<SSTableReader> sstables)
    {
        FileUtils.createDirectory(compactionFileLocation);
        int minLevel = Integer.MAX_VALUE;
        // if all sstables have the same level, we can compact them together without creating overlap during anticompaction
        // note that we only anticompact from unrepaired sstables, which is not leveled, but we still keep original level
        // after first migration to be able to drop the sstables back in their original place in the repaired sstable manifest
        for (SSTableReader sstable : sstables)
        {
            if (minLevel == Integer.MAX_VALUE)
                minLevel = sstable.getSSTableLevel();

            if (minLevel != sstable.getSSTableLevel())
            {
                minLevel = 0;
                break;
            }
        }
        return new SSTableWriter(cfs.getTempSSTablePath(compactionFileLocation),
                                 expectedBloomFilterSize,
                                 repairedAt,
                                 cfs.metadata,
                                 cfs.partitioner,
                                 new MetadataCollector(sstables, cfs.metadata.comparator, minLevel));
    }


    /**
     * Performs a readonly "compaction" of all sstables in order to validate complete rows,
     * but without writing the merge result
     */
    private void doValidationCompaction(ColumnFamilyStore cfs, Validator validator) throws IOException
    {
        // this isn't meant to be race-proof, because it's not -- it won't cause bugs for a CFS to be dropped
        // mid-validation, or to attempt to validate a droped CFS.  this is just a best effort to avoid useless work,
        // particularly in the scenario where a validation is submitted before the drop, and there are compactions
        // started prior to the drop keeping some sstables alive.  Since validationCompaction can run
        // concurrently with other compactions, it would otherwise go ahead and scan those again.
        if (!cfs.isValid())
            return;

        Collection<SSTableReader> sstables = null;
        try
        {

            String snapshotName = validator.desc.sessionId.toString();
            int gcBefore;
            boolean isSnapshotValidation = cfs.snapshotExists(snapshotName);
            if (isSnapshotValidation)
            {
                // If there is a snapshot created for the session then read from there.
                sstables = cfs.getSnapshotSSTableReader(snapshotName);

                // Computing gcbefore based on the current time wouldn't be very good because we know each replica will execute
                // this at a different time (that's the whole purpose of repair with snaphsot). So instead we take the creation
                // time of the snapshot, which should give us roughtly the same time on each replica (roughtly being in that case
                // 'as good as in the non-snapshot' case)
                gcBefore = cfs.gcBefore(cfs.getSnapshotCreationTime(snapshotName));
            }
            else
            {
                // flush first so everyone is validating data that is as similar as possible
                StorageService.instance.forceKeyspaceFlush(cfs.keyspace.getName(), cfs.name);
                // we don't mark validating sstables as compacting in DataTracker, so we have to mark them referenced
                // instead so they won't be cleaned up if they do get compacted during the validation
                if (validator.desc.parentSessionId == null || ActiveRepairService.instance.getParentRepairSession(validator.desc.parentSessionId) == null)
                    sstables = cfs.markCurrentSSTablesReferenced();
                else
                    sstables = ActiveRepairService.instance.getParentRepairSession(validator.desc.parentSessionId).getAndReferenceSSTables(cfs.metadata.cfId);

                if (validator.gcBefore > 0)
                    gcBefore = validator.gcBefore;
                else
                    gcBefore = getDefaultGcBefore(cfs);
            }

            // Create Merkle tree suitable to hold estimated partitions for given range.
            // We blindly assume that partition is evenly distributed on all sstables for now.
            long numPartitions = 0;
            for (SSTableReader sstable : sstables)
            {
                numPartitions += sstable.estimatedKeysForRanges(Collections.singleton(validator.desc.range));
            }
            // determine tree depth from number of partitions, but cap at 20 to prevent large tree.
            int depth = numPartitions > 0 ? (int) Math.min(Math.floor(Math.log(numPartitions)), 20) : 0;
            MerkleTree tree = new MerkleTree(cfs.partitioner, validator.desc.range, MerkleTree.RECOMMENDED_DEPTH, (int) Math.pow(2, depth));

            long start = System.nanoTime();
            try (AbstractCompactionStrategy.ScannerList scanners = cfs.getCompactionStrategy().getScanners(sstables, validator.desc.range))
            {
                CompactionIterable ci = new ValidationCompactionIterable(cfs, scanners.scanners, gcBefore);
                Iterator<AbstractCompactedRow> iter = ci.iterator();
                metrics.beginCompaction(ci);
                try
                {
                    // validate the CF as we iterate over it
                    validator.prepare(cfs, tree);
                    while (iter.hasNext())
                    {
                        if (ci.isStopRequested())
                            throw new CompactionInterruptedException(ci.getCompactionInfo());
                        AbstractCompactedRow row = iter.next();
                        validator.add(row);
                    }
                    validator.complete();
                }
                finally
                {
                    if (isSnapshotValidation)
                    {
                        cfs.clearSnapshot(snapshotName);
                    }

                    metrics.finishCompaction(ci);
                }
            }

            if (logger.isDebugEnabled())
            {
                // MT serialize may take time
                long duration = TimeUnit.NANOSECONDS.toMillis(System.nanoTime() - start);
                logger.debug("Validation finished in {} msec, depth {} for {} keys, serialized size {} bytes for {}",
                             duration,
                             depth,
                             numPartitions,
                             MerkleTree.serializer.serializedSize(tree, 0),
                             validator.desc);
            }
        }
        finally
        {
            if (sstables != null)
                SSTableReader.releaseReferences(sstables);
        }
    }



    /**
     * Splits up an sstable into two new sstables. The first of the new tables will store repaired ranges, the second
     * will store the non-repaired ranges. Once anticompation is completed, the original sstable is marked as compacted
     * and subsequently deleted.
     * @param cfs
     * @param repairedSSTables
     * @param ranges Repaired ranges to be placed into one of the new sstables. The repaired table will be tracked via
     * the {@link org.apache.cassandra.io.sstable.metadata.StatsMetadata#repairedAt} field.
     */
    private void doAntiCompaction(ColumnFamilyStore cfs, Collection<Range<Token>> ranges,
                                                       Collection<SSTableReader> repairedSSTables, long repairedAt)
    {
        // TODO(5351): we can do better here:
        logger.info("Performing anticompaction on {} sstables", repairedSSTables.size());

        //Group SSTables
        Collection<Collection<SSTableReader>> groupedSSTables = cfs.getCompactionStrategy().groupSSTablesForAntiCompaction(repairedSSTables);
        // iterate over sstables to check if the repaired / unrepaired ranges intersect them.
        int antiCompactedSSTableCount = 0;
        for (Collection<SSTableReader> sstableGroup : groupedSSTables)
        {
            int antiCompacted = antiCompactGroup(cfs, ranges, sstableGroup, repairedAt);
            antiCompactedSSTableCount += antiCompacted;
        }

        String format = "Anticompaction completed successfully, anticompacted from {} to {} sstable(s).";
        logger.info(format, repairedSSTables.size(), antiCompactedSSTableCount);
    }

    private int antiCompactGroup(ColumnFamilyStore cfs, Collection<Range<Token>> ranges,
                             Collection<SSTableReader> anticompactionGroup, long repairedAt)
    {
        long groupMaxDataAge = -1;

        // check that compaction hasn't stolen any sstables used in previous repair sessions
        // if we need to skip the anticompaction, it will be carried out by the next repair
        for (Iterator<SSTableReader> i = anticompactionGroup.iterator(); i.hasNext();)
        {
            SSTableReader sstable = i.next();
            if (!new File(sstable.getFilename()).exists())
            {
                logger.info("Skipping anticompaction for {}, required sstable was compacted and is no longer available.", sstable);
                i.remove();
                continue;
            }
            if (groupMaxDataAge < sstable.maxDataAge)
                groupMaxDataAge = sstable.maxDataAge;
        }

        if (anticompactionGroup.size() == 0)
        {
            logger.info("No valid anticompactions for this group, All sstables were compacted and are no longer available");
            return 0;
        }

        logger.info("Anticompacting {}", anticompactionGroup);
        Set<SSTableReader> sstableAsSet = new HashSet<>(anticompactionGroup);

        File destination = cfs.directories.getDirectoryForNewSSTables();
        SSTableRewriter repairedSSTableWriter = new SSTableRewriter(cfs, sstableAsSet, groupMaxDataAge, OperationType.ANTICOMPACTION, false);
        SSTableRewriter unRepairedSSTableWriter = new SSTableRewriter(cfs, sstableAsSet, groupMaxDataAge, OperationType.ANTICOMPACTION, false);

<<<<<<< HEAD
        AbstractCompactionStrategy strategy = cfs.getCompactionStrategy();
        List<ICompactionScanner> scanners = strategy.getScanners(anticompactionGroup);

        int expectedBloomFilterSize = Math.max(cfs.metadata.getMinIndexInterval(), (int)(SSTableReader.getApproximateKeyCount(anticompactionGroup)));

        long repairedKeyCount = 0;
        long unrepairedKeyCount = 0;
        try (CompactionController controller = new CompactionController(cfs, sstableAsSet, CFMetaData.DEFAULT_GC_GRACE_SECONDS))
        {
            repairedSSTableWriter.switchWriter(CompactionManager.createWriterForAntiCompaction(cfs, destination, expectedBloomFilterSize, repairedAt, sstableAsSet));
            unRepairedSSTableWriter.switchWriter(CompactionManager.createWriterForAntiCompaction(cfs, destination, expectedBloomFilterSize, ActiveRepairService.UNREPAIRED_SSTABLE, sstableAsSet));

            CompactionIterable ci = new CompactionIterable(OperationType.ANTICOMPACTION, scanners, controller);

            try (CloseableIterator<AbstractCompactedRow> iter = ci.iterator())
            {
=======
            AbstractCompactionStrategy strategy = cfs.getCompactionStrategy();
            try (AbstractCompactionStrategy.ScannerList scanners = strategy.getScanners(new HashSet<>(Collections.singleton(sstable)));
                 CompactionController controller = new CompactionController(cfs, sstableAsSet, CFMetaData.DEFAULT_GC_GRACE_SECONDS))
            {
                repairedSSTableWriter.switchWriter(CompactionManager.createWriter(cfs, destination, expectedBloomFilterSize, repairedAt, sstable));
                unRepairedSSTableWriter.switchWriter(CompactionManager.createWriter(cfs, destination, expectedBloomFilterSize, ActiveRepairService.UNREPAIRED_SSTABLE, sstable));

                CompactionIterable ci = new CompactionIterable(OperationType.ANTICOMPACTION, scanners.scanners, controller);
                Iterator<AbstractCompactedRow> iter = ci.iterator();
>>>>>>> 0e831007
                while(iter.hasNext())
                {
                    AbstractCompactedRow row = iter.next();
                    // if current range from sstable is repaired, save it into the new repaired sstable
                    if (Range.isInRanges(row.key.getToken(), ranges))
<<<<<<< HEAD
                    {
                        repairedSSTableWriter.append(row);
                        repairedKeyCount++;
                    }
                    // otherwise save into the new 'non-repaired' table
                    else
                    {
=======
                    {
                        repairedSSTableWriter.append(row);
                        repairedKeyCount++;
                    }
                    // otherwise save into the new 'non-repaired' table
                    else
                    {
>>>>>>> 0e831007
                        unRepairedSSTableWriter.append(row);
                        unrepairedKeyCount++;
                    }
                }
            }
            // we have the same readers being rewritten by both writers, so we ask the first one NOT to close them
            // so that the second one can do so safely, without leaving us with references < 0 or any other ugliness
            repairedSSTableWriter.finish(false, repairedAt);
            unRepairedSSTableWriter.finish(ActiveRepairService.UNREPAIRED_SSTABLE);
            // add repaired table with a non-null timestamp field to be saved in SSTableMetadata#repairedAt
            logger.debug("Repaired {} keys out of {} for {}/{} in {}", repairedKeyCount,
                                                                       repairedKeyCount + unrepairedKeyCount,
                                                                       cfs.keyspace.getName(),
                                                                       cfs.getColumnFamilyName(),
                                                                       anticompactionGroup);
            return repairedSSTableWriter.finished().size() + unRepairedSSTableWriter.finished().size();
        }
        catch (Throwable e)
        {
            logger.error("Error anticompacting " + anticompactionGroup, e);
            repairedSSTableWriter.abort();
            unRepairedSSTableWriter.abort();
        }
        return 0;
    }

    /**
     * Is not scheduled, because it is performing disjoint work from sstable compaction.
     */
    public Future<?> submitIndexBuild(final SecondaryIndexBuilder builder)
    {
        Runnable runnable = new Runnable()
        {
            public void run()
            {
                metrics.beginCompaction(builder);
                try
                {
                    builder.build();
                }
                finally
                {
                    metrics.finishCompaction(builder);
                }
            }
        };

        return executor.submit(runnable);
    }

    public Future<?> submitCacheWrite(final AutoSavingCache.Writer writer)
    {
        Runnable runnable = new Runnable()
        {
            public void run()
            {
                if (!AutoSavingCache.flushInProgress.add(writer.cacheType()))
                {
                    logger.debug("Cache flushing was already in progress: skipping {}", writer.getCompactionInfo());
                    return;
                }
                try
                {
                    metrics.beginCompaction(writer);
                    try
                    {
                        writer.saveCache();
                    }
                    finally
                    {
                        metrics.finishCompaction(writer);
                    }
                }
                finally
                {
                    AutoSavingCache.flushInProgress.remove(writer.cacheType());
                }
            }
        };
        return executor.submit(runnable);
    }

    static int getDefaultGcBefore(ColumnFamilyStore cfs)
    {
        // 2ndary indexes have ExpiringColumns too, so we need to purge tombstones deleted before now. We do not need to
        // add any GcGrace however since 2ndary indexes are local to a node.
        return cfs.isIndex() ? (int) (System.currentTimeMillis() / 1000) : cfs.gcBefore(System.currentTimeMillis());
    }

    private static class ValidationCompactionIterable extends CompactionIterable
    {
        public ValidationCompactionIterable(ColumnFamilyStore cfs, List<ICompactionScanner> scanners, int gcBefore)
        {
            super(OperationType.VALIDATION, scanners, new ValidationCompactionController(cfs, gcBefore));
        }
    }

    /*
     * Controller for validation compaction that always purges.
     * Note that we should not call cfs.getOverlappingSSTables on the provided
     * sstables because those sstables are not guaranteed to be active sstables
     * (since we can run repair on a snapshot).
     */
    private static class ValidationCompactionController extends CompactionController
    {
        public ValidationCompactionController(ColumnFamilyStore cfs, int gcBefore)
        {
            super(cfs, gcBefore);
        }

        @Override
        public long maxPurgeableTimestamp(DecoratedKey key)
        {
            /*
             * The main reason we always purge is that including gcable tombstone would mean that the
             * repair digest will depends on the scheduling of compaction on the different nodes. This
             * is still not perfect because gcbefore is currently dependend on the current time at which
             * the validation compaction start, which while not too bad for normal repair is broken for
             * repair on snapshots. A better solution would be to agree on a gcbefore that all node would
             * use, and we'll do that with CASSANDRA-4932.
             * Note validation compaction includes all sstables, so we don't have the problem of purging
             * a tombstone that could shadow a column in another sstable, but this is doubly not a concern
             * since validation compaction is read-only.
             */
            return Long.MAX_VALUE;
        }
    }

    public int getActiveCompactions()
    {
        return CompactionMetrics.getCompactions().size();
    }

    private static class CompactionExecutor extends JMXEnabledThreadPoolExecutor
    {
        protected CompactionExecutor(int minThreads, int maxThreads, String name, BlockingQueue<Runnable> queue)
        {
            super(minThreads, maxThreads, 60, TimeUnit.SECONDS, queue, new NamedThreadFactory(name, Thread.MIN_PRIORITY), "internal");
        }

        private CompactionExecutor(int threadCount, String name)
        {
            this(threadCount, threadCount, name, new LinkedBlockingQueue<Runnable>());
        }

        public CompactionExecutor()
        {
            this(Math.max(1, DatabaseDescriptor.getConcurrentCompactors()), "CompactionExecutor");
        }

        protected void beforeExecute(Thread t, Runnable r)
        {
            // can't set this in Thread factory, so we do it redundantly here
            isCompactionManager.set(true);
            super.beforeExecute(t, r);
        }

        // modified from DebuggableThreadPoolExecutor so that CompactionInterruptedExceptions are not logged
        @Override
        public void afterExecute(Runnable r, Throwable t)
        {
            DebuggableThreadPoolExecutor.maybeResetTraceSessionWrapper(r);
    
            if (t == null)
                t = DebuggableThreadPoolExecutor.extractThrowable(r);

            if (t != null)
            {
                if (t instanceof CompactionInterruptedException)
                {
                    logger.info(t.getMessage());
                    logger.debug("Full interruption stack trace:", t);
                }
                else
                {
                    DebuggableThreadPoolExecutor.handleOrLog(t);
                }
            }
        }
    }

    private static class ValidationExecutor extends CompactionExecutor
    {
        public ValidationExecutor()
        {
            super(1, Integer.MAX_VALUE, "ValidationExecutor", new SynchronousQueue<Runnable>());
        }
    }

    private static class CacheCleanupExecutor extends CompactionExecutor
    {
        public CacheCleanupExecutor()
        {
            super(1, "CacheCleanupExecutor");
        }
    }

    public interface CompactionExecutorStatsCollector
    {
        void beginCompaction(CompactionInfo.Holder ci);

        void finishCompaction(CompactionInfo.Holder ci);
    }

    public List<Map<String, String>> getCompactions()
    {
        List<Holder> compactionHolders = CompactionMetrics.getCompactions();
        List<Map<String, String>> out = new ArrayList<Map<String, String>>(compactionHolders.size());
        for (CompactionInfo.Holder ci : compactionHolders)
            out.add(ci.getCompactionInfo().asMap());
        return out;
    }

    public List<String> getCompactionSummary()
    {
        List<Holder> compactionHolders = CompactionMetrics.getCompactions();
        List<String> out = new ArrayList<String>(compactionHolders.size());
        for (CompactionInfo.Holder ci : compactionHolders)
            out.add(ci.getCompactionInfo().toString());
        return out;
    }

    public TabularData getCompactionHistory()
    {
        try
        {
            return SystemKeyspace.getCompactionHistory();
        }
        catch (OpenDataException e)
        {
            throw new RuntimeException(e);
        }
    }

    public long getTotalBytesCompacted()
    {
        return metrics.bytesCompacted.count();
    }

    public long getTotalCompactionsCompleted()
    {
        return metrics.totalCompactionsCompleted.count();
    }

    public int getPendingTasks()
    {
        return metrics.pendingTasks.value();
    }

    public long getCompletedTasks()
    {
        return metrics.completedTasks.value();
    }

    private static class CleanupInfo extends CompactionInfo.Holder
    {
        private final SSTableReader sstable;
        private final ICompactionScanner scanner;

        public CleanupInfo(SSTableReader sstable, ICompactionScanner scanner)
        {
            this.sstable = sstable;
            this.scanner = scanner;
        }

        public CompactionInfo getCompactionInfo()
        {
            try
            {
                return new CompactionInfo(sstable.metadata,
                                          OperationType.CLEANUP,
                                          scanner.getCurrentPosition(),
                                          scanner.getLengthInBytes());
            }
            catch (Exception e)
            {
                throw new RuntimeException();
            }
        }
    }

    public void stopCompaction(String type)
    {
        OperationType operation = OperationType.valueOf(type);
        for (Holder holder : CompactionMetrics.getCompactions())
        {
            if (holder.getCompactionInfo().getTaskType() == operation)
                holder.stop();
        }
    }

    public int getCoreCompactorThreads()
    {
        return executor.getCorePoolSize();
    }

    public void setCoreCompactorThreads(int number)
    {
        executor.setCorePoolSize(number);
    }

    public int getMaximumCompactorThreads()
    {
        return executor.getMaximumPoolSize();
    }

    public void setMaximumCompactorThreads(int number)
    {
        executor.setMaximumPoolSize(number);
    }

    public int getCoreValidationThreads()
    {
        return validationExecutor.getCorePoolSize();
    }

    public void setCoreValidationThreads(int number)
    {
        validationExecutor.setCorePoolSize(number);
    }

    public int getMaximumValidatorThreads()
    {
        return validationExecutor.getMaximumPoolSize();
    }

    public void setMaximumValidatorThreads(int number)
    {
        validationExecutor.setMaximumPoolSize(number);
    }

    /**
     * Try to stop all of the compactions for given ColumnFamilies.
     *
     * Note that this method does not wait for all compactions to finish; you'll need to loop against
     * isCompacting if you want that behavior.
     *
     * @param columnFamilies The ColumnFamilies to try to stop compaction upon.
     * @param interruptValidation true if validation operations for repair should also be interrupted
     *
     */
    public void interruptCompactionFor(Iterable<CFMetaData> columnFamilies, boolean interruptValidation)
    {
        assert columnFamilies != null;

        // interrupt in-progress compactions
        for (Holder compactionHolder : CompactionMetrics.getCompactions())
        {
            CompactionInfo info = compactionHolder.getCompactionInfo();
            if ((info.getTaskType() == OperationType.VALIDATION) && !interruptValidation)
                continue;

            if (Iterables.contains(columnFamilies, info.getCFMetaData()))
                compactionHolder.stop(); // signal compaction to stop
        }
    }
}<|MERGE_RESOLUTION|>--- conflicted
+++ resolved
@@ -1060,59 +1060,33 @@
         SSTableRewriter repairedSSTableWriter = new SSTableRewriter(cfs, sstableAsSet, groupMaxDataAge, OperationType.ANTICOMPACTION, false);
         SSTableRewriter unRepairedSSTableWriter = new SSTableRewriter(cfs, sstableAsSet, groupMaxDataAge, OperationType.ANTICOMPACTION, false);
 
-<<<<<<< HEAD
-        AbstractCompactionStrategy strategy = cfs.getCompactionStrategy();
-        List<ICompactionScanner> scanners = strategy.getScanners(anticompactionGroup);
-
-        int expectedBloomFilterSize = Math.max(cfs.metadata.getMinIndexInterval(), (int)(SSTableReader.getApproximateKeyCount(anticompactionGroup)));
-
         long repairedKeyCount = 0;
         long unrepairedKeyCount = 0;
-        try (CompactionController controller = new CompactionController(cfs, sstableAsSet, CFMetaData.DEFAULT_GC_GRACE_SECONDS))
-        {
+        AbstractCompactionStrategy strategy = cfs.getCompactionStrategy();
+        try (AbstractCompactionStrategy.ScannerList scanners = strategy.getScanners(anticompactionGroup);
+             CompactionController controller = new CompactionController(cfs, sstableAsSet, CFMetaData.DEFAULT_GC_GRACE_SECONDS))
+        {
+            int expectedBloomFilterSize = Math.max(cfs.metadata.getMinIndexInterval(), (int)(SSTableReader.getApproximateKeyCount(anticompactionGroup)));
+
             repairedSSTableWriter.switchWriter(CompactionManager.createWriterForAntiCompaction(cfs, destination, expectedBloomFilterSize, repairedAt, sstableAsSet));
             unRepairedSSTableWriter.switchWriter(CompactionManager.createWriterForAntiCompaction(cfs, destination, expectedBloomFilterSize, ActiveRepairService.UNREPAIRED_SSTABLE, sstableAsSet));
 
-            CompactionIterable ci = new CompactionIterable(OperationType.ANTICOMPACTION, scanners, controller);
-
-            try (CloseableIterator<AbstractCompactedRow> iter = ci.iterator())
-            {
-=======
-            AbstractCompactionStrategy strategy = cfs.getCompactionStrategy();
-            try (AbstractCompactionStrategy.ScannerList scanners = strategy.getScanners(new HashSet<>(Collections.singleton(sstable)));
-                 CompactionController controller = new CompactionController(cfs, sstableAsSet, CFMetaData.DEFAULT_GC_GRACE_SECONDS))
-            {
-                repairedSSTableWriter.switchWriter(CompactionManager.createWriter(cfs, destination, expectedBloomFilterSize, repairedAt, sstable));
-                unRepairedSSTableWriter.switchWriter(CompactionManager.createWriter(cfs, destination, expectedBloomFilterSize, ActiveRepairService.UNREPAIRED_SSTABLE, sstable));
-
-                CompactionIterable ci = new CompactionIterable(OperationType.ANTICOMPACTION, scanners.scanners, controller);
-                Iterator<AbstractCompactedRow> iter = ci.iterator();
->>>>>>> 0e831007
-                while(iter.hasNext())
-                {
-                    AbstractCompactedRow row = iter.next();
-                    // if current range from sstable is repaired, save it into the new repaired sstable
-                    if (Range.isInRanges(row.key.getToken(), ranges))
-<<<<<<< HEAD
-                    {
-                        repairedSSTableWriter.append(row);
-                        repairedKeyCount++;
-                    }
-                    // otherwise save into the new 'non-repaired' table
-                    else
-                    {
-=======
-                    {
-                        repairedSSTableWriter.append(row);
-                        repairedKeyCount++;
-                    }
-                    // otherwise save into the new 'non-repaired' table
-                    else
-                    {
->>>>>>> 0e831007
-                        unRepairedSSTableWriter.append(row);
-                        unrepairedKeyCount++;
-                    }
+            CompactionIterable ci = new CompactionIterable(OperationType.ANTICOMPACTION, scanners.scanners, controller);
+            Iterator<AbstractCompactedRow> iter = ci.iterator();
+            while(iter.hasNext())
+            {
+                AbstractCompactedRow row = iter.next();
+                // if current range from sstable is repaired, save it into the new repaired sstable
+                if (Range.isInRanges(row.key.getToken(), ranges))
+                {
+                    repairedSSTableWriter.append(row);
+                    repairedKeyCount++;
+                }
+                // otherwise save into the new 'non-repaired' table
+                else
+                {
+                    unRepairedSSTableWriter.append(row);
+                    unrepairedKeyCount++;
                 }
             }
             // we have the same readers being rewritten by both writers, so we ask the first one NOT to close them
