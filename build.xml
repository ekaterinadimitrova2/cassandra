<?xml version="1.0" encoding="UTF-8" standalone="no"?>
<!--
 ~ Licensed to the Apache Software Foundation (ASF) under one
 ~ or more contributor license agreements.  See the NOTICE file
 ~ distributed with this work for additional information
 ~ regarding copyright ownership.  The ASF licenses this file
 ~ to you under the Apache License, Version 2.0 (the
 ~ "License"); you may not use this file except in compliance
 ~ with the License.  You may obtain a copy of the License at
 ~
 ~    http://www.apache.org/licenses/LICENSE-2.0
 ~
 ~ Unless required by applicable law or agreed to in writing,
 ~ software distributed under the License is distributed on an
 ~ "AS IS" BASIS, WITHOUT WARRANTIES OR CONDITIONS OF ANY
 ~ KIND, either express or implied.  See the License for the
 ~ specific language governing permissions and limitations
 ~ under the License.
 -->
<project basedir="." default="jar" name="apache-cassandra"
         xmlns:artifact="antlib:org.apache.maven.artifact.ant">
    <property environment="env"/>
    <property file="build.properties" />
    <property file="build.properties.default" />
    <property name="debuglevel" value="source,lines,vars"/>

    <!-- default version and SCM information -->
    <property name="base.version" value="2.1.0-beta1"/>
    <property name="scm.connection" value="scm:git://git.apache.org/cassandra.git"/>
    <property name="scm.developerConnection" value="scm:git://git.apache.org/cassandra.git"/>
    <property name="scm.url" value="http://git-wip-us.apache.org/repos/asf?p=cassandra.git;a=tree"/>

    <!-- directory details -->
    <property name="basedir" value="."/>
    <property name="build.src" value="${basedir}/src"/>
    <property name="build.src.java" value="${basedir}/src/java"/>
    <property name="build.src.resources" value="${basedir}/src/resources"/>
    <property name="build.src.gen-java" value="${basedir}/src/gen-java"/>
    <property name="build.lib" value="${basedir}/lib"/>
    <property name="build.tools.lib" value="${basedir}/tools/lib"/>
    <property name="build.dir" value="${basedir}/build"/>
    <property name="build.dir.lib" value="${basedir}/build/lib"/>
    <property name="build.test.dir" value="${build.dir}/test"/>
    <property name="build.classes" value="${build.dir}/classes"/>
    <property name="build.classes.main" value="${build.classes}/main" />
    <property name="build.classes.thrift" value="${build.classes}/thrift" />
    <property name="javadoc.dir" value="${build.dir}/javadoc"/>
    <property name="javadoc.jars.dir" value="${build.dir}/javadocs"/>
    <property name="interface.dir" value="${basedir}/interface"/>
    <property name="interface.thrift.dir" value="${interface.dir}/thrift"/>
    <property name="interface.thrift.gen-java" value="${interface.thrift.dir}/gen-java"/>
    <property name="test.dir" value="${basedir}/test"/>
    <property name="test.resources" value="${test.dir}/resources"/>
    <property name="test.lib" value="${build.dir}/test/lib"/>
    <property name="test.classes" value="${build.dir}/test/classes"/>
    <property name="test.conf" value="${test.dir}/conf"/>
    <property name="test.data" value="${test.dir}/data"/>
    <property name="test.name" value="*Test"/>
    <property name="test.methods" value=""/>
    <property name="test.unit.src" value="${test.dir}/unit"/>
    <property name="test.long.src" value="${test.dir}/long"/>
    <property name="test.pig.src" value="${test.dir}/pig"/>
    <property name="dist.dir" value="${build.dir}/dist"/>
	
	<property name="source.version" value="1.7"/>
	<property name="target.version" value="1.7"/>
	
    <condition property="version" value="${base.version}">
      <isset property="release"/>
    </condition>
    <property name="version" value="${base.version}-SNAPSHOT"/>
    <property name="version.properties.dir"
              value="${build.src.resources}/org/apache/cassandra/config/" />
    <property name="final.name" value="${ant.project.name}-${version}"/>
 
    <!-- details of what version of Maven ANT Tasks to fetch -->
    <property name="maven-ant-tasks.version" value="2.1.3" />
    <property name="maven-ant-tasks.local" value="${user.home}/.m2/repository/org/apache/maven/maven-ant-tasks"/>
    <property name="maven-ant-tasks.url"
              value="http://repo2.maven.org/maven2/org/apache/maven/maven-ant-tasks" />
    <!-- details of how and which Maven repository we publish to -->
    <property name="maven.version" value="3.0.3" />
    <condition property="maven-repository-url" value="https://repository.apache.org/service/local/staging/deploy/maven2">
      <isset property="release"/>
    </condition>
    <condition property="maven-repository-id" value="apache.releases.https">
      <isset property="release"/>
    </condition>
    <property name="maven-repository-url" value="https://repository.apache.org/content/repositories/snapshots"/>
    <property name="maven-repository-id" value="apache.snapshots.https"/>

    <property name="test.timeout" value="60000" />
    <property name="test.long.timeout" value="600000" />

    <!-- http://cobertura.sourceforge.net/ -->
    <property name="cobertura.version" value="1.9.4.1"/>
    <property name="cobertura.build.dir" value="${build.dir}/cobertura"/>
    <property name="cobertura.report.dir" value="${cobertura.build.dir}/report"/>
    <property name="cobertura.classes.dir" value="${cobertura.build.dir}/classes"/>
    <property name="cobertura.datafile" value="${cobertura.build.dir}/cobertura.ser"/>

    <condition property="maven-ant-tasks.jar.exists">
      <available file="${build.dir}/maven-ant-tasks-${maven-ant-tasks.version}.jar" />
    </condition>

    <condition property="maven-ant-tasks.jar.local">
      <available file="${maven-ant-tasks.local}/${maven-ant-tasks.version}/maven-ant-tasks-${maven-ant-tasks.version}.jar" />
    </condition>

    <condition property="is.source.artifact">
      <available file="${build.src.java}" type="dir" />
    </condition>

    <tstamp>
      <format property="YEAR" pattern="yyyy"/>
    </tstamp>

    <!--
         Add all the dependencies.
    -->
    <path id="maven-ant-tasks.classpath" path="${build.dir}/maven-ant-tasks-${maven-ant-tasks.version}.jar" />
    <path id="cassandra.classpath">
        <pathelement location="${cobertura.classes.dir}"/>
        <pathelement location="${build.classes.main}" />
        <pathelement location="${build.classes.thrift}" />
        <fileset dir="${build.lib}">
          <include name="**/*.jar" />
          <exclude name="**/*-sources.jar"/>
        </fileset>
        <fileset dir="${build.dir.lib}">
          <include name="**/*.jar" />
          <exclude name="**/*-sources.jar"/>
        </fileset>
    </path>
	
	<path id="cobertura.classpath">
		<pathelement location="${cobertura.classes.dir}"/>
	</path>

  <macrodef name="create-javadoc">
    <attribute name="destdir"/>
    <element name="filesets"/>
    <sequential>
      <javadoc destdir="@{destdir}" author="true" version="true" use="true"
        windowtitle="${ant.project.name} API" classpathref="cassandra.classpath"
        bottom="Copyright &amp;copy; ${YEAR} The Apache Software Foundation"
        useexternalfile="yes"
        maxmemory="256m">
        <filesets/>
      </javadoc>
    </sequential>
  </macrodef>

    <!--
        Setup the output directories.
    -->
    <target name="init">
        <fail unless="is.source.artifact"
            message="Not a source artifact, stopping here." />
        <mkdir dir="${build.classes.main}"/>
        <mkdir dir="${build.classes.thrift}"/>
        <mkdir dir="${test.lib}"/>
        <mkdir dir="${test.classes}"/>
        <mkdir dir="${build.src.gen-java}"/>
        <mkdir dir="${build.dir.lib}"/>
    </target>

    <target name="clean" description="Remove all locally created artifacts">
        <delete dir="${build.test.dir}" />
        <delete dir="${build.classes}" />
        <delete dir="${cobertura.classes.dir}" />
        <delete dir="${build.src.gen-java}" />
        <delete dir="${version.properties.dir}" />
    </target>
    <target depends="clean" name="cleanall"/>

    <target name="realclean" depends="clean" description="Remove the entire build directory and all downloaded artifacts">
        <delete dir="${build.dir}" />
    </target>

    <!--
       This generates the CLI grammar files from Cli.g
    -->
    <target name="check-gen-cli-grammar">
        <uptodate property="cliUpToDate"
                srcfile="${build.src.java}/org/apache/cassandra/cli/Cli.g"
                targetfile="${build.src.gen-java}/org/apache/cassandra/cli/Cli.tokens"/>
    </target>

    <target name="gen-cli-grammar" depends="check-gen-cli-grammar" unless="cliUpToDate">
      <echo>Building Grammar ${build.src.java}/org/apache/cassandra/cli/Cli.g  ....</echo>
      <java classname="org.antlr.Tool"
            classpath="${build.lib}/antlr-3.2.jar"
            fork="true"
            failonerror="true">
         <arg value="${build.src.java}/org/apache/cassandra/cli/Cli.g" />
         <arg value="-fo" />
         <arg value="${build.src.gen-java}/org/apache/cassandra/cli/" />
      </java>
    </target>

    <!--
       This generates the CQL grammar files from Cql.g
    -->
    <target name="check-gen-cql2-grammar">
        <uptodate property="cql2current"
                srcfile="${build.src.java}/org/apache/cassandra/cql/Cql.g"
                targetfile="${build.src.gen-java}/org/apache/cassandra/cql/Cql.tokens"/>
    </target>
    <target name="check-gen-cql3-grammar">
        <uptodate property="cql3current"
                srcfile="${build.src.java}/org/apache/cassandra/cql3/Cql.g"
                targetfile="${build.src.gen-java}/org/apache/cassandra/cql3/Cql.tokens"/>
    </target>
 
    <target name="gen-cql2-grammar" depends="check-gen-cql2-grammar" unless="cql2current">
      <echo>Building Grammar ${build.src.java}/org/apache/cassandra/cql/Cql.g  ...</echo>
      <java classname="org.antlr.Tool"
            classpath="${build.lib}/antlr-3.2.jar"
            fork="true"
            failonerror="true">
         <arg value="${build.src.java}/org/apache/cassandra/cql/Cql.g" />
         <arg value="-fo" />
         <arg value="${build.src.gen-java}/org/apache/cassandra/cql/" />
      </java>
    </target>
    <target name="gen-cql3-grammar" depends="check-gen-cql3-grammar" unless="cql3current">
      <echo>Building Grammar ${build.src.java}/org/apache/cassandra/cql3/Cql.g  ...</echo>
      <java classname="org.antlr.Tool"
            classpath="${build.lib}/antlr-3.2.jar"
            fork="true"
            failonerror="true">
         <arg value="${build.src.java}/org/apache/cassandra/cql3/Cql.g" />
         <arg value="-fo" />
         <arg value="${build.src.gen-java}/org/apache/cassandra/cql3/" />
      </java>
    </target>

    <target name="generate-cql-html" depends="maven-ant-tasks-init" description="Generate HTML from textile source">
        <artifact:dependencies pathId="wikitext.classpath">
            <dependency groupId="com.datastax.wikitext" artifactId="wikitext-core-ant" version="1.3"/>
            <dependency groupId="org.fusesource.wikitext" artifactId="textile-core" version="1.3"/>
        </artifact:dependencies>
        <taskdef classpathref="wikitext.classpath" resource="wikitexttasks.properties" />
        <wikitext-to-html markupLanguage="Textile">
            <fileset dir="${basedir}">
                <include name="doc/cql/*.textile"/>
            </fileset>
            <fileset dir="${basedir}">
                <include name="doc/cql3/*.textile"/>
            </fileset>
        </wikitext-to-html>
    </target>

    <!--
       Fetch Maven Ant Tasks and Cassandra's dependencies
       These targets are intentionally free of dependencies so that they
       can be run stand-alone from a binary release artifact.
    -->
    <target name="maven-ant-tasks-localrepo" unless="maven-ant-tasks.jar.exists" if="maven-ant-tasks.jar.local"
            depends="init" description="Fetch Maven ANT Tasks from Maven Local Repository">
      <copy file="${maven-ant-tasks.local}/${maven-ant-tasks.version}/maven-ant-tasks-${maven-ant-tasks.version}.jar"
           tofile="${build.dir}/maven-ant-tasks-${maven-ant-tasks.version}.jar"/>
      <property name="maven-ant-tasks.jar.exists" value="true"/>
    </target>

    <target name="maven-ant-tasks-download" depends="init,maven-ant-tasks-localrepo" unless="maven-ant-tasks.jar.exists"
            description="Fetch Maven ANT Tasks from Maven Central Repositroy">
      <echo>Downloading Maven ANT Tasks...</echo>
      <get src="${maven-ant-tasks.url}/${maven-ant-tasks.version}/maven-ant-tasks-${maven-ant-tasks.version}.jar"
           dest="${build.dir}/maven-ant-tasks-${maven-ant-tasks.version}.jar" usetimestamp="true" />
    </target>

    <target name="maven-ant-tasks-init" depends="init,maven-ant-tasks-download" unless="maven-ant-tasks.initialized"
            description="Initialize Maven ANT Tasks">
      <typedef uri="antlib:org.apache.maven.artifact.ant" classpathref="maven-ant-tasks.classpath" />

      <!-- define the remote repositories we use -->
      <artifact:remoteRepository id="central"   url="${artifact.remoteRepository.central}"/>
      <artifact:remoteRepository id="java.net2" url="${artifact.remoteRepository.java.net2}"/>
      <artifact:remoteRepository id="apache"    url="${artifact.remoteRepository.apache}"/>

      <macrodef name="install">
        <attribute name="pomFile"/>
        <attribute name="file"/>
        <attribute name="classifier" default=""/>
        <attribute name="packaging" default="jar"/>
        <sequential>
          <artifact:mvn mavenVersion="${maven.version}" fork="true" failonerror="true">
            <arg value="org.apache.maven.plugins:maven-install-plugin:2.3.1:install-file" />
            <arg value="-DpomFile=@{pomFile}" />
            <arg value="-Dfile=@{file}" />
            <arg value="-Dclassifier=@{classifier}" />
            <arg value="-Dpackaging=@{packaging}" />
          </artifact:mvn>
        </sequential>
      </macrodef>

      <macrodef name="deploy">
        <attribute name="pomFile"/>
        <attribute name="file"/>
        <attribute name="classifier" default=""/>
        <attribute name="packaging" default="jar"/>
        <sequential>
          <artifact:mvn mavenVersion="${maven.version}" fork="true" failonerror="true">
            <jvmarg value="-Xmx512m"/>
            <arg value="org.apache.maven.plugins:maven-gpg-plugin:1.4:sign-and-deploy-file" />
            <arg value="-DretryFailedDeploymentCount=5" />
            <arg value="-Durl=${maven-repository-url}" />
            <arg value="-DrepositoryId=${maven-repository-id}" />
            <arg value="-DpomFile=@{pomFile}" />
            <arg value="-Dfile=@{file}" />
            <arg value="-Dclassifier=@{classifier}" />
            <arg value="-Dpackaging=@{packaging}" />
            <arg value="-Papache-release" />
          </artifact:mvn>
        </sequential>
      </macrodef>

      <property name="maven-ant-tasks.initialized" value="true"/>
    </target>

    <!-- this task defines the dependencies that will be fetched by Maven ANT Tasks
         the dependencies are re-used for publishing artifacts to Maven Central
         in order to keep everything consistent -->
    <target name="maven-declare-dependencies" depends="maven-ant-tasks-init"
            description="Define dependencies and dependency versions">
      <!-- The parent pom defines the versions of all dependencies -->
      <artifact:pom id="parent-pom"
                    groupId="org.apache.cassandra"
                    artifactId="cassandra-parent"
                    packaging="pom"
                    version="${version}"
                    url="http://cassandra.apache.org"
                    name="Apache Cassandra"
                    inceptionYear="2009"
                    description="The Apache Cassandra Project develops a highly scalable second-generation distributed database, bringing together Dynamo's fully distributed design and Bigtable's ColumnFamily-based data model.">
        <license name="The Apache Software License, Version 2.0" url="http://www.apache.org/licenses/LICENSE-2.0.txt"/>
        <scm connection="${scm.connection}" developerConnection="${scm.developerConnection}" url="${scm.url}"/>
        <dependencyManagement>
          <dependency groupId="org.xerial.snappy" artifactId="snappy-java" version="1.0.5"/>
          <dependency groupId="net.jpountz.lz4" artifactId="lz4" version="1.2.0"/>
          <dependency groupId="com.ning" artifactId="compress-lzf" version="0.8.4"/>
          <dependency groupId="com.google.guava" artifactId="guava" version="16.0"/>
          <dependency groupId="commons-cli" artifactId="commons-cli" version="1.1"/>
          <dependency groupId="commons-codec" artifactId="commons-codec" version="1.2"/>
          <dependency groupId="org.apache.commons" artifactId="commons-lang3" version="3.1"/>
          <dependency groupId="org.apache.commons" artifactId="commons-math3" version="3.2"/>
          <dependency groupId="com.googlecode.concurrentlinkedhashmap" artifactId="concurrentlinkedhashmap-lru" version="1.3"/>
          <dependency groupId="org.antlr" artifactId="antlr" version="3.2"/>
          <dependency groupId="org.slf4j" artifactId="slf4j-api" version="1.7.2"/>
          <dependency groupId="ch.qos.logback" artifactId="logback-core" version="1.0.13"/>
          <dependency groupId="ch.qos.logback" artifactId="logback-classic" version="1.0.13"/>
          <dependency groupId="org.codehaus.jackson" artifactId="jackson-core-asl" version="1.9.2"/>
          <dependency groupId="org.codehaus.jackson" artifactId="jackson-mapper-asl" version="1.9.2"/>
          <dependency groupId="jline" artifactId="jline" version="1.0">
            <exclusion groupId="junit" artifactId="junit"/>
          </dependency>
          <dependency groupId="com.googlecode.json-simple" artifactId="json-simple" version="1.1"/>
          <dependency groupId="com.github.stephenc.high-scale-lib" artifactId="high-scale-lib" version="1.1.2"/>
          <dependency groupId="com.github.stephenc" artifactId="jamm" version="0.2.6"/>
          <dependency groupId="com.thinkaurelius.thrift" artifactId="thrift-server" version="0.3.3">
	      	<exclusion groupId="org.slf4j" artifactId="slf4j-log4j12"/>
          </dependency>
          <dependency groupId="org.yaml" artifactId="snakeyaml" version="1.11"/>
          <dependency groupId="org.apache.thrift" artifactId="libthrift" version="0.9.1"/>

          <dependency groupId="junit" artifactId="junit" version="4.6" />
          <dependency groupId="commons-logging" artifactId="commons-logging" version="1.1.1"/>
          <dependency groupId="org.apache.rat" artifactId="apache-rat" version="0.10">
             <exclusion groupId="commons-lang" artifactId="commons-lang"/>
          </dependency>
          <dependency groupId="org.apache.hadoop" artifactId="hadoop-core" version="1.0.3">
          	<exclusion groupId="org.mortbay.jetty" artifactId="servlet-api"/>
          </dependency>
          <dependency groupId="org.apache.hadoop" artifactId="hadoop-minicluster" version="1.0.3"/>
          <dependency groupId="com.twitter.elephantbird" artifactId="elephant-bird-hadoop-compat" version="4.3"/>
          <dependency groupId="org.apache.pig" artifactId="pig" version="0.11.1"/>
          <dependency groupId="net.java.dev.jna" artifactId="jna" version="4.0.0"/>

          <dependency groupId="net.sourceforge.cobertura" artifactId="cobertura" version="${cobertura.version}"/>

          <dependency groupId="org.apache.cassandra" artifactId="cassandra-all" version="${version}" />
          <dependency groupId="org.apache.cassandra" artifactId="cassandra-thrift" version="${version}" />
          <dependency groupId="com.yammer.metrics" artifactId="metrics-core" version="2.2.0" />
          <dependency groupId="com.addthis.metrics" artifactId="reporter-config" version="2.1.0" />
          <dependency groupId="org.mindrot" artifactId="jbcrypt" version="0.3m" />
          <dependency groupId="io.airlift" artifactId="airline" version="0.6" />
          <dependency groupId="io.netty" artifactId="netty" version="3.6.6.Final" />
<<<<<<< HEAD
          <dependency groupId="com.google.code.findbugs" artifactId="jsr305" version="2.0.2" />
          <dependency groupId="com.clearspring.analytics" artifactId="stream" version="2.5.2" />
=======
          <dependency groupId="net.sf.supercsv" artifactId="super-csv" version="2.1.0" />
>>>>>>> 500c62d6
        </dependencyManagement>
        <developer id="alakshman" name="Avinash Lakshman"/>
        <developer id="antelder" name="Anthony Elder"/>
        <developer id="brandonwilliams" name="Brandon Williams"/>
        <developer id="eevans" name="Eric Evans"/>
        <developer id="gdusbabek" name="Gary Dusbabek"/>
        <developer id="goffinet" name="Chris Goffinet"/>
        <developer id="jaakko" name="Laine Jaakko Olavi"/>
        <developer id="jake" name="T Jake Luciani"/>
        <developer id="jbellis" name="Jonathan Ellis"/>
        <developer id="johan" name="Johan Oskarsson"/>
        <developer id="junrao" name="Jun Rao"/>
        <developer id="mriou" name="Matthieu Riou"/>
        <developer id="pmalik" name="Prashant Malik"/>
        <developer id="slebresne" name="Sylvain Lebresne"/>
      </artifact:pom>

      <!-- each dependency set then defines the subset of the dependencies for that dependency set -->
      <artifact:pom id="build-deps-pom"
                    artifactId="cassandra-build-deps">
        <parent groupId="org.apache.cassandra"
                artifactId="cassandra-parent"
                version="${version}"/>
        <dependency groupId="junit" artifactId="junit"/>
        <dependency groupId="commons-logging" artifactId="commons-logging"/>
        <dependency groupId="org.apache.rat" artifactId="apache-rat"/>
        <dependency groupId="org.apache.hadoop" artifactId="hadoop-core"/>
      	<dependency groupId="org.apache.hadoop" artifactId="hadoop-minicluster"/>
        <dependency groupId="com.twitter.elephantbird" artifactId="elephant-bird-hadoop-compat"/>
        <dependency groupId="org.apache.pig" artifactId="pig"/>
      	<dependency groupId="com.google.code.findbugs" artifactId="jsr305"/>
      </artifact:pom>

      <artifact:pom id="coverage-deps-pom"
                    artifactId="cassandra-coverage-deps">
        <parent groupId="org.apache.cassandra"
                artifactId="cassandra-parent"
                version="${version}"/>
        <dependency groupId="net.sourceforge.cobertura" artifactId="cobertura"/>
      </artifact:pom>

      <artifact:pom id="test-deps-pom"
                    artifactId="cassandra-test-deps">
        <parent groupId="org.apache.cassandra"
                artifactId="cassandra-parent"
                version="${version}"/>
        <dependency groupId="joda-time" artifactId="joda-time" version="2.3" />
        <dependency groupId="org.slf4j" artifactId="slf4j-log4j12" version="1.7.2"/>
        <dependency groupId="log4j" artifactId="log4j" version="1.2.16" />
      </artifact:pom>

      <!-- now the pom's for artifacts being deployed to Maven Central -->

      <artifact:pom id="all-pom"
                    artifactId="cassandra-all"
                    url="http://cassandra.apache.org"
                    name="Apache Cassandra">
        <parent groupId="org.apache.cassandra"
                artifactId="cassandra-parent"
                version="${version}"/>
        <scm connection="${scm.connection}" developerConnection="${scm.developerConnection}" url="${scm.url}"/>
        <dependency groupId="org.xerial.snappy" artifactId="snappy-java"/>
        <dependency groupId="net.jpountz.lz4" artifactId="lz4"/>
        <dependency groupId="com.ning" artifactId="compress-lzf"/>
        <dependency groupId="com.google.guava" artifactId="guava"/>
        <dependency groupId="commons-cli" artifactId="commons-cli"/>
        <dependency groupId="commons-codec" artifactId="commons-codec"/>
        <dependency groupId="org.apache.commons" artifactId="commons-lang3"/>
        <dependency groupId="org.apache.commons" artifactId="commons-math3"/>
        <dependency groupId="com.googlecode.concurrentlinkedhashmap" artifactId="concurrentlinkedhashmap-lru"/>
        <dependency groupId="org.antlr" artifactId="antlr"/>
        <dependency groupId="org.slf4j" artifactId="slf4j-api"/>
        <dependency groupId="org.codehaus.jackson" artifactId="jackson-core-asl"/>
        <dependency groupId="org.codehaus.jackson" artifactId="jackson-mapper-asl"/>
        <dependency groupId="jline" artifactId="jline"/>
        <dependency groupId="com.googlecode.json-simple" artifactId="json-simple"/>
        <dependency groupId="com.github.stephenc.high-scale-lib" artifactId="high-scale-lib"/>
        <dependency groupId="org.yaml" artifactId="snakeyaml"/>
        <dependency groupId="edu.stanford.ppl" artifactId="snaptree"/>
        <dependency groupId="org.mindrot" artifactId="jbcrypt"/>
        <dependency groupId="com.yammer.metrics" artifactId="metrics-core"/>
        <dependency groupId="com.addthis.metrics" artifactId="reporter-config"/>
        <dependency groupId="com.thinkaurelius.thrift" artifactId="thrift-server" version="0.3.3"/>
<<<<<<< HEAD
        <dependency groupId="com.clearspring.analytics" artifactId="stream" version="2.5.2" />
=======
        <dependency groupId="net.sf.supercsv" artifactId="super-csv" version="2.1.0" />
>>>>>>> 500c62d6

        <dependency groupId="ch.qos.logback" artifactId="logback-core"/>
        <dependency groupId="ch.qos.logback" artifactId="logback-classic"/>

        <dependency groupId="org.apache.thrift" artifactId="libthrift"/>
        <dependency groupId="org.apache.cassandra" artifactId="cassandra-thrift"/>
        
        <!-- don't need hadoop classes to run, but if you use the hadoop stuff -->
        <dependency groupId="org.apache.hadoop" artifactId="hadoop-core" optional="true"/>
        <dependency groupId="org.apache.hadoop" artifactId="hadoop-minicluster" optional="true"/>
        <dependency groupId="com.twitter.elephantbird" artifactId="elephant-bird-hadoop-compat" optional="true"/>
        <dependency groupId="org.apache.pig" artifactId="pig" optional="true"/>

        <!-- don't need jna to run, but nice to have -->
        <dependency groupId="net.java.dev.jna" artifactId="jna" version="4.0.0"/>
        
        <!-- don't need jamm unless running a server in which case it needs to be a -javagent to be used anyway -->
        <dependency groupId="com.github.stephenc" artifactId="jamm"/>
        <dependency groupId="io.netty" artifactId="netty"/>
      </artifact:pom>
      <artifact:pom id="thrift-pom"
                    artifactId="cassandra-thrift"
                    url="http://cassandra.apache.org"
                    name="Apache Cassandra">
        <parent groupId="org.apache.cassandra"
                artifactId="cassandra-parent"
                version="${version}"/>
        <scm connection="${scm.connection}" developerConnection="${scm.developerConnection}" url="${scm.url}"/>
        <dependency groupId="org.apache.commons" artifactId="commons-lang3"/>
        <dependency groupId="org.slf4j" artifactId="slf4j-api"/>
        <dependency groupId="org.apache.thrift" artifactId="libthrift"/>
      </artifact:pom>
      <artifact:pom id="clientutil-pom"
                    artifactId="cassandra-clientutil"
                    url="http://cassandra.apache.org"
                    name="Apache Cassandra">
        <parent groupId="org.apache.cassandra"
                artifactId="cassandra-parent"
                version="${version}"/>
        <scm connection="${scm.connection}" developerConnection="${scm.developerConnection}" url="${scm.url}"/>
  <dependency groupId="com.google.guava" artifactId="guava"/>
      </artifact:pom>
      
      <artifact:pom id="dist-pom"
                    artifactId="apache-cassandra"
                    packaging="pom"
                    url="http://cassandra.apache.org"
                    name="Apache Cassandra">
        <parent groupId="org.apache.cassandra"
                artifactId="cassandra-parent"
                version="${version}"/>
        <scm connection="${scm.connection}" developerConnection="${scm.developerConnection}" url="${scm.url}"/>
      </artifact:pom>
    </target>

    <target name="maven-ant-tasks-retrieve-build" depends="maven-declare-dependencies" unless="without.maven">
      <artifact:dependencies pomRefId="build-deps-pom"
                             filesetId="build-dependency-jars" 
                             sourcesFilesetId="build-dependency-sources" 
                             cacheDependencyRefs="true" 
                             dependencyRefsBuildFile="${build.dir}/build-dependencies.xml">
          <remoteRepository refid="central"/>
          <remoteRepository refid="apache"/>
          <remoteRepository refid="java.net2"/>
      </artifact:dependencies>
      <artifact:dependencies pomRefId="coverage-deps-pom"
                             pathId="cobertura.classpath">
          <remoteRepository refid="central"/>
      </artifact:dependencies>

      <copy todir="${build.dir.lib}/jars">
          <fileset refid="build-dependency-jars"/>
          <mapper type="flatten"/>
      </copy>
      <copy todir="${build.dir.lib}/sources">
          <fileset refid="build-dependency-sources"/>
          <mapper type="flatten"/>
      </copy>
    </target>

    <target name="maven-ant-tasks-retrieve-test" depends="maven-ant-tasks-init">
      <artifact:dependencies pomRefId="test-deps-pom"
                             filesetId="test-dependency-jars"
                             sourcesFilesetId="test-dependency-sources" 
                             cacheDependencyRefs="true" 
                             dependencyRefsBuildFile="${build.dir}/test-dependencies.xml">
        <remoteRepository refid="apache"/>
        <remoteRepository refid="central"/>
        <remoteRepository refid="oauth"/>
      </artifact:dependencies>
      <copy todir="${test.lib}/jars">
        <fileset refid="test-dependency-jars"/>
        <mapper type="flatten"/>
      </copy>
      <copy todir="${test.lib}/sources">
        <fileset refid="test-dependency-sources"/>
        <mapper type="flatten"/>
      </copy>
    </target>

    <target name="maven-ant-tasks-retrieve-pig-test" depends="maven-ant-tasks-init">
      <artifact:dependencies pomRefId="test-deps-pom"
                             filesetId="test-dependency-jars"
                             sourcesFilesetId="test-dependency-sources"
                             cacheDependencyRefs="true"
                             dependencyRefsBuildFile="${build.dir}/test-dependencies.xml">
        <remoteRepository refid="apache"/>
        <remoteRepository refid="central"/>
        <remoteRepository refid="java.net2"/>
      </artifact:dependencies>
      <copy todir="${build.dir.lib}/jars">
        <fileset refid="test-dependency-jars"/>
        <mapper type="flatten"/>
      </copy>
      <copy todir="${build.dir.lib}/sources">
        <fileset refid="test-dependency-sources"/>
        <mapper type="flatten"/>
      </copy>
    </target>

    <!--
       Generate thrift code.  We have targets to build java because
       Cassandra depends on it, and python because that is what the system
       tests run.
    -->
    <target name="check-gen-thrift-java">
      <uptodate property="thriftUpToDate" srcfile="${interface.dir}/cassandra.thrift"
            targetfile="${interface.thrift.gen-java}/org/apache/cassandra/thrift/Cassandra.java" />
    </target>
    <target name="gen-thrift-java" unless="thriftUpToDate" depends="check-gen-thrift-java"
            description="Generate Thrift Java artifacts">
      <echo>Generating Thrift Java code from ${basedir}/interface/cassandra.thrift...</echo>
      <exec executable="thrift" dir="${basedir}/interface" failonerror="true">
        <arg line="--gen java:hashcode" />
        <arg line="-o ${interface.thrift.dir}" />
        <arg line="cassandra.thrift" />
      </exec>
      <antcall target="write-java-license-headers" />
    </target>

    <target name="_write-java-license-headers" depends="rat-init">
      <java classname="org.apache.rat.Report" fork="true"
            output="${build.dir}/rat-report.log">
        <classpath refid="rat.classpath" />
        <arg value="-a" />
        <arg value="--force" />
        <arg value="interface/thrift" />
      </java>
    </target>

    <target name="write-java-license-headers" unless="without.rat" description="Add missing java license headers">
      <antcall target="_write-java-license-headers" />
    </target>

    <target name="gen-thrift-py" description="Generate Thrift Python artifacts">
      <echo>Generating Thrift Python code from ${basedir}/interface/cassandra.thrift...</echo>
      <exec executable="thrift" dir="${basedir}/interface" failonerror="true">
        <arg line="--gen py" />
        <arg line="-o ${interface.thrift.dir}" />
        <arg line="cassandra.thrift" />
      </exec>
      <exec executable="thrift" dir="${basedir}/interface" failonerror="true">
        <arg line="--gen py:twisted" />
        <arg line="-o ${interface.thrift.dir}" />
        <arg line="cassandra.thrift" />
      </exec>
    </target>

    <!-- create properties file with C version -->
    <target name="createVersionPropFile">
      <taskdef name="propertyfile" classname="org.apache.tools.ant.taskdefs.optional.PropertyFile"/>
      <mkdir dir="${version.properties.dir}"/>
      <propertyfile file="${version.properties.dir}/version.properties">
        <entry key="CassandraVersion" value="${version}"/>
      </propertyfile>
    </target>

    <target name="test-run" depends="build"
            description="Run in test mode.  Not for production use!">
      <java classname="org.apache.cassandra.service.CassandraDaemon" fork="true">
        <classpath>
          <path refid="cassandra.classpath"/>  
          <pathelement location="${test.conf}"/>
        </classpath>
        <jvmarg value="-Dstorage-config=${test.conf}"/>
        <jvmarg value="-javaagent:${basedir}/lib/jamm-0.2.6.jar" />
        <jvmarg value="-ea"/>
      </java>
    </target>

    <!--
        The build target builds all the .class files
    -->
    <target name="build"
        depends="maven-ant-tasks-retrieve-build,build-project" description="Compile Cassandra classes"/>
    <target name="codecoverage" depends="cobertura-instrument,test,cobertura-report" description="Create code coverage report"/>

    <target depends="init,gen-cli-grammar,gen-cql2-grammar,gen-cql3-grammar"
            name="build-project">
        <echo message="${ant.project.name}: ${ant.file}"/>
        <!-- Order matters! -->
        <javac debug="true" debuglevel="${debuglevel}"
               destdir="${build.classes.thrift}" includeantruntime="false" source="${source.version}" target="${target.version}">
            <src path="${interface.thrift.dir}/gen-java"/>
            <classpath refid="cassandra.classpath"/>
        </javac>
        <javac debug="true" debuglevel="${debuglevel}"
               destdir="${build.classes.main}" includeantruntime="false" source="${source.version}" target="${target.version}">
            <src path="${build.src.java}"/>
            <src path="${build.src.gen-java}"/>
            <classpath refid="cassandra.classpath"/>
        </javac>
        <antcall target="createVersionPropFile"/>
        <copy todir="${build.classes.main}">
            <fileset dir="${build.src.resources}" />
        </copy>
    </target>

    <!-- Stress build file -->
    <property name="stress.build.src" value="${basedir}/tools/stress/src" />
    <property name="stress.build.classes" value="${build.classes}/stress" />
	<property name="stress.manifest" value="${stress.build.classes}/MANIFEST.MF" />
    <path id="cassandra.classes">
        <pathelement location="${basedir}/build/classes/main" />
        <pathelement location="${basedir}/build/classes/thrift" />
    </path>
    <target name="stress-build" depends="build" description="build stress tool">
    	<mkdir dir="${stress.build.classes}" />
        <javac debug="true" debuglevel="${debuglevel}" destdir="${stress.build.classes}" includeantruntime="true" source="${source.version}" target="${target.version}">
            <src path="${stress.build.src}" />
            <classpath>
                <path refid="cassandra.classes" />
                <path>
                    <fileset dir="${build.lib}">
                        <include name="**/*.jar" />
                    </fileset>
                    <fileset dir="${build.tools.lib}">
                        <include name="**/*.jar" />
                    </fileset>
                </path>
            </classpath>
        </javac>
    </target>

	<target name="_write-poms" depends="maven-declare-dependencies">
	    <artifact:writepom pomRefId="parent-pom" file="${build.dir}/${final.name}-parent.pom"/>
	    <artifact:writepom pomRefId="thrift-pom"
	                       file="${build.dir}/${ant.project.name}-thrift-${version}.pom"/>
	    <artifact:writepom pomRefId="all-pom" file="${build.dir}/${final.name}.pom"/>
	    <artifact:writepom pomRefId="clientutil-pom"
	    	               file="${build.dir}/${ant.project.name}-clientutil-${version}.pom"/>
	</target>

	<target name="write-poms" unless="without.maven">
	    <antcall target="_write-poms" />
	</target>
	
    <!--
        The jar target makes cassandra.jar output.
    -->
    <target name="jar"
            depends="build, build-test, stress-build, write-poms"
            description="Assemble Cassandra JAR files">
      <mkdir dir="${build.classes.main}/META-INF" />
      <mkdir dir="${build.classes.thrift}/META-INF" />
      <copy file="LICENSE.txt"
            tofile="${build.classes.main}/META-INF/LICENSE.txt"/>
      <copy file="LICENSE.txt"
            tofile="${build.classes.thrift}/META-INF/LICENSE.txt"/>
      <copy file="NOTICE.txt"
            tofile="${build.classes.main}/META-INF/NOTICE.txt"/>
      <copy file="NOTICE.txt"
            tofile="${build.classes.thrift}/META-INF/NOTICE.txt"/>

      <!-- Thrift Jar -->
      <jar jarfile="${build.dir}/${ant.project.name}-thrift-${version}.jar"
           basedir="${build.classes.thrift}">
        <fileset dir="${build.classes.main}">
          <include name="org/apache/cassandra/thrift/ITransportFactory.class" />
          <include name="org/apache/cassandra/thrift/TFramedTransportFactory.class" />
        </fileset>
        <manifest>
          <attribute name="Implementation-Title" value="Cassandra"/>
          <attribute name="Implementation-Version" value="${version}"/>
          <attribute name="Implementation-Vendor" value="Apache"/>
        </manifest>
      </jar>

      <!-- Main Jar -->
      <jar jarfile="${build.dir}/${final.name}.jar"
           basedir="${build.classes.main}">
        <manifest>
        <!-- <section name="org/apache/cassandra/infrastructure"> -->
          <attribute name="Implementation-Title" value="Cassandra"/>
          <attribute name="Implementation-Version" value="${version}"/>
          <attribute name="Implementation-Vendor" value="Apache"/>
          <attribute name="Premain-Class"
                     value="org.apache.cassandra.infrastructure.continuations.CAgent"/>
          <attribute name="Class-Path"
                     value="${ant.project.name}-clientutil-${version}.jar ${ant.project.name}-thrift-${version}.jar" />
        <!-- </section> -->
        </manifest>
      </jar>

      <!-- Clientutil Jar -->
      <!-- TODO: write maven pom here -->
      <jar jarfile="${build.dir}/${ant.project.name}-clientutil-${version}.jar">
        <fileset dir="${build.classes.main}">
          <include name="org/apache/cassandra/serializers/*" />
          <include name="org/apache/cassandra/utils/ByteBufferUtil*.class" />
          <include name="org/apache/cassandra/utils/Hex.class" />
          <include name="org/apache/cassandra/utils/UUIDGen*.class" />
          <include name="org/apache/cassandra/utils/FBUtilities*.class" />
          <include name="org/apache/cassandra/exceptions/*.class" />
          <include name="org/apache/cassandra/utils/CloseableIterator.class" />
        </fileset>
        <manifest>
          <attribute name="Implementation-Title" value="Cassandra"/>
          <attribute name="Implementation-Version" value="${version}"/>
          <attribute name="Implementation-Vendor" value="Apache"/>
        </manifest>
      </jar>

      <!-- Stress jar -->
      <manifest file="${stress.manifest}">
        <attribute name="Built-By" value="Pavel Yaskevich"/>
        <attribute name="Main-Class" value="org.apache.cassandra.stress.Stress"/>
      </manifest>
      <mkdir dir="${stress.build.classes}/META-INF" />
      <mkdir dir="${build.dir}/tools/lib/" />
      <jar destfile="${build.dir}/tools/lib/stress.jar" manifest="${stress.manifest}">
        <fileset dir="${stress.build.classes}"/>
      </jar>
    </target>

    <!--
        The javadoc-jar target makes cassandra-javadoc.jar output required for publishing to Maven central repository.
    -->
    <target name="javadoc-jar" description="Assemble Cassandra JavaDoc JAR file">
      <mkdir dir="${javadoc.jars.dir}"/>
      <create-javadoc destdir="${javadoc.jars.dir}/thrift">
        <filesets>
          <fileset dir="${interface.thrift.dir}/gen-java" defaultexcludes="yes">
            <include name="org/apache/**/*.java"/>
          </fileset>
        </filesets>
      </create-javadoc>
      <jar jarfile="${build.dir}/${ant.project.name}-thrift-${version}-javadoc.jar"
           basedir="${javadoc.jars.dir}/thrift"/>

      <create-javadoc destdir="${javadoc.jars.dir}/main">
        <filesets>
          <fileset dir="${build.src.java}" defaultexcludes="yes">
            <include name="org/apache/**/*.java"/>
          </fileset>
          <fileset dir="${build.src.gen-java}" defaultexcludes="yes">
            <include name="org/apache/**/*.java"/>
          </fileset>
        </filesets>
      </create-javadoc>
      <jar jarfile="${build.dir}/${final.name}-javadoc.jar"
           basedir="${javadoc.jars.dir}/main"/>

      <create-javadoc destdir="${javadoc.jars.dir}/clientutil">
        <filesets>
          <fileset dir="${build.src.java}" defaultexcludes="yes">
            <include name="org/apache/cassandra/serializers/*" />
            <include name="org/apache/cassandra/utils/ByteBufferUtil*.java" />
            <include name="org/apache/cassandra/utils/Hex.java" />
            <include name="org/apache/cassandra/utils/UUIDGen*.java" />
          </fileset>
        </filesets>
      </create-javadoc>
      <jar jarfile="${build.dir}/${ant.project.name}-clientutil-${version}-javadoc.jar"
           basedir="${javadoc.jars.dir}/clientutil"/>
      <!-- javadoc task always rebuilds so might as well remove the generated docs to prevent 
           being pulled into the distribution by accident -->
      <delete quiet="true" dir="${javadoc.jars.dir}"/>
    </target>

    <!--
        The sources-jar target makes cassandra-sources.jar output required for publishing to Maven central repository.
    -->
    <target name="sources-jar" depends="init" description="Assemble Cassandra Sources JAR file">
      <jar jarfile="${build.dir}/${ant.project.name}-thrift-${version}-sources.jar">
        <fileset dir="${interface.thrift.dir}/gen-java" defaultexcludes="yes">
          <include name="org/apache/**/*.java"/>
        </fileset>
      </jar>
      <jar jarfile="${build.dir}/${final.name}-sources.jar">
        <fileset dir="${build.src.java}" defaultexcludes="yes">
          <include name="org/apache/**/*.java"/>
        </fileset>
        <fileset dir="${build.src.gen-java}" defaultexcludes="yes">
          <include name="org/apache/**/*.java"/>
        </fileset>
      </jar>
      <jar jarfile="${build.dir}/${ant.project.name}-clientutil-${version}-sources.jar">
        <fileset dir="${build.src.java}" defaultexcludes="yes">
          <include name="org/apache/cassandra/serializers/*" />
          <include name="org/apache/cassandra/utils/ByteBufferUtil*.java" />
          <include name="org/apache/cassandra/utils/Hex.java" />
          <include name="org/apache/cassandra/utils/UUIDGen*.java" />
        </fileset>
      </jar>
    </target>

    <!-- creates release tarballs -->
    <target name="artifacts" depends="jar,javadoc"
            description="Create Cassandra release artifacts">
      <mkdir dir="${dist.dir}"/>
      <copy todir="${dist.dir}/lib">
        <fileset dir="${build.lib}"/>
        <fileset dir="${build.dir}">
          <include name="${final.name}.jar" />
          <include name="${ant.project.name}-thrift-${version}.jar" />
          <include name="${ant.project.name}-clientutil-${version}.jar" />
        </fileset>
      </copy>
      <copy todir="${dist.dir}/javadoc">
        <fileset dir="${javadoc.dir}"/>
      </copy>
      <copy todir="${dist.dir}/bin">
        <fileset dir="bin"/>
      </copy>
      <copy todir="${dist.dir}/conf">
        <fileset dir="conf"/>
      </copy>
      <copy todir="${dist.dir}/interface">
        <fileset dir="interface">
          <include name="**/*.thrift" />
        </fileset>
      </copy>
      <copy todir="${dist.dir}/pylib">
        <fileset dir="pylib">
          <include name="**" />
          <exclude name="**/*.pyc" />
        </fileset>
      </copy>
      <copy todir="${dist.dir}/">
        <fileset dir="${basedir}">
          <include name="*.txt" />
        </fileset>
      </copy>
      <copy todir="${dist.dir}/tools/bin">
        <fileset dir="${basedir}/tools/bin"/>
      </copy>
      <copy todir="${dist.dir}/tools/lib">
        <fileset dir="${build.dir}/tools/lib/">
            <include name="*.jar" />
        </fileset>
      </copy>
      <artifact:writepom pomRefId="dist-pom" 
            file="${build.dir}/${final.name}-dist.pom"/>
      <tar compression="gzip" longfile="gnu"
        destfile="${build.dir}/${final.name}-bin.tar.gz">

        <!-- Everything but bin/ (default mode) -->
        <tarfileset dir="${dist.dir}" prefix="${final.name}">
          <include name="**"/>
          <exclude name="bin/*" />
        </tarfileset>
        <!-- Shell includes in bin/ (default mode) -->
        <tarfileset dir="${dist.dir}" prefix="${final.name}">
          <include name="bin/*.in.sh" />
        </tarfileset>
        <!-- Executable scripts in bin/ -->
        <tarfileset dir="${dist.dir}" prefix="${final.name}" mode="755">
          <include name="bin/*"/>
          <include name="tools/bin/*"/>
          <not>
                <filename name="bin/*.in.sh" />
          </not>
        </tarfileset>
      </tar>

      <tar compression="gzip" longfile="gnu"
           destfile="${build.dir}/${final.name}-src.tar.gz">

        <tarfileset dir="${basedir}"
                    prefix="${final.name}-src">
          <include name="**"/>
          <exclude name="build/**" />
          <exclude name="src/gen-java/**" />
          <exclude name=".git/**" />
          <exclude name="bin/*" /> <!-- handled separately below -->
          <!-- exclude Eclipse files -->
          <exclude name=".project" />
          <exclude name=".classpath" />
          <exclude name=".settings/**" />
          <exclude name=".externalToolBuilders/**" />
        </tarfileset>

        <!-- Shell includes and batch files in bin/ -->
        <tarfileset dir="${basedir}" prefix="${final.name}-src">
          <include name="bin/*.in.sh" />
          <include name="bin/*.bat" />
        </tarfileset>
        <!-- Everything else (assumed to be scripts), is executable -->
        <tarfileset dir="${basedir}" prefix="${final.name}-src" mode="755">
          <include name="bin/*"/>
          <exclude name="bin/*.in.sh" />
          <exclude name="bin/*.bat" />
        </tarfileset>
      </tar>
    </target>

    <target name="release" depends="artifacts,rat-init"
            description="Create and QC release artifacts">
      <checksum forceOverwrite="yes" todir="${build.dir}" fileext=".md5"
                algorithm="MD5">
        <fileset dir="${build.dir}">
          <include name="*.tar.gz" />
        </fileset>
      </checksum>
      <checksum forceOverwrite="yes" todir="${build.dir}" fileext=".sha"
                algorithm="SHA">
        <fileset dir="${build.dir}">
          <include name="*.tar.gz" />
        </fileset>
      </checksum>

      <rat:report xmlns:rat="antlib:org.apache.rat.anttasks"
                  reportFile="${build.dir}/${final.name}-bin.rat.txt">
        <tarfileset>
          <gzipresource>
            <file file="${build.dir}/${final.name}-bin.tar.gz" />
          </gzipresource>
        </tarfileset>
      </rat:report>

      <rat:report xmlns:rat="antlib:org.apache.rat.anttasks"
                  reportFile="${build.dir}/${final.name}-src.rat.txt">
        <tarfileset>
          <gzipresource>
            <file file="${build.dir}/${final.name}-src.tar.gz" />
          </gzipresource>
        </tarfileset>
      </rat:report>
    </target>

  <target name="build-test" depends="build" description="Compile test classes">
    <javac
     debug="true"
     debuglevel="${debuglevel}"
     destdir="${test.classes}"
     includeantruntime="false"
     source="${source.version}" 
     target="${target.version}">
      <classpath>
        <path refid="cassandra.classpath"/>
      </classpath>
      <src path="${test.unit.src}"/>
      <src path="${test.long.src}"/>
      <src path="${test.pig.src}"/>
    </javac>

    <!-- Non-java resources needed by the test suite -->
    <copy todir="${test.classes}">
      <fileset dir="${test.resources}"/>
    </copy>
  </target>

  <macrodef name="testmacro">
    <attribute name="suitename" />
    <attribute name="inputdir" />
    <attribute name="timeout" />
    <attribute name="forkmode" default="perTest"/>
    <element name="optjvmargs" implicit="true" optional="true" />
    <attribute name="filter" default="**/${test.name}.java"/>
    <attribute name="exclude" default="" />
    <sequential>
      <echo message="running @{suitename} tests"/>
      <mkdir dir="${build.test.dir}/cassandra"/>
      <mkdir dir="${build.test.dir}/output"/>
      <junit fork="on" forkmode="@{forkmode}" failureproperty="testfailed" maxmemory="1024m" timeout="@{timeout}">
        <sysproperty key="net.sourceforge.cobertura.datafile" file="${cobertura.datafile}"/>
        <formatter type="xml" usefile="true"/>
        <formatter type="brief" usefile="false"/>
        <jvmarg value="-Dstorage-config=${test.conf}"/>
        <jvmarg value="-Djava.awt.headless=true"/>
        <jvmarg value="-javaagent:${basedir}/lib/jamm-0.2.6.jar" />
        <jvmarg value="-ea"/>
        <jvmarg value="-Xss256k"/>
        <optjvmargs/>
        <classpath>
          <path refid="cassandra.classpath" />
          <pathelement location="${test.classes}"/>
          <path refid="cobertura.classpath"/>
          <pathelement location="${test.conf}"/>
          <fileset dir="${test.lib}">
            <include name="**/*.jar" />
          </fileset>
        </classpath>
        <batchtest todir="${build.test.dir}/output">
            <fileset dir="@{inputdir}" includes="@{filter}" excludes="@{exclude}"/>
        </batchtest>
      </junit>
      <fail message="Some @{suitename} test(s) failed.">
        <condition>
            <and>
            <isset property="testfailed"/>
            <not>
              <isset property="ant.test.failure.ignore"/>
            </not>
          </and>
        </condition>
      </fail>
    </sequential>
  </macrodef>

  <!--
    This test target is a bit different.  It's purpose is to exercise the
    clientutil jar in order to expose any new dependencies.  For that
    reason we use the classes from the jar, and a carefully constructed
    classpath which only contains what we expect users to need.
  -->
  <target name="test-clientutil-jar" depends="build-test,jar" description="Test clientutil jar">
    <junit>
      <test name="org.apache.cassandra.serializers.ClientUtilsTest" />
      <formatter type="brief" usefile="false" />
      <classpath>
        <pathelement location="${test.classes}" />
        <pathelement location="${build.dir}/${ant.project.name}-clientutil-${version}.jar" />
        <pathelement location="${build.dir}/${ant.project.name}-thrift-${version}.jar" />
        <pathelement location="${build.lib}/libthrift-0.9.0.jar" />
        <pathelement location="${build.lib}/slf4j-api-1.7.2.jar" />
        <pathelement location="${build.lib}/logback-core-1.0.13.jar" />
        <pathelement location="${build.lib}/logback-classic-1.0.13.jar" />
        <pathelement location="${build.lib}/jackson-core-asl-1.9.2.jar" />
        <pathelement location="${build.lib}/jackson-mapper-asl-1.9.2.jar" />
        <fileset dir="${build.dir.lib}">
          <include name="**/junit*.jar" />
        </fileset>
      </classpath>
    </junit>
  </target>

  <target name="test" depends="build-test" description="Execute unit tests">
    <testmacro suitename="unit" inputdir="${test.unit.src}" exclude="**/pig/*.java" timeout="${test.timeout}">
      <jvmarg value="-Dlegacy-sstable-root=${test.data}/legacy-sstables"/>
      <jvmarg value="-Dcorrupt-sstable-root=${test.data}/corrupt-sstables"/>
      <jvmarg value="-Dmigration-sstable-root=${test.data}/migration-sstables"/>
      <jvmarg value="-Dcassandra.ring_delay_ms=1000"/>
      <jvmarg value="-Dcassandra.tolerate_sstable_size=true"/>
    </testmacro>
    <fileset dir="${test.unit.src}">
        <exclude name="**/pig/*.java" />
    </fileset>
  </target>

  <target name="testsome" depends="build-test" description="Execute specific unit tests" >
    <testmacro suitename="unit" inputdir="${test.unit.src}" exclude="**/pig/*.java" timeout="${test.timeout}">
      <test name="${test.name}" methods="${test.methods}"/>
      <jvmarg value="-Dlegacy-sstable-root=${test.data}/legacy-sstables"/>
      <jvmarg value="-Dcorrupt-sstable-root=${test.data}/corrupt-sstables"/>
      <jvmarg value="-Dmigration-sstable-root=${test.data}/migration-sstables"/>
      <jvmarg value="-Dcassandra.ring_delay_ms=1000"/>
      <jvmarg value="-Dcassandra.tolerate_sstable_size=true"/>
    </testmacro>
  </target>
    
  <target name="test-compression" depends="build-test" description="Execute unit tests with sstable compression enabled">
      <testmacro suitename="unit" inputdir="${test.unit.src}" exclude="**/pig/*.java" timeout="${test.timeout}">
      <jvmarg value="-Dlegacy-sstable-root=${test.data}/legacy-sstables"/>
      <jvmarg value="-Dcorrupt-sstable-root=${test.data}/corrupt-sstables"/>
      <jvmarg value="-Dmigration-sstable-root=${test.data}/migration-sstables"/>
      <jvmarg value="-Dcassandra.test.compression=true"/>
      <jvmarg value="-Dcassandra.ring_delay_ms=1000"/>
      <jvmarg value="-Dcassandra.tolerate_sstable_size=true"/>
    </testmacro>
    <fileset dir="${test.unit.src}">
        <exclude name="**/pig/*.java" />
    </fileset>
  </target>

  <target name="msg-ser-gen-test" depends="build-test" description="Generates message serializations">
    <testmacro suitename="unit" inputdir="${test.unit.src}" 
        timeout="${test.timeout}" filter="**/SerializationsTest.java">
      <jvmarg value="-Dcassandra.test-serialization-writes=True"/>
    </testmacro>
  </target>
  
  <target name="msg-ser-test" depends="build-test" description="Tests message serializations">
      <testmacro suitename="unit" inputdir="${test.unit.src}" timeout="${test.timeout}"
               filter="**/SerializationsTest.java"/>
  </target>
  
  <target name="msg-ser-test-7" depends="build-test" description="Generates message serializations">
    <testmacro suitename="unit" inputdir="${test.unit.src}" 
        timeout="${test.timeout}" filter="**/SerializationsTest.java">
      <jvmarg value="-Dcassandra.version=0.7"/>
    </testmacro>
  </target>

  <target name="msg-ser-test-10" depends="build-test" description="Tests message serializations on 1.0 messages">
    <testmacro suitename="unit" inputdir="${test.unit.src}" 
        timeout="${test.timeout}" filter="**/SerializationsTest.java">
      <jvmarg value="-Dcassandra.version=1.0"/>
    </testmacro>
  </target>

  <target name="long-test" depends="build-test" description="Execute functional tests">
    <testmacro suitename="long" inputdir="${test.long.src}"
               timeout="${test.long.timeout}">
      <jvmarg value="-Dcassandra.ring_delay_ms=1000"/>
      <jvmarg value="-Dcassandra.tolerate_sstable_size=true"/>
    </testmacro>
  </target>

  <target name="pig-test" depends="build-test,maven-ant-tasks-retrieve-pig-test" description="Excute Pig tests">
    <testmacro suitename="pig" inputdir="${test.pig.src}" 
               timeout="1200000">
    </testmacro>
  </target>

  <target name="test-all" 
          depends="test,long-test,test-compression,pig-test,test-clientutil-jar" 
          description="Run all tests" />

  <!-- instruments the classes to later create code coverage reports -->
  <target name="cobertura-instrument" depends="build,build-test">
    <taskdef resource="tasks.properties">
      <classpath refid="cobertura.classpath"/>
    </taskdef>

    <delete file="${cobertura.datafile}"/>

    <cobertura-instrument todir="${cobertura.classes.dir}" datafile="${cobertura.datafile}">
      <ignore regex="ch.qos.logback.*"/>

      <fileset dir="${build.classes.main}">
        <include name="**/*.class"/>
        <exclude name="**/*Test.class"/>
        <exclude name="**/*TestCase.class"/>
        <exclude name="**/test/*.class"/>
        <!-- cobertura modifies the serialVersionUID of classes. Some of our unit tests rely on backward
        wire compatability of these classes.  It was easier to exlude them from instrumentation than to
        force their serialVersinUIDs. -->
        <exclude name="**/*Token.class"/>
        <exclude name="${cobertura.excludes}"/>
      </fileset>

    </cobertura-instrument>
  </target>

  <!-- create both html and xml code coverage reports -->
  <target name="cobertura-report">
    <cobertura-report format="html" destdir="${cobertura.report.dir}" srcdir="${build.src.java}"
      datafile="${cobertura.datafile}"/>
    <cobertura-report format="xml" destdir="${cobertura.report.dir}" srcdir="${build.src.java}"
      datafile="${cobertura.datafile}"/>
  </target>

  <!--
    License audit tool
  -->
  <target name="rat-init" depends="maven-ant-tasks-init">
    <artifact:dependencies pathId="rat.classpath">
      <dependency groupId="org.apache.rat" artifactId="apache-rat-tasks" version="0.6" />
    </artifact:dependencies>
    <typedef uri="antlib:org.apache.rat.anttasks" classpathref="rat.classpath"/>
  </target>

  <target name="rat-check" depends="rat-init">
    <rat:report xmlns:rat="antlib:org.apache.rat.anttasks"  
                reportFile="${build.dir}/rat-report.log">
      <fileset dir="."  excludesfile=".rat-excludes" />
    </rat:report>
    <condition property="rat.passed">
      <isfileselected file="${build.dir}/rat-report.log">
        <containsregexp expression="^0 Unknown Licenses"/>
      </isfileselected>
    </condition>
    <fail unless="rat.passed">Unknown licenses: See build/rat-report.log.</fail>
  </target>

  <target name="rat-write" depends="rat-init">
    <echo>RAT: invoking addLicense to write missing headers</echo>
    <java classname="org.apache.rat.Report" fork="true"
          output="${build.dir}/rat-report.log">
      <classpath refid="rat.classpath" />
      <arg value="-a" />
      <arg value="--force" />
      <arg value="." />
    </java>
  </target>

  <target name="javadoc" depends="init" description="Create javadoc">
    <create-javadoc destdir="${javadoc.dir}">
      <filesets>
      <fileset dir="${build.src.java}" defaultexcludes="yes">
        <include name="org/apache/**/*.java"/>
      </fileset>
      <fileset dir="${interface.thrift.gen-java}" defaultexcludes="yes">
        <include name="org/apache/**/*.java"/>
      </fileset>
      </filesets>
    </create-javadoc>
   </target>

  <!-- Generate Eclipse project description files -->
  <target name="generate-eclipse-files" depends="build" description="Generate eclipse files">
    <echo file=".project"><![CDATA[<?xml version="1.0" encoding="UTF-8"?>
<projectDescription>
  <name>${eclipse.project.name}</name>
  <comment></comment>
  <projects>
  </projects>
  <buildSpec>
    <buildCommand>
      <name>org.eclipse.jdt.core.javabuilder</name>
    </buildCommand>
  </buildSpec>
  <natures>
    <nature>org.eclipse.jdt.core.javanature</nature>
  </natures>
</projectDescription>]]>
    </echo>
	<echo file=".classpath"><![CDATA[<?xml version="1.0" encoding="UTF-8"?>
<classpath>
  <classpathentry kind="src" path="src/java"/>
  <classpathentry kind="src" path="src/gen-java"/>
  <classpathentry kind="src" path="interface/thrift/gen-java"/>
  <classpathentry kind="src" path="test/unit"/>
  <classpathentry kind="src" path="test/long"/>
  <classpathentry kind="src" path="test/pig"/>
  <classpathentry kind="src" path="tools/stress/src"/>
  <classpathentry kind="con" path="org.eclipse.jdt.launching.JRE_CONTAINER"/>
  <classpathentry kind="output" path="build/classes/main"/>
  <classpathentry kind="lib" path="build/classes/thrift"/>
  <classpathentry kind="lib" path="build/test/classes"/>
  <classpathentry kind="lib" path="test/conf"/>
]]>
	</echo>	  
  	<path id="eclipse-project-libs-path">
  	 <fileset dir="lib">
  	    <include name="**/*.jar" />
     </fileset>
 	 <fileset dir="build/lib/jars">
  	    <include name="**/*.jar" />
  	 </fileset>
  	 <fileset dir="tools/lib">
  	     <include name="**/*.jar" />
  	 </fileset>
  	</path>
  	<property name="eclipse-project-libs" refid="eclipse-project-libs-path"/>
  	<script language="javascript"> <![CDATA[
  		importClass(java.io.File);
  		jars = project.getProperty("eclipse-project-libs").split(project.getProperty("path.separator"));
  		
  		cp = "";
  	    for (i=0; i< jars.length; i++) {
  	       cp += ' <classpathentry kind="lib" path="'+jars[i]+'"/>\n';
  		}
  		
  		cp += '</classpath>';
  	    
  		echo = project.createTask("echo");
  	    echo.setMessage(cp);
  		echo.setFile(new File(".classpath"));
  		echo.setAppend(true);
  	    echo.perform();	     
  	]]> </script>
    <mkdir dir=".settings" />
  </target>

  <pathconvert property="eclipse.project.name">
    <path path="${basedir}" />
    <regexpmapper from="^.*/([^/]+)$$" to="\1" handledirsep="yes" />
  </pathconvert>

  <!-- Clean Eclipse project description files -->
  <target name="clean-eclipse-files">
    <delete file=".project" />
    <delete file=".classpath" />
    <delete dir=".settings" />
  	<delete dir=".externalToolBuilders" />
  	<delete dir="build/eclipse-classes" />
  </target>

  <!-- Publish artifacts to Maven repositories -->
  <target name="mvn-install"
          depends="maven-declare-dependencies,artifacts,jar,sources-jar,javadoc-jar"
          description="Installs the artifacts in the Maven Local Repository">
          
    <!-- the parent -->
    <install pomFile="${build.dir}/${final.name}-parent.pom"
             file="${build.dir}/${final.name}-parent.pom"
             packaging="pom"/>

    <!-- the distribution -->
    <install pomFile="${build.dir}/${final.name}-dist.pom"
             file="${build.dir}/${final.name}-dist.pom"
             packaging="pom"/>
    <install pomFile="${build.dir}/${final.name}-dist.pom"
             file="${build.dir}/${final.name}-bin.tar.gz"
             packaging="tar.gz"
             classifier="bin"/>
    <install pomFile="${build.dir}/${final.name}-dist.pom"
             file="${build.dir}/${final.name}-src.tar.gz"
             packaging="tar.gz"
             classifier="src"/>
          
    <!-- the cassandra-thrift jar -->  
    <install pomFile="${build.dir}/${ant.project.name}-thrift-${version}.pom"
             file="${build.dir}/${ant.project.name}-thrift-${version}.jar"/>
    <install pomFile="${build.dir}/${ant.project.name}-thrift-${version}.pom"
             file="${build.dir}/${ant.project.name}-thrift-${version}-sources.jar"
             classifier="sources"/>
    <install pomFile="${build.dir}/${ant.project.name}-thrift-${version}.pom"
             file="${build.dir}/${ant.project.name}-thrift-${version}-javadoc.jar"
             classifier="javadoc"/>

    <!-- the cassandra-clientutil jar -->  
    <install pomFile="${build.dir}/${ant.project.name}-clientutil-${version}.pom"
             file="${build.dir}/${ant.project.name}-clientutil-${version}.jar"/>
    <install pomFile="${build.dir}/${ant.project.name}-clientutil-${version}.pom"
             file="${build.dir}/${ant.project.name}-clientutil-${version}-sources.jar"
             classifier="sources"/>
    <install pomFile="${build.dir}/${ant.project.name}-clientutil-${version}.pom"
             file="${build.dir}/${ant.project.name}-clientutil-${version}-javadoc.jar"
             classifier="javadoc"/>

    <!-- the cassandra-all jar -->
    <install pomFile="${build.dir}/${final.name}.pom"
             file="${build.dir}/${final.name}.jar"/>
    <install pomFile="${build.dir}/${final.name}.pom"
             file="${build.dir}/${final.name}-sources.jar"
             classifier="sources"/>
    <install pomFile="${build.dir}/${final.name}.pom"
             file="${build.dir}/${final.name}-javadoc.jar"
             classifier="javadoc"/>
  </target>

  <target name="publish"
          depends="mvn-install"
          if="release"
          description="Publishes the artifacts to the Maven repository">
          
    <!-- the parent -->
    <deploy pomFile="${build.dir}/${final.name}-parent.pom"
            file="${build.dir}/${final.name}-parent.pom"
            packaging="pom"/>

    <!-- the distribution -->
    <deploy pomFile="${build.dir}/${final.name}-dist.pom"
            file="${build.dir}/${final.name}-dist.pom"
            packaging="pom"/>
    <deploy pomFile="${build.dir}/${final.name}-dist.pom"
            file="${build.dir}/${final.name}-bin.tar.gz"
            packaging="tar.gz"
            classifier="bin"/>
    <deploy pomFile="${build.dir}/${final.name}-dist.pom"
            file="${build.dir}/${final.name}-src.tar.gz"
            packaging="tar.gz"
            classifier="src"/>
          
    <!-- the cassandra-thrift jar -->  
    <deploy pomFile="${build.dir}/${ant.project.name}-thrift-${version}.pom"
            file="${build.dir}/${ant.project.name}-thrift-${version}.jar"/>
    <deploy pomFile="${build.dir}/${ant.project.name}-thrift-${version}.pom"
            file="${build.dir}/${ant.project.name}-thrift-${version}-sources.jar"
            classifier="sources"/>
    <deploy pomFile="${build.dir}/${ant.project.name}-thrift-${version}.pom"
            file="${build.dir}/${ant.project.name}-thrift-${version}-javadoc.jar"
            classifier="javadoc"/>

    <!-- the cassandra-clientutil jar -->  
    <deploy pomFile="${build.dir}/${ant.project.name}-clientutil-${version}.pom"
            file="${build.dir}/${ant.project.name}-clientutil-${version}.jar"/>
    <deploy pomFile="${build.dir}/${ant.project.name}-clientutil-${version}.pom"
             file="${build.dir}/${ant.project.name}-clientutil-${version}-sources.jar"
             classifier="sources"/>
    <deploy pomFile="${build.dir}/${ant.project.name}-clientutil-${version}.pom"
             file="${build.dir}/${ant.project.name}-clientutil-${version}-javadoc.jar"
             classifier="javadoc"/>
    <!-- the cassandra-all jar -->
    <deploy pomFile="${build.dir}/${final.name}.pom"
            file="${build.dir}/${final.name}.jar"/>
    <deploy pomFile="${build.dir}/${final.name}.pom"
            file="${build.dir}/${final.name}-sources.jar"
            classifier="sources"/>
    <deploy pomFile="${build.dir}/${final.name}.pom"
            file="${build.dir}/${final.name}-javadoc.jar"
            classifier="javadoc"/>
  </target>
</project><|MERGE_RESOLUTION|>--- conflicted
+++ resolved
@@ -387,12 +387,9 @@
           <dependency groupId="org.mindrot" artifactId="jbcrypt" version="0.3m" />
           <dependency groupId="io.airlift" artifactId="airline" version="0.6" />
           <dependency groupId="io.netty" artifactId="netty" version="3.6.6.Final" />
-<<<<<<< HEAD
           <dependency groupId="com.google.code.findbugs" artifactId="jsr305" version="2.0.2" />
           <dependency groupId="com.clearspring.analytics" artifactId="stream" version="2.5.2" />
-=======
           <dependency groupId="net.sf.supercsv" artifactId="super-csv" version="2.1.0" />
->>>>>>> 500c62d6
         </dependencyManagement>
         <developer id="alakshman" name="Avinash Lakshman"/>
         <developer id="antelder" name="Anthony Elder"/>
@@ -476,11 +473,8 @@
         <dependency groupId="com.yammer.metrics" artifactId="metrics-core"/>
         <dependency groupId="com.addthis.metrics" artifactId="reporter-config"/>
         <dependency groupId="com.thinkaurelius.thrift" artifactId="thrift-server" version="0.3.3"/>
-<<<<<<< HEAD
         <dependency groupId="com.clearspring.analytics" artifactId="stream" version="2.5.2" />
-=======
         <dependency groupId="net.sf.supercsv" artifactId="super-csv" version="2.1.0" />
->>>>>>> 500c62d6
 
         <dependency groupId="ch.qos.logback" artifactId="logback-core"/>
         <dependency groupId="ch.qos.logback" artifactId="logback-classic"/>
